/*
 * (c) Copyright 2016 Hewlett Packard Enterprise Development LP
 *
 * Licensed under the Apache License, Version 2.0 (the "License"); you may
 * not use this file except in compliance with the License. You may obtain
 * a copy of the License at
 *
 *     http://www.apache.org/licenses/LICENSE-2.0
 *
 * Unless required by applicable law or agreed to in writing, software
 * distributed under the License is distributed on an "AS IS" BASIS, WITHOUT
 * WARRANTIES OR CONDITIONS OF ANY KIND, either express or implied. See the
 * License for the specific language governing permissions and limitations
 * under the License.
 */
/**********************************************************************************
 *    File               : mstpd_dyn_reconfig.c
 *    Description        : MSTP Protocol Dynamic Reconfiguration Changes
 **********************************************************************************/

#include <getopt.h>
#include <stdlib.h>
#include <string.h>
#include <pthread.h>
#include <sys/time.h>

#include <util.h>
#include <daemon.h>
#include <dirs.h>
#include <unixctl.h>
#include <fatal-signal.h>
#include <command-line.h>
#include <vswitch-idl.h>
#include <openvswitch/vlog.h>
#include <assert.h>
#include <eventlog.h>

#include "mstp_fsm.h"
#include "mstp_recv.h"
#include "mstp_ovsdb_if.h"
#include "mstp_inlines.h"

VLOG_DEFINE_THIS_MODULE(mstpd_dyn_reconfig);
/*---------------------------------------------------------------------------
 * Local functions prototypes (forward declarations)
 *---------------------------------------------------------------------------*/
/** ======================================================================= **
 *                                                                           *
 *     Global Functions (externed)                                           *
 *                                                                           *
 ** ======================================================================= **/
static void mstp_updatePortStateToForward();
/**PROC+**********************************************************************
 * Name:      mstp_addLport
 *
 * Purpose:   Add new logical port under MSTP control.
 *            Called by 'stpAddLportToVlan' function, which is in turn gets
 *            called whenever someone dynamically adds a port to a VLAN.
 *
 * Params:    vlan  -> VLAN number where new port has been added to
 *            lport -> logical port number
 *
 * Returns:   none
 *
 * Globals:
 *
 * Constraints:
 **PROC-**********************************************************************/
void
mstp_addLport(LPORT_t lport)
{
   MSTID_t                 mstid;
   char                     portName[PORTNAME_LEN];

   if (!IS_VALID_LPORT(lport))
   {
      STP_ASSERT(0);
      return;
   }

   /*------------------------------------------------------------------------
    * If MSTP is not enabled there is nothing to do
    *------------------------------------------------------------------------*/
   if(MSTP_ENABLED == FALSE)
      return;

   /*------------------------------------------------------------------------
    * Initialize CIST specific port data
    *------------------------------------------------------------------------*/
   mstp_initCistPortData(lport, TRUE);

   /*------------------------------------------------------------------------
    * Initialize MSTI specific port data for every configured MST Instance
    *------------------------------------------------------------------------*/
   for(mstid = MSTP_MSTID_MIN; mstid <= MSTP_MSTID_MAX; mstid++)
   {
      if(MSTP_MSTI_INFO(mstid))
      {
         mstp_initMstiPortData(mstid, lport, TRUE);
      }
   }

   /*---------------------------------------------------------------------
    * No configuration dynamic changes occured yet
    * NOTE: in 'update' routines called in the initialization path through
    *       the 'mstp_initCommonPortData', 'mstp_initCistPortData' and
    *       'mstp_initMstiPortData' function calls in the above the global
    *       variable MSTP_DYN_RECONFIG_CHANGE can be set TRUE if the values
    *       read from config are different from the MSTP operational data
    *       (at the time of initialization it will be the case). To avoid
    *       MSTP re-initialization we set MSTP_DYN_RECONFIG_CHANGE to FALSE
    *---------------------------------------------------------------------*/
   MSTP_DYN_RECONFIG_CHANGE = FALSE;

   /*------------------------------------------------------------------------
    * Initialize per-Port State Machines
    *------------------------------------------------------------------------*/
   MSTP_BEGIN = TRUE;

   /*------------------------------------------------------------------------
    * per-Port per-Bridge SMs
    *------------------------------------------------------------------------*/
   mstp_ppmSm(lport);
   mstp_bdmSm(lport);
   mstp_prxSm(NULL, lport);
   mstp_ptxSm(lport);
   mstp_ptiSm(lport);

   /*------------------------------------------------------------------------
    * per-Port per-Tree SMs
    *------------------------------------------------------------------------*/
   mstp_pimSm(NULL, MSTP_CISTID, lport);
   mstp_prtSm(MSTP_CISTID, lport);
   mstp_pstSm(MSTP_CISTID, lport);
   mstp_tcmSm(MSTP_CISTID, lport);

   for(mstid = MSTP_MSTID_MIN; mstid <= MSTP_MSTID_MAX; mstid++)
   {
      if(MSTP_MSTI_VALID(mstid))
      {
         mstp_pimSm(NULL, mstid, lport);
         mstp_prtSm(mstid, lport);
         mstp_pstSm(mstid, lport);
         mstp_tcmSm(mstid, lport);
      }
   }

   MSTP_BEGIN = FALSE;

   MSTP_DYN_CFG_PRINTF("!ADDED NEW PORT %d", lport);
   intf_get_port_name(lport, portName);
   MSTP_PRINTF_EVENT("Added a new Port - %s", portName);

}

/**PROC+**********************************************************************
 * Name:      mstp_removeLports
 *
 * Purpose:   Remove logical ports out of MSTP control.
 *
 * Params:    lports -> list of logical ports to be removed
 *
 * Returns:   none
 *
 * Globals:
 *
 * Constraints:
 **PROC-**********************************************************************/
void
mstp_removeLport(LPORT_t lport)
{
   MSTID_t mstid;
   char portName[10];
   /*------------------------------------------------------------------------
    * If we are being called before MSTP has finish initialization then exit
    * (this happens during initialization). 'Stp_Initialized' is also set to
    * FALSE when TFTP frees the memory for downloading.
    *------------------------------------------------------------------------*/
   /*------------------------------------------------------------------------
    * If MSTP is not enabled there is nothing to do
    *------------------------------------------------------------------------*/
   if(MSTP_ENABLED == FALSE)
      return;

         /*------------------------------------------------------------------
          * Update internal MSTP data structures do not refer to the removing
          * 'lport' (e.g. if this port is the Root Port then some global data
          * structures may keep track of it, as a result it will cause the
          * problems if someone tries to refer to the port's data structure
          * that does not exist).
          * NOTE: this is vitally important if port removal is not being
          *       accompanied with 'port_down' or 'port_up' events or they
          *       are being significantly delayed
          * The function call below will kick appropriate state machines and
          * they will synchronise the protocol data with the environmental
          * changes.
          *------------------------------------------------------------------*/
         mstp_portDisable(lport);

         /*------------------------------------------------------------------
          * Remove port data from every configured MST Instance
          *------------------------------------------------------------------*/
         for(mstid = MSTP_MSTID_MIN; mstid <= MSTP_MSTID_MAX; mstid++)
         {
            if(MSTP_MSTI_INFO(mstid) && MSTP_MSTI_PORT_PTR(mstid, lport))
            {
               mstp_clearMstiPortData(mstid, lport);
            }
         }

         /*------------------------------------------------------------------
          * Remove port data from the CIST
          *------------------------------------------------------------------*/
         if(MSTP_CIST_PORT_PTR(lport))
            mstp_clearCistPortData(lport);

         /*------------------------------------------------------------------
          * Remove common port data (used by the CIST and all the MSTIs)
          *------------------------------------------------------------------*/
         if(MSTP_COMM_PORT_PTR(lport))
            mstp_clearCommonPortData(lport);

         MSTP_DYN_CFG_PRINTF("!REMOVED PORT %d", lport);
         intf_get_port_name(lport, portName);
         MSTP_PRINTF_EVENT("Removed Port - %s", portName);

   /*------------------------------------------------------------------------
    * After port(s) deletion lets update port maps that MSTP uses when
    * interacts with other subsystems to propagate ports state change info,
    * to make sure we do not have non-existent ports to be set in those port
    * maps (all port maps are located in mstp_CB data structure).
    *------------------------------------------------------------------------*/
   mstp_updateMstpCBPortMaps(lport);

}

/**PROC+**********************************************************************
 * Name:      mstp_adminStatusUpdate
 *
 * Purpose:   Activate/deactivate MSTP on the switch and update internal MSTP
 *            data structures according to the new administrative status of the
 *            protocol.
 *            Do nothing if the state of the protocol has not been changed.
 *
 * Params:    status -> the administrative status of MSTP to be set
 *
 * Returns:   none
 *
 * Globals:   mstp_CB, mstp_Bridge
 *
 * Constraints:
 **PROC-**********************************************************************/
void
mstp_adminStatusUpdate(int status)
{
   if((Spanning == FALSE) && (status == TRUE))
   {/* the protocol has been enabled, run it */

      Spanning = TRUE; /* also used by other features */

      /*---------------------------------------------------------------------
       * Initialize global 'mstp_MstiVlanTable'. By default all VLANs
       * configured on the switch will be mapped to the CIST.
       * Initialize global 'mstp_MstIdToVlanGroupNumTable' - used for
       * mapping MST instance ID to VLAN group number.
       *---------------------------------------------------------------------*/
      VLOG_DBG("%s : MSTP Enable Path", __FUNCTION__);
      mstp_initMstiVlanTables();
      VLOG_DBG("%s : MSTP VLAN tables initialized", __FUNCTION__);

      /*---------------------------------------------------------------------
       * allocate and initialize MSTP data structures with the data read
       * from config.
       * NOTE: TRUE below means that data structures do not exist yet, so
       *       they need to be allocated and filled from config
       *---------------------------------------------------------------------*/
      mstp_initProtocolData(TRUE);
      VLOG_DBG("%s : MSTP Protocol tables initialized", __FUNCTION__);

      /*---------------------------------------------------------------------
       * No configuration dynamic changes occured yet
       * NOTE: in 'update' routines called in the initialization path through
       *       the 'mstp_initProtocolData' function call in above the global
       *       variable MSTP_DYN_RECONFIG_CHANGE can be set TRUE if the values
       *       read from config are different from the MSTP operational data
       *       (at the time of initialization it will be the case). To avoid
       *       MSTP re-initialization we set MSTP_DYN_RECONFIG_CHANGE to FALSE
       *---------------------------------------------------------------------*/
      MSTP_DYN_RECONFIG_CHANGE = FALSE;

      /*----------------------------------------------------------------------
       * clear portmaps used to keep track of lports MSTP has told DB are
       * forwarding or blocked (used to escape message flooding when MSTP
       * ports transitioning states on multiple Trees).
       *---------------------------------------------------------------------*/
      clear_port_map(&MSTP_FWD_LPORTS);
      clear_port_map(&MSTP_BLK_LPORTS);

      /*---------------------------------------------------------------------
       * initialize MSTP state machines,
       *---------------------------------------------------------------------*/
      VLOG_DBG("%s : MSTP Trigerring State machines.", __FUNCTION__);
      mstp_initStateMachines();
      VLOG_DBG("%s : MSTP State machines triggered.", __FUNCTION__);

      /*---------------------------------------------------------------------
       * activate all logical ports that are in 'Up' state.
       *---------------------------------------------------------------------*/
      mstp_enableActiveLogicalPorts();
      /*---------------------------------------------------------------------
       * log VLOG message
       *---------------------------------------------------------------------*/
      MSTP_PRINTF_EVENT("Spanning Tree Protocol enabled");
      log_event("MSTP_ENABLED", NULL);
   }
   else
   if((Spanning == TRUE) && (status == FALSE))
   {/* the protocol has been disabled, clear MSTP data */
      /*---------------------------------------------------------------------
       * clear in-memory data used by MSTP
       *---------------------------------------------------------------------*/
      mstp_clearProtocolData();

      /*---------------------------------------------------------------------
       * indicate that MSTP protocol is not initialized
       *---------------------------------------------------------------------*/
      Spanning = FALSE; /* also used by other features */
      /*---------------------------------------------------------------------
       * Remove from the queue all pending MSTP messages to DB
       *---------------------------------------------------------------------*/
      mstp_clearMstpToOthersMessageQueue();
      /*---------------------------------------------------------------------
       * Put the Ports back into the Forward State
       *--------------------------------------------------------------------*/
      mstp_updatePortStateToForward();
      /*----------------------------------------------------------------------
       * clear portmaps used to keep track of lports MSTP has told DB are
       * forwarding or blocked (used to escape message flooding when MSTP
       * ports transitioning states on multiple Trees).
       *---------------------------------------------------------------------*/
      clear_port_map(&MSTP_FWD_LPORTS);
      clear_port_map(&MSTP_BLK_LPORTS);
      mstp_config_reinit();

      /*---------------------------------------------------------------------
       * log VLOG message
       *---------------------------------------------------------------------*/

      MSTP_PRINTF_EVENT("Spanning Tree Protocol disabled");
      log_event("MSTP_DISABLED", NULL);
   }
}
/**PROC+**********************************************************************
 * Name:      mstp_updatePortStateToForward
 *
 * Purpose:   To put all the L2 Ports into Forwarding State.
 *
 * Params:    none
 *
 * Returns:   none
 *
 * Globals:   none
 *
 * Constraints:
 **PROC-**********************************************************************/
void mstp_updatePortStateToForward()
{
    struct ovsdb_idl_txn *txn = NULL;
    const struct ovsrec_bridge *bridge_row = NULL;
    const struct ovsrec_mstp_common_instance_port *cist_port_row = NULL;
    const struct ovsrec_mstp_instance *mstp_row = NULL;
    const struct ovsrec_mstp_instance_port *mstp_port_row = NULL;
    int mstid = 0, port_id = 0;
    bridge_row = ovsrec_bridge_first(idl);
<<<<<<< HEAD
=======
    MSTP_OVSDB_LOCK;
>>>>>>> 88e9fc48
    txn = ovsdb_idl_txn_create(idl);
    OVSREC_MSTP_COMMON_INSTANCE_PORT_FOR_EACH(cist_port_row, idl)
    {
        ovsrec_mstp_common_instance_port_set_port_state(cist_port_row,MSTP_STATE_FORWARD);
    }
    for (mstid=0; mstid < bridge_row->n_mstp_instances; mstid++) {
        mstp_row = bridge_row->value_mstp_instances[mstid];
        if(!mstp_row) {
            assert(0);
<<<<<<< HEAD
=======
            ovsdb_idl_txn_destroy(txn);
            MSTP_OVSDB_UNLOCK;

>>>>>>> 88e9fc48
            return;
        }

        /* MSTP instance port clean */
        for (port_id=0; port_id < mstp_row->n_mstp_instance_ports; port_id++) {
            mstp_port_row = mstp_row->mstp_instance_ports[port_id];
            if(!mstp_port_row) {
                assert(0);
<<<<<<< HEAD
=======
                ovsdb_idl_txn_destroy(txn);
                MSTP_OVSDB_UNLOCK;
>>>>>>> 88e9fc48
                return;
            }
            ovsrec_mstp_instance_port_set_port_state( mstp_port_row, MSTP_STATE_FORWARD);
        }
    }
    ovsdb_idl_txn_commit_block(txn);
    ovsdb_idl_txn_destroy(txn);
<<<<<<< HEAD
=======
    MSTP_OVSDB_UNLOCK;
>>>>>>> 88e9fc48
    return;
}


/**PROC+**********************************************************************
 * Name:      mstp_updateMstiVidMapping
 *
 * Purpose:   Update global 'mstp_MstiVidTable' from the MSTP MIB data
 *            This function gets called in the context of VID to MSTI dynamic
 *            reconfiguration changes
 *
 * Params:    mstid -> MST Instance Identifier
 *            data  -> pointer to the SNMP MIB data
 *
 * Returns:   TRUE if VIDs to MST Instance mapping has been changed,
 *            FALSE otherwise
 *
 * Globals:   none
 *
 * Constraints:
 **PROC-**********************************************************************/
bool
mstp_updateMstiVidMapping(MSTID_t mstid, VID_MAP newVidMap)
{
   bool     res = FALSE;
   VID_MAP *curVidMap;

   STP_ASSERT(mstid == MSTP_CISTID || MSTP_VALID_MSTID(mstid));

   STP_ASSERT(are_any_vids_set(&newVidMap));

   /*------------------------------------------------------------------------
    * Set pointer to the current VID MAP entry associated with given MSTI
    *------------------------------------------------------------------------*/
   curVidMap = &mstp_MstiVidTable[mstid];

   /*------------------------------------------------------------------------
    * If VIDs to MST Instance mapping has changed we need to do a few things:
    * 1). update MSTI's VID MAP in the global 'mstp_MstiVidTable'
    *------------------------------------------------------------------------*/
   if(!are_vidmaps_equal(&newVidMap, curVidMap))
   {/* VID mapping has changed for this MST Instance */
      VID_MAP addVidMap;
      VID_MAP delVidMap;

      /*---------------------------------------------------------------------
       * Find VIDs that are being removed from the MST Instance.
       *---------------------------------------------------------------------*/
      copy_vid_map(&newVidMap, &delVidMap);
      bit_inverse_vid_map(&delVidMap);
      bit_and_vid_maps(curVidMap, &delVidMap);

      /*---------------------------------------------------------------------
       * Find VIDs that are being added to the MST Instance.
       *---------------------------------------------------------------------*/
      copy_vid_map(curVidMap, &addVidMap);
      bit_inverse_vid_map(&addVidMap);
      bit_and_vid_maps(&newVidMap, &addVidMap);

      /*---------------------------------------------------------------------
       * Handle unmapped VIDs, if any
       *---------------------------------------------------------------------*/
      if(are_any_vids_set(&delVidMap))
      {
         /*------------------------------------------------------------------
          * VIDs that are removed from the MSTI should be mapped back to
          * the CIST in the global 'mstp_MstiVidTable'.
          *------------------------------------------------------------------*/
         bit_or_vid_maps(&delVidMap, &mstp_MstiVidTable[MSTP_CISTID]);
      }

      /*---------------------------------------------------------------------
       * Handle newly mapped VIDs, if any
       *---------------------------------------------------------------------*/
      if(are_any_vids_set(&addVidMap))
      {
         VID_MAP  tmpVidMap;
         /*------------------------------------------------------------------
          * VIDs that are added to the MSTI should be unmapped from the
          * CIST in the global 'mstp_MstiVidTable'.
          *------------------------------------------------------------------*/
         copy_vid_map(&addVidMap, &tmpVidMap);
         bit_inverse_vid_map(&tmpVidMap);
         bit_and_vid_maps(&tmpVidMap, &mstp_MstiVidTable[MSTP_CISTID]);
      }

      /*---------------------------------------------------------------------
       * Store new MSTI's VID mapping data in the global 'mstp_MstiVidTable'
       *---------------------------------------------------------------------*/
      copy_vid_map(&newVidMap, curVidMap);

      /*---------------------------------------------------------------------
       * Indicate that MSTI's VID mapping has changed
       *---------------------------------------------------------------------*/
      res = TRUE;
   }

   return res;
}<|MERGE_RESOLUTION|>--- conflicted
+++ resolved
@@ -372,10 +372,7 @@
     const struct ovsrec_mstp_instance_port *mstp_port_row = NULL;
     int mstid = 0, port_id = 0;
     bridge_row = ovsrec_bridge_first(idl);
-<<<<<<< HEAD
-=======
     MSTP_OVSDB_LOCK;
->>>>>>> 88e9fc48
     txn = ovsdb_idl_txn_create(idl);
     OVSREC_MSTP_COMMON_INSTANCE_PORT_FOR_EACH(cist_port_row, idl)
     {
@@ -385,12 +382,9 @@
         mstp_row = bridge_row->value_mstp_instances[mstid];
         if(!mstp_row) {
             assert(0);
-<<<<<<< HEAD
-=======
             ovsdb_idl_txn_destroy(txn);
             MSTP_OVSDB_UNLOCK;
 
->>>>>>> 88e9fc48
             return;
         }
 
@@ -399,11 +393,8 @@
             mstp_port_row = mstp_row->mstp_instance_ports[port_id];
             if(!mstp_port_row) {
                 assert(0);
-<<<<<<< HEAD
-=======
                 ovsdb_idl_txn_destroy(txn);
                 MSTP_OVSDB_UNLOCK;
->>>>>>> 88e9fc48
                 return;
             }
             ovsrec_mstp_instance_port_set_port_state( mstp_port_row, MSTP_STATE_FORWARD);
@@ -411,10 +402,7 @@
     }
     ovsdb_idl_txn_commit_block(txn);
     ovsdb_idl_txn_destroy(txn);
-<<<<<<< HEAD
-=======
     MSTP_OVSDB_UNLOCK;
->>>>>>> 88e9fc48
     return;
 }
 
