/*
 * (c) Copyright 2016 Hewlett Packard Enterprise Development LP
 *
 * Licensed under the Apache License, Version 2.0 (the "License"); you may
 * not use this file except in compliance with the License. You may obtain
 * a copy of the License at
 *
 *     http://www.apache.org/licenses/LICENSE-2.0
 *
 * Unless required by applicable law or agreed to in writing, software
 * distributed under the License is distributed on an "AS IS" BASIS, WITHOUT
 * WARRANTIES OR CONDITIONS OF ANY KIND, either express or implied. See the
 * License for the specific language governing permissions and limitations
 * under the License.
 */

/**********************************************************************************
 *    File               : mstpd_util.c
 *    Description        : MSTP Protocol Utility Functions
 **********************************************************************************/
#include <getopt.h>
#include <stdlib.h>
#include <string.h>
#include <pthread.h>
#include <sys/time.h>

#include <errno.h>
#include <util.h>
#include <daemon.h>
#include <dirs.h>
#include <unixctl.h>
#include <fatal-signal.h>
#include <command-line.h>
#include <vswitch-idl.h>
#include <openvswitch/vlog.h>
#include <assert.h>
#include <eventlog.h>

#include "mstp_ovsdb_if.h"
#include "mstp_inlines.h"
#include "mstp_recv.h"
#include "mstp_fsm.h"
#include "md5.h"

VLOG_DEFINE_THIS_MODULE(mstpd_util);
/*---------------------------------------------------------------------------
 * Local functions prototypes (forward declarations)
 *---------------------------------------------------------------------------*/
static bool    mstp_isMstBpdu(MSTP_RX_PDU *pkt);
static void    mstp_updtMstiRootInfoChg(MSTID_t mstid);
static void    mstp_updtMstiPortStateChgMsg(MSTID_t mstid, LPORT_t lport,
                                            MSTP_ACT_TYPE_t state);
static bool    mstp_isNeighboreBridgeInMyRegion(MSTP_RX_PDU *pkt);
static int     mstp_cistPriorityVectorsCompare
                                           (MSTP_CIST_BRIDGE_PRI_VECTOR_t *v1,
                                            MSTP_CIST_BRIDGE_PRI_VECTOR_t *v2);
static int     mstp_mstiPriorityVectorsCompare
                                           (MSTP_MSTI_BRIDGE_PRI_VECTOR_t *v1,
                                            MSTP_MSTI_BRIDGE_PRI_VECTOR_t *v2);
static MSTP_MSTI_CONFIG_MSG_t *
               mstp_findMstiCfgMsgInBpdu(MSTP_RX_PDU *pkt, MSTID_t mstid);
static bool    mstp_isStpConfigBpdu(MSTP_RX_PDU *pkt);
static bool    mstp_isStpTcnBpdu(MSTP_RX_PDU *pkt);
static bool    mstp_isRstBpdu(MSTP_RX_PDU *pkt);
static bool    mstp_isMstBpdu(MSTP_RX_PDU *pkt);
static bool    mstp_isSelfSentPkt(MSTP_RX_PDU *pkt);
static void    mstp_updtRolesCist(void);
static void    mstp_updtRolesMsti(MSTID_t mstid);
static MSTP_RCVD_INFO_t
               mstp_rcvInfoCist(MSTP_RX_PDU *pkt, LPORT_t lport);
static MSTP_RCVD_INFO_t
               mstp_rcvInfoMsti(MSTP_RX_PDU *pkt, MSTID_t mstid, LPORT_t lport);
static void    mstp_mstRgnCfgConsistencyCheck(MSTP_MST_BPDU_t *bpdu,
                                              LPORT_t lport);
static bool    mstp_isOldRootPropagation(MSTID_t mstid, LPORT_t lport,
                                         MSTP_MST_BPDU_t *bpdu,
                                         MSTP_MSTI_CONFIG_MSG_t *cfgMsgPtr,
                                         bool bpduSameRgn);
/** ====================================================================== **
 *                                                                          *
 *     Global Functions (externed)                                          *
 *                                                                          *
 ** ====================================================================== **/

/**PROC+**********************************************************************
 * Name:      mstp_clearGlobalMstpDebugInfo
 *
 * Purpose:   clear global MSTP debugging info.
 *            Currently called from 'dev_idle' function (drv_poll.c)
 *
 * Params:    none
 *
 * Returns:   none
 *
 * Globals:   none
 *
 * Constraints:
 **PROC-**********************************************************************/
    void
mstp_clearGlobalMstpDebugInfo(void)
{
    if(MSTP_ENABLED == FALSE)
        return;

    mstp_CB.prBpduWm = MAX(mstp_CB.prBpduWm, mstp_CB.prBpduCnt);
    mstp_CB.prBpduCnt = 0;
}

/**PROC+****************************************************************
 * Name:      isMstpEnabled
 *
 * Purpose:   Return whether MSTP enabled on the box.
 *
 * Params:    none
 *
 * Returns:   none
 *
 * Globals: . Spanning, stp_version
 **PROC-*****************************************************************/

bool isMstpEnabled(void)
{
   return MSTP_ENABLED;
}

/**PROC+**********************************************************************
 * Name:      mstp_setDynReconfigChangeFlag
 *
 * Purpose:   Sets MSTP_DYN_RECONFIG_CHANGE flag to indicate that dynamic
 *            reconfiguration change occurred and protocol re-initialization is
 *            required.
 *
 * Params:    none
 *
 * Returns:   none
 *
 * Globals:   mstp_Bridge
 **PROC-**********************************************************************/
void mstp_setDynReconfigChangeFlag (void)
{
   if (MSTP_ENABLED == TRUE)
   {
      MSTP_DYN_RECONFIG_CHANGE = TRUE;
   }
   return;
}

/**PROC+**********************************************************************
 * Name:      mstp_portAutoDetectParamsSet
 *
 * Purpose:   Set port parameters that depend on the physical characteristics
 *            of the established connection with the peer port.
 *            Called when 'LPORT_UP_indic' event is received, signalling that
 *            the port is physically connected to the wire.
 *            NOTE: if 'useCfgPathCost' for the port is FALSE that means
 *                  this port is configured to use dynamic method of
 *                  selecting a value for the path cost.
 *
 * Params:    lport     -> logical port number
 *            speedDplx -> logical port's speed/duplex information passed.
 *
 * Returns:   none
 *
 * Globals:   none
 *
 **PROC-**********************************************************************/
void
mstp_portAutoDetectParamsSet(LPORT_t lport, SPEED_DPLX* speedDplx)
{
   MSTID_t                mstid;
   MSTP_COMM_PORT_INFO_t *commPortPtr;

   STP_ASSERT(MSTP_ENABLED);
   STP_ASSERT(IS_VALID_LPORT(lport));

   commPortPtr = MSTP_COMM_PORT_PTR(lport);
   STP_ASSERT(commPortPtr);

   /*------------------------------------------------------------------------
    * Set path cost value for the port
    * NOTE: MESH port is being enforced always have the lowest path cost
    *------------------------------------------------------------------------*/
      {
         uint32_t autoPathCost = mstp_convertLportSpeedToPathCost(speedDplx);

         if(commPortPtr->useCfgPathCost == FALSE)
            commPortPtr->ExternalPortPathCost = autoPathCost;

         STP_ASSERT(MSTP_CIST_PORT_PTR(lport));
         if(MSTP_CIST_PORT_PTR(lport)->useCfgPathCost == FALSE)
            MSTP_CIST_PORT_PTR(lport)->InternalPortPathCost = autoPathCost;

         for(mstid = MSTP_MSTID_MIN; mstid <= MSTP_INSTANCES_MAX; mstid++)
         {
            if(MSTP_MSTI_VALID(mstid))
            {
               STP_ASSERT(MSTP_MSTI_PORT_PTR(mstid, lport));
               if(MSTP_MSTI_PORT_PTR(mstid, lport)->useCfgPathCost == FALSE)
               {
                  MSTP_MSTI_PORT_PTR(mstid, lport)->InternalPortPathCost =
                                                                  autoPathCost;
               }
            }
         }
      }
   /*------------------------------------------------------------------------
    * Set operational value of the port's Point to Point MAC parameter
    *------------------------------------------------------------------------*/
   if(commPortPtr->adminPointToPointMAC == MSTP_ADMIN_PPMAC_AUTO)
   {
      if(speedDplx->duplex == FULL_DUPLEX)
         MSTP_COMM_PORT_SET_BIT(commPortPtr->bitMap,
                                MSTP_PORT_OPER_POINT_TO_POINT_MAC);
      else
         MSTP_COMM_PORT_CLR_BIT(commPortPtr->bitMap,
                                MSTP_PORT_OPER_POINT_TO_POINT_MAC);
   }
}

/**PROC+**********************************************************************
 * Name:      mstp_portAutoPathCostDetect
 *
 * Purpose:   Calculate Path Cost information to be set for the MSTP port
 *            based on the connection speed and duplex mode this port
 *            currently operates with.
 *
 * Params:    lport    -> logical port in question
 *
 * Returns:   Path Cost value that corresponds to the current value of the
 *            port's physical link characteristics.
 *
 * Globals:   none
 *
 * Constraints:
 **PROC-**********************************************************************/
uint32_t
mstp_portAutoPathCostDetect(LPORT_t lport)
{
   uint32_t    pathCost;
   SPEED_DPLX speedDplx;

   STP_ASSERT(IS_VALID_LPORT(lport));
   /*------------------------------------------------------------------------
    * NOTE: 'intf_get_lport_speed_duplex' function returns FALSE only if
    *       'lport' is not connected.
    *       For not connected port we return '0' path cost value indicating
    *       that auto speed detection failed. Zero path cost value also
    *       indicates that the logical port is configured to
    *       'auto speed detection mode', i.e. port should calculate the path
    *       cost from the link connection speed rather then use config info.
    *------------------------------------------------------------------------*/
   if(intf_get_lport_speed_duplex(lport, &speedDplx))
      pathCost = mstp_convertLportSpeedToPathCost(&speedDplx);
   else
      pathCost = 0;

   return pathCost;
}

/**PROC+**********************************************************************
 * Name:      mstp_portDuplexModeDetect
 *
 * Purpose:   Find what duplex mode the given logical port currently operates
 *            with.
 *
 * Params:    lport    -> logical port in question
 *
 * Returns:   logical port's current duplex mode.
 *
 * Globals:   none
 *
 * Constraints:
 **PROC-**********************************************************************/
PORT_DUPLEX
mstp_portDuplexModeDetect(LPORT_t lport)
{
   PORT_DUPLEX portDuplex;
   SPEED_DPLX  speedDplx;

   STP_ASSERT(IS_VALID_LPORT(lport));

   /*------------------------------------------------------------------------
    * NOTE: 'intf_get_lport_speed_duplex' function returns FALSE only if
    *       'lport' is not connected.
    *------------------------------------------------------------------------*/
   if(intf_get_lport_speed_duplex(lport, &speedDplx))
      portDuplex = speedDplx.duplex;
   else
      portDuplex = FULL_DUPLEX;

   return portDuplex;
}

/**PROC+**********************************************************************
 * Name:      mstp_isLportFwdOnVlan
 *
 * Purpose:   Return whether logical port is forwarding on the VLAN.
 *
 * Params:    lport -> logical port number
 *            vlan  -> vlan number
 *
 * Returns:   TRUE if 'lport' is in FORWARDING state on the 'vlan',
 *            FALSE otherwise
 *
 * Globals:   mstp_Bridge
 *
 * Constraints:
 **PROC-**********************************************************************/
bool
mstp_isLportFwdOnVlan(LPORT_t lport, VID_t vlan)
{
   bool res = FALSE;

   STP_ASSERT(IS_VALID_LPORT(lport));
   STP_ASSERT(IS_VALID_VID(vlan));

   if(MSTP_ENABLED == FALSE)
   {
         res = TRUE;
   }
   else
   {
      MSTID_t mstid;

       /* Find an MST Instance the VLAN is being mapped to */
      if(((mstid = mstp_getMstIdForVlan(vlan)) != MSTP_NO_MSTID) &&
         MSTP_INSTANCE_IS_VALID(mstid))
      {/* Look at MSTI port state */
         if(mstid == MSTP_CISTID)
         {
            MSTP_CIST_PORT_INFO_t *cistPortPtr = MSTP_CIST_PORT_PTR(lport);

            if(cistPortPtr &&
               (cistPortPtr->pstState == MSTP_PST_STATE_FORWARDING))
            {
               res = TRUE;
            }
         }
         else
         {
            MSTP_MSTI_PORT_INFO_t *mstiPortPtr =
                                              MSTP_MSTI_PORT_PTR(mstid, lport);

            if(mstiPortPtr &&
               (mstiPortPtr->pstState == MSTP_PST_STATE_FORWARDING))
            {
               res = TRUE;
            }
         }
      }

   }

   return res;
}
/**PROC+**********************************************************************
 * Name:      mstp_mapMstIdToVlanGroupNum
 *
 * Purpose:   Find a free VLAN group number to be associated with a newly
 *            created Spanning Tree instance.
 *            Called at the time of new MST Instance creation.
 *
 * Params:    mstid -> MST Instance Identifier
 *
 * Returns:   Free VLAN group number (> 0) if available, 0 otherwise
 *
 * Globals:   mstp_CB
 *
 **PROC-**********************************************************************/
VLAN_GROUP_t
mstp_mapMstIdToVlanGroupNum(MSTID_t mstid)
{
   VLAN_GROUP_t vlanGroupNum;
   bool        mapped = FALSE;

   STP_ASSERT(MSTP_VALID_MSTID(mstid));
   STP_ASSERT(MSTP_MSTI_VALID(mstid));
   STP_ASSERT(MSTP_MSTI_INFO(mstid)->vlanGroupNum == 0);
   STP_ASSERT(mstp_Bridge.maxVlanGroups <= MSTP_INSTANCES_MAX);

   for(vlanGroupNum = 1;
       vlanGroupNum <= mstp_Bridge.maxVlanGroups;
       vlanGroupNum++)
   {
      if(mstp_vlanGroupNumToMstIdTable[vlanGroupNum] == 0)
      {
         mstp_vlanGroupNumToMstIdTable[vlanGroupNum] = mstid;
         mapped = TRUE;
         break;
      }
   }

   return (mapped ? vlanGroupNum : 0);
}

/**PROC+**********************************************************************
 * Name:      mstp_unmapMstIdFromVlanGroupNum
 *
 * Purpose:   Mark VLAN group number associated with given MST Instance as
 *            a free to be used by other MSTI.
 *            Called at the time of MST Instance deletion.
 *
 * Params:    mstid -> MST Instance Identifier
 *
 * Returns:   none
 *
 * Globals:   mstp_CB
 *
 **PROC-**********************************************************************/
void
mstp_unmapMstIdFromVlanGroupNum(MSTID_t mstid)
{
   VLAN_GROUP_t vlanGroupNum;

   STP_ASSERT(MSTP_VALID_MSTID(mstid));
   STP_ASSERT(MSTP_MSTI_VALID(mstid));
   STP_ASSERT(MSTP_MSTI_INFO(mstid)->vlanGroupNum != 0);
   STP_ASSERT(mstp_Bridge.maxVlanGroups <= MSTP_INSTANCES_MAX);

   for(vlanGroupNum = 1;
       vlanGroupNum <= mstp_Bridge.maxVlanGroups;
       vlanGroupNum++)
   {
      if(mstp_vlanGroupNumToMstIdTable[vlanGroupNum] == mstid)
      {
         mstp_vlanGroupNumToMstIdTable[vlanGroupNum] = 0;
         break;
      }
   }
}

/**PROC+**********************************************************************
 * Name:      mstp_isThisBridgeRegionalRoot
 *
 * Purpose:   Verify if this Bridge is the Regional Root for a Spanning Tree
 *            instance with the given 'mstid'.
 *
 * Params:    mstid -> MST Instance Identifier.
 *
 * Returns:   TRUE if this Bridge is the Regional Root for a 'mstid',
 *            FALSE otherwise.
 *
 * Globals:   mstp_Bridge, mstp_CB
 *
 **PROC-**********************************************************************/
bool
mstp_isThisBridgeRegionalRoot(MSTID_t mstid)
{
   bool res = FALSE;

   STP_ASSERT((mstid == MSTP_CISTID) || MSTP_VALID_MSTID(mstid));
   STP_ASSERT(MSTP_INSTANCE_IS_VALID(mstid));

   if(mstid == MSTP_CISTID)
   {
      if(MSTP_BRIDGE_ID_EQUAL(MSTP_CIST_BRIDGE_IDENTIFIER,
                              MSTP_CIST_ROOT_PRIORITY.rgnRootID))
      {
         res = TRUE;
      }
   }
   else
   {
      if(MSTP_BRIDGE_ID_EQUAL(MSTP_MSTI_BRIDGE_IDENTIFIER(mstid),
                              MSTP_MSTI_ROOT_PRIORITY(mstid).rgnRootID))
      {
         res = TRUE;
      }
   }

   return res;

}

/**PROC+**********************************************************************
 * Name:      mstp_collectNotForwardingPorts
 *
 * Purpose:   Collect all MSTP ports that are not administratively disabled
 *            and currently are set to BLOCKED or LEARNING state. This
 *            function called at the time when administrative status of
 *            the MSTP protocol on the switch is going to be 'disabled'.
 *
 * Params:    pmap -> pointer to the lport map where to store ports that need
 *                    to be FORWARDING.
 *
 * Returns:   none
 *
 * Globals:   mstp_Bridge, mstp_CB
 *
 **PROC-**********************************************************************/
void
mstp_collectNotForwardingPorts(PORT_MAP *pmap)
{
   LPORT_t                lport;
   MSTID_t                mstid;
   MSTP_COMM_PORT_INFO_t *commPortPtr;
   MSTP_CIST_PORT_INFO_t *cistPortPtr;
   MSTP_MSTI_PORT_INFO_t *mstiPortPtr;

   STP_ASSERT(pmap);

   /*------------------------------------------------------------------------
    * Collect all MSTP ports that are not in FORWARDING state
    *------------------------------------------------------------------------*/
   clear_port_map(pmap);
   for(lport = 1; lport <= MAX_LPORTS; lport++)
   {
      commPortPtr = MSTP_COMM_PORT_PTR(lport);
      if(commPortPtr &&
         MSTP_COMM_PORT_IS_BIT_SET(commPortPtr->bitMap, MSTP_PORT_PORT_ENABLED))
      {

         /*------------------------------------------------------------------
          * first, check if port is not FORWARDING on the CIST
          *------------------------------------------------------------------*/
         cistPortPtr = MSTP_CIST_PORT_PTR(lport);
         STP_ASSERT(cistPortPtr);
         if(cistPortPtr->pstState != MSTP_PST_STATE_FORWARDING)
         {
            set_port(pmap, lport);
            continue;
         }

         /*------------------------------------------------------------------
          * second, check if port is not FORWARDING on any MSTI
          *------------------------------------------------------------------*/
         for(mstid = MSTP_MSTID_MIN; mstid <= MSTP_INSTANCES_MAX; mstid++)
         {
            if(MSTP_MSTI_INFO(mstid))
            {
               mstiPortPtr = MSTP_MSTI_PORT_PTR(mstid, lport);
               STP_ASSERT(mstiPortPtr);
               if(mstiPortPtr->pstState != MSTP_PST_STATE_FORWARDING)
               {
                  set_port(pmap, lport);
                  break;
               }
            }
         }
      }
   }
}
#if OPS_MSTP_TODO
/**PROC+**********************************************************************
 * Name:      mstp_blockedPortsBackToForward
 *
 * Purpose:   Inform other subsystems that some ports need to be set to the
 *            FORWARDING state. This function called at the time when
 *            administrative status of the MSTP protocol on the switch is going
 *            to be 'disabled', so those MSTP controlled ports that are not
 *            administratively disabled and currently are set BLOCKED or
 *            LEARNING should be restored back to the FORWARDING state
 *            on the switch.
 *
 * Params:    pmap -> pointer to the lport map with the ports that need
 *                    to be FORWARDING.
 *
 * Returns:   none
 *
 * Globals:   mstp_Bridge
 *
 **PROC-**********************************************************************/
void
mstp_blockedPortsBackToForward(PORT_MAP *pmap)
{
   PORT_MAP tmpPmap;
   STP_ASSERT(pmap);
   STP_ASSERT(are_any_ports_set(pmap));

   /*------------------------------------------------------------------------
    * inform DB about ports state changes
    *------------------------------------------------------------------------*/
   mstp_informDBLportsStateChange(MSTP_NON_STP_BRIDGE, pmap,
                                    MSTP_ACT_ENABLE_FORWARDING);

   mstp_informDBLportsUpDown(MSTP_NON_STP_BRIDGE, pmap, MSTP_ACT_PROPAGATE_UP);

}

#endif /*OPS_MSTP_TODO*/
/**PROC+**********************************************************************
 * Name:      mstp_portEnable
 *
 * Purpose:   This routine called on receipt of LPORT_UP_indic event.
 *            It sets all necessary port data and kicks appropriate state
 *            machines.
 *
 * Params:    lport -> logical port number
 *
 * Returns:   none
 *
 * Globals:   mstp_Bridge
 *
 **PROC-**********************************************************************/
void
mstp_portEnable(LPORT_t lport)
{
   MSTP_COMM_PORT_INFO_t *commPortPtr;
   MSTID_t                mstid;

   STP_ASSERT(MSTP_ENABLED);
   STP_ASSERT(IS_VALID_LPORT(lport));

   commPortPtr = MSTP_COMM_PORT_PTR(lport);
   STP_ASSERT(commPortPtr);

   if(!commPortPtr)
      return;

   if(!MSTP_COMM_PORT_IS_BIT_SET(commPortPtr->bitMap, MSTP_PORT_PORT_ENABLED))
   {
      MSTP_PORT_STATUS_PRINTF(lport, MSTP_PORT_STATE_FMT, "ENABLE PORT: start",
                              MSTP_ENBL_SYM, lport);
      /*---------------------------------------------------------------------
       * mark port as 'enabled'
       *---------------------------------------------------------------------*/
      MSTP_COMM_PORT_SET_BIT(commPortPtr->bitMap, MSTP_PORT_PORT_ENABLED);

      /*---------------------------------------------------------------------
       * It's possible that port was in BpduError and then disabled. If admin
       * then re-enables the interface we should clear BPDU Error flag
       *---------------------------------------------------------------------*/
      commPortPtr->inBpduError = FALSE;

      /*---------------------------------------------------------------------
       * Stop BPDU transmissions on the Bridge until we done with enabling
       * the port, we will do scheduled transmission at the end of this function
       * to minimize the number of BPDUs to be transmitted.
       * NOTE: If a CIST state machine sets 'newInfo', this machine will ensure
       *       that a BPDU is transmitted conveying the new CIST information.
       *       If MST BPDUs can be transmitted through the port this BPDU will
       *       also convey new MSTI information for all MSTIs. If a MSTI state
       *       machine sets 'newInfoMsti', and MST BPDUs can be transmitted
       *       through the port, this machine will ensure that a BPDU is
       *       transmitted conveying information for the CIST and all MSTIs.
       *       (802.1Q-REV/D5.0 13.31
       *---------------------------------------------------------------------*/
      mstp_preventTxOnBridge();

      /*---------------------------------------------------------------------
       * kick Port Receive  state machine (per-Port)
       *---------------------------------------------------------------------*/
      mstp_prxSm(NULL, lport);

      /*---------------------------------------------------------------------
       * kick Port Protocol Migration state machine (per-Port)
       *---------------------------------------------------------------------*/
      mstp_ppmSm(lport);

      /*---------------------------------------------------------------------
       * kick CIST's Port Information state machine (per-Tree per-Port)
       *---------------------------------------------------------------------*/
      mstp_pimSm(NULL, MSTP_CISTID, lport);

      /*---------------------------------------------------------------------
       * kick Port Information state machine for each enabled MSTI
       * (per-Tree per-Port)
       *---------------------------------------------------------------------*/
      for(mstid = MSTP_MSTID_MIN; mstid <= MSTP_INSTANCES_MAX; mstid++)
      {
         if(MSTP_MSTI_VALID(mstid))
         {
            STP_ASSERT(MSTP_MSTI_PORT_PTR(mstid, lport));
            mstp_pimSm(NULL, mstid, lport);
         }
      }
      /*---------------------------------------------------------------------
       * When we done with port enabling lets initiate transmission of pending
       * information on the Bridge, if any
       *---------------------------------------------------------------------*/
      mstp_doPendingTxOnBridge();

      MSTP_PORT_STATUS_PRINTF(lport, MSTP_PORT_STATE_FMT, "ENABLE PORT: end",
                              MSTP_ENBL_SYM, lport);
   }
}

/**PROC+**********************************************************************
 * Name:      mstp_portDisable
 *
 * Purpose:   This routine called on receipt of LPORT_DOWN_indic events
 *            or called by 'mstp_removeLports' function when IDL informs MSTP
 *            that a port leaves or changes a trunk.
 *            It sets all necessary port data and kicks appropriate state
 *            machines.
 *
 * Params:    lport -> logical port number
 *
 * Returns:   none
 *
 * Globals:   mstp_Bridge
 *
 **PROC-**********************************************************************/
void
mstp_portDisable(LPORT_t lport)
{
   MSTP_COMM_PORT_INFO_t *commPortPtr;
   MSTID_t                mstid;

   STP_ASSERT(MSTP_ENABLED);
   STP_ASSERT(IS_VALID_LPORT(lport));

   commPortPtr = MSTP_COMM_PORT_PTR(lport);
   if(!commPortPtr)
   {
      /*---------------------------------------------------------------------
       * It is possible that the port's data structure does not exist.
       *---------------------------------------------------------------------*/
      return;
   }

   if(MSTP_COMM_PORT_IS_BIT_SET(commPortPtr->bitMap, MSTP_PORT_PORT_ENABLED))
   {
      /*---------------------------------------------------------------------
       * mark port as 'disabled'
       *---------------------------------------------------------------------*/
      MSTP_COMM_PORT_CLR_BIT(commPortPtr->bitMap, MSTP_PORT_PORT_ENABLED);
      MSTP_PORT_STATUS_PRINTF(lport, MSTP_PORT_STATE_FMT, "DISABLED PORT",
                              MSTP_DSBL_SYM, lport);

      /*---------------------------------------------------------------------
       * Stop BPDU transmissions on the Bridge until we done with disabling
       * the port, we will do scheduled transmission at the end of this
       * function to minimize the number of BPDUs to be transmitted.
       * NOTE: If a CIST state machine sets 'newInfo', this machine will ensure
       *       that a BPDU is transmitted conveying the new CIST information.
       *       If MST BPDUs can be transmitted through the port this BPDU will
       *       also convey new MSTI information for all MSTIs. If a MSTI state
       *       machine sets 'newInfoMsti', and MST BPDUs can be transmitted
       *       through the port, this machine will ensure that a BPDU is
       *       transmitted conveying information for the CIST and all MSTIs.
       *       (802.1Q-REV/D5.0 13.31
       *---------------------------------------------------------------------*/
      mstp_preventTxOnBridge();

      /*---------------------------------------------------------------------
       * kick CIST's Port Information state machine (per-Tree per-Port)
       *---------------------------------------------------------------------*/
      STP_ASSERT(MSTP_CIST_PORT_PTR(lport));
      mstp_pimSm(NULL, MSTP_CISTID, lport);

      /*---------------------------------------------------------------------
       * kick Port Information state machine for each enabled MSTI
       * (per-Tree per-Port)
       *---------------------------------------------------------------------*/
      for(mstid = MSTP_MSTID_MIN; mstid <= MSTP_INSTANCES_MAX; mstid++)
      {
         if(MSTP_MSTI_VALID(mstid))
         {
            STP_ASSERT(MSTP_MSTI_PORT_PTR(mstid, lport));
            mstp_pimSm(NULL, mstid, lport);
         }
      }

      /*---------------------------------------------------------------------
       * kick Port Receive state machine (per-Port)
       *---------------------------------------------------------------------*/
      mstp_prxSm(NULL, lport);

      /*---------------------------------------------------------------------
       * kick Port Protocol Migration state machine (per-Port)
       *---------------------------------------------------------------------*/
      mstp_ppmSm(lport);

      /*---------------------------------------------------------------------
       * kick Bridge Detection state machine (per-Port)
       *---------------------------------------------------------------------*/
      mstp_bdmSm(lport);
      /*---------------------------------------------------------------------
       * When we done with port disabling lets initiate transmission of pending
       * information on the Bridge, if any
       *---------------------------------------------------------------------*/
      mstp_doPendingTxOnBridge();
   }
}

/**PROC+**********************************************************************
 * Name:      mstp_enableActiveLogicalPorts
 *
 * Purpose:   Enable for MSTP all logical ports that are in 'UP' state
 *
 * Params:    none
 *
 * Returns:   none
 *
 * Globals:   mstp_Bridge
 *
 **PROC-**********************************************************************/
void
mstp_enableActiveLogicalPorts(void)
{
   LPORT_t lport;

   for(lport = 1; lport <= MAX_LPORTS; lport++)
   {
      if(MSTP_COMM_PORT_PTR(lport) && !is_lport_down(lport))
      {
         mstp_portEnable(lport);
      }
   }
}

/**PROC+**********************************************************************
 * Name:      mstp_utilPrtStatePtr
 *
 * Purpose:   This utility function returns pointer to the Port's
 *            Role Transition State variable. Called by Port Role
 *            Transitions State Machine routines.
 *
 * Params:    mstid -> MST Instance Idetifier (the CIST or an MSTI)
 *            lport -> logical port number
 *
 * Returns:   Pointer to the state information place holder
 *
 * Globals:   mstp_Bridge
 *
 **PROC-**********************************************************************/
MSTP_PRT_STATE_t *
mstp_utilPrtStatePtr(MSTID_t mstid, LPORT_t lport)
{
   MSTP_PRT_STATE_t *statePtr = NULL;

   if(mstid == MSTP_CISTID)
   {
      MSTP_CIST_PORT_INFO_t *cistPortPtr = MSTP_CIST_PORT_PTR(lport);

      STP_ASSERT(cistPortPtr);
      statePtr = &cistPortPtr->prtState;
   }
   else
   {
      MSTP_MSTI_PORT_INFO_t *mstiPortPtr = MSTP_MSTI_PORT_PTR(mstid, lport);

      STP_ASSERT(mstiPortPtr);
      statePtr = &mstiPortPtr->prtState;
   }

   return statePtr;
}

/**PROC+**********************************************************************
 * Name:      mstp_utilPimStatePtr
 *
 * Purpose:   This utility function returns pointer to the Port's
 *            Information State variable. Called by Port Information
 *            State Machine routines.
 *
 * Params:    mstid -> MST Instance Idetifier (the CIST or an MSTI)
 *            lport -> logical port number
 *
 * Returns:   Pointer to the state information place holder
 *
 * Globals:   mstp_Bridge
 *
 **PROC-**********************************************************************/
MSTP_PIM_STATE_t *
mstp_utilPimStatePtr(MSTID_t mstid, LPORT_t lport)
{
   MSTP_PIM_STATE_t *statePtr = NULL;

   if(mstid == MSTP_CISTID)
   {
      MSTP_CIST_PORT_INFO_t *cistPortPtr = MSTP_CIST_PORT_PTR(lport);

      STP_ASSERT(cistPortPtr);
      statePtr = &cistPortPtr->pimState;
   }
   else
   {
      MSTP_MSTI_PORT_INFO_t *mstiPortPtr = MSTP_MSTI_PORT_PTR(mstid, lport);

      STP_ASSERT(mstiPortPtr);
      statePtr = &mstiPortPtr->pimState;
   }

   return statePtr;
}

/**PROC+**********************************************************************
 * Name:      mstp_utilTcmStatePtr
 *
 * Purpose:   This utility function returns pointer to the Port's
 *            Topology Change State variable. Called by Port Topology Change
 *            State Machine routines.
 *
 * Params:    mstid -> MST Instance Idetifier (the CIST or an MSTI)
 *            lport -> logical port number
 *
 * Returns:   Pointer to the state information place holder
 *
 * Globals:   mstp_Bridge
 *
 **PROC-**********************************************************************/
MSTP_TCM_STATE_t *
mstp_utilTcmStatePtr(MSTID_t mstid, LPORT_t lport)
{
   MSTP_TCM_STATE_t *statePtr = NULL;

   if(mstid == MSTP_CISTID)
   {
      MSTP_CIST_PORT_INFO_t *cistPortPtr = MSTP_CIST_PORT_PTR(lport);

      STP_ASSERT(cistPortPtr);
      statePtr = &cistPortPtr->tcmState;
   }
   else
   {
      MSTP_MSTI_PORT_INFO_t *mstiPortPtr = MSTP_MSTI_PORT_PTR(mstid, lport);

      STP_ASSERT(mstiPortPtr);
      statePtr = &mstiPortPtr->tcmState;
   }

   return statePtr;
}

/**PROC+**********************************************************************
 * Name:      mstp_findNextMstiCfgMsgInBpdu
 *
 * Purpose:   In the received BPDU search for the location of the next MSTI
 *            Configuration Message starting from location pointed by the
 *            'current'. If 'current' is NULL than find first MSTI Config
 *            Message.
 *
 * Params:    pkt     -> pointer to the packet buffer with BPDU in
 *            current -> pointer to the place in BPDU to start search from
 *
 * Returns:   returns pointer to the location of the next Configuration
 *            Message if found, NULL otherwise.
 *
 * Globals:   none
 *
 * Constraints:
 **PROC-**********************************************************************/
MSTP_MSTI_CONFIG_MSG_t *
mstp_findNextMstiCfgMsgInBpdu(MSTP_RX_PDU *pkt, MSTP_MSTI_CONFIG_MSG_t *current)
{
   MSTP_MST_BPDU_t *bpdu = NULL;
   int              len  = 0;

   /*------------------------------------------------------------------------
    * sanity checks
    *------------------------------------------------------------------------*/
   STP_ASSERT(pkt);
   if(mstp_isMstBpdu(pkt) == FALSE)
   {/* wrong BPDU type */
      STP_ASSERT(0);
      return NULL;
   }
   bpdu = (MSTP_MST_BPDU_t *)(pkt->data);
   len  = MSTP_MSTI_CFG_MSGS_SIZE(bpdu);
   if(len == 0)
      return NULL;

   STP_ASSERT(len/sizeof(MSTP_MSTI_CONFIG_MSG_t) <= 64);

   if(current == NULL)
      current = (MSTP_MSTI_CONFIG_MSG_t *) bpdu->mstiConfigMsgs;
   else
   {
      char *end = (char*)bpdu->mstiConfigMsgs + len;

      STP_ASSERT(((char*)current >= (char*)bpdu->mstiConfigMsgs) &&
             ((char*)current < end));

      current++;
      current = ((char*)current >= end) ? NULL : current;
   }

   return current;
}

/**PROC+**********************************************************************
 * Name:      mstp_disableLearning
 *
 * Purpose:   This procedure causes the Learning Process to stop learning
 *            from the source address of frames received on the Port.
 *            (802.1Q-REV/D5.0 13.26 b); 802.1D-2004 17.21.4)
 *
 * Params:    mstid  -> MST Instance Identifier (the CIST or an MSTI)
 *            lport  -> logical port number
 *
 * Returns:   none
 *
 * Globals:   mstp_Bridge
 *
 **PROC-**********************************************************************/
void
mstp_disableLearning(MSTID_t mstid, LPORT_t lport)
{
   /*-----------------------------------------------------------------------
    * there are no actions defined to perform on the switch for this case
    *-----------------------------------------------------------------------*/
}

/**PROC+**********************************************************************
 * Name:      mstp_enableLearning
 *
 * Purpose:   This procedure causes the Learning Process to start learning
 *            from frames received on the Port.
 *            (802.1Q-REV/D5.0 13.26 e); 802.1D-2004 17.21.6)
 *
 * Params:    mstid  -> MST Instance Identifier (the CIST or an MSTI)
 *            lport  -> logical port number
 *
 * Returns:   none
 *
 * Globals:   mstp_Bridge
 *
 **PROC-**********************************************************************/
void
mstp_enableLearning(MSTID_t mstid, LPORT_t lport)
{
   STP_ASSERT(MSTP_ENABLED);
   STP_ASSERT((mstid == MSTP_CISTID) || MSTP_VALID_MSTID(mstid));
   STP_ASSERT(IS_VALID_LPORT(lport));

   mstp_updtMstiPortStateChgMsg(mstid, lport, MSTP_ACT_ENABLE_LEARNING);
   MSTP_MSTI_PORT_STATUS_PRINTF(mstid, lport, MSTP_PORT_STATE_ON_TREE_FMT,
                                "<ENABLE LRN>",MSTP_LRN_SYM, mstid, lport);
}

/**PROC+**********************************************************************
 * Name:      mstp_enableForwarding
 *
 * Purpose:   This procedure causes the Forwarding Process to start
 *            forwarding frames through the Port.
 *            (802.1Q-REV/D5.0 13.26 d); 802.1D-2004 17.21.5)
 *            It stores state information of the 'lport' on the given 'mstid'
 *            in global port state changes collector for further distribution
 *            of this information troughout the system.
 *
 * Params:    mstid  -> MST Instance Identifier
 *            lport  -> logical port number
 *
 * Returns:   none
 *
 * Globals:   mstp_Bridge
 *
 **PROC-**********************************************************************/
void
mstp_enableForwarding(MSTID_t mstid, LPORT_t lport)
{
   STP_ASSERT(MSTP_ENABLED);
   STP_ASSERT((mstid == MSTP_CISTID) || MSTP_VALID_MSTID(mstid));
   STP_ASSERT(IS_VALID_LPORT(lport));

   mstp_updtMstiPortStateChgMsg(mstid, lport, MSTP_ACT_ENABLE_FORWARDING);
   MSTP_MSTI_PORT_STATUS_PRINTF(mstid, lport, MSTP_PORT_STATE_ON_TREE_FMT,
                                "<ENABLE FWD>", MSTP_FWD_SYM, mstid, lport);
   if(mstid == MSTP_CISTID)
   {
      STP_ASSERT(MSTP_CIST_PORT_PTR(lport));
      MSTP_CIST_PORT_PTR(lport)->forwardTransitions++;
      MSTP_CIST_PORT_PTR(lport)->forwardTransitionsLastUpdated =
                                                         time(NULL);
   }
   else
   {
      STP_ASSERT(MSTP_MSTI_PORT_PTR(mstid, lport));
      MSTP_MSTI_PORT_PTR(mstid, lport)->forwardTransitions++;
      MSTP_MSTI_PORT_PTR(mstid, lport)->forwardTransitionsLastUpdated =
                                                         time(NULL);
   }
}

/**PROC+**********************************************************************
 * Name:      mstp_disableForwarding
 *
 * Purpose:   This procedure causes the Forwarding Process to stop forwarding
 *            frames through the Port.
 *            (802.1Q-REV/D5.0 13.26 b); 802.1D-2004 17.21.3)
 *
 * Params:    mstid  -> MST Instance Identifier (the CIST or an MSTI)
 *            lport  -> logical port number
 *
 * Returns:   none
 *
 * Globals:   mstp_Bridge
 *
 **PROC-**********************************************************************/
void
mstp_disableForwarding(MSTID_t mstid, LPORT_t lport)
{
   STP_ASSERT(MSTP_ENABLED);
   STP_ASSERT((mstid == MSTP_CISTID) || MSTP_VALID_MSTID(mstid));
   STP_ASSERT(IS_VALID_LPORT(lport));

   mstp_updtMstiPortStateChgMsg(mstid, lport, MSTP_ACT_DISABLE_FORWARDING);
   MSTP_MSTI_PORT_STATUS_PRINTF(mstid, lport, MSTP_PORT_STATE_ON_TREE_FMT,
                                "<DISABLE FWD>", MSTP_NO_FWD_SYM, mstid, lport);
}
/**PROC+**********************************************************************
 * Name:      mstp_flush
 *
 * Purpose:   Flushes (i.e., removes) all Dynamic Filtering Entries in the
 *            Filtering Database that contain information learned on the lport
 *            on the given Spanning Tree.
 *
 * Params:    mstid -> MST Instance Identifier (the CIST or an MSTI)
 *            lport -> logical port number
 *
 * Returns:   none
 *
 * Globals:   mstp_Bridge
 *
 **PROC-**********************************************************************/
void
mstp_flush(MSTID_t mstid, LPORT_t lport)
{
   MSTP_TREE_MSG_t *m;

   STP_ASSERT(MSTP_ENABLED);
   STP_ASSERT((mstid == MSTP_CISTID) || MSTP_VALID_MSTID(mstid));
   STP_ASSERT(IS_VALID_LPORT(lport));

   m = mstp_findMstiPortStateChgMsg(mstid);
   if(m == NULL)
   {
       m = calloc(1, sizeof(MSTP_TREE_MSG_t));
       if (!m)
       {
           STP_ASSERT(0);
           return;
       }
      m->mstid        = mstid;
      m->link.q_flink = NULL;
      m->link.q_blink = NULL;
      insqti_nodis(&MSTP_TREE_MSGS_QUEUE, &m->link);
   }

   set_port(&m->portsMacAddrFlush, lport);
   MSTP_MSTI_PORT_FLUSH_PRINTF(mstid, lport, MSTP_PORT_STATE_ON_TREE_FMT,
                               "<MAC ADDR FLUSH>", MSTP_FLUSH_SYM,
                               mstid, lport);

}
/**PROC+**********************************************************************
 * Name:     mstp_noStpPropagatePortUpState
 *
 * Purpose:  This function propagates the 'Up' event for the 'lport'
 *           throughout the system when administrative state of the MSTP
 *           protocol is set to 'disabled', i.e. switch is not a Spanning Tree
 *           Bridge.
 *
 * Params:   lport  -> logical port number
 *
 * Returns:  none
 *
 * Globals:  mstp_Bridge
 *
 **PROC-**********************************************************************/
void
mstp_noStpPropagatePortUpState(LPORT_t lport)
{
   MSTP_COMM_PORT_INFO_t *commPortPtr;
   STP_ASSERT(MSTP_ENABLED == FALSE);
   STP_ASSERT(IS_VALID_LPORT(lport));
   commPortPtr = MSTP_COMM_PORT_PTR(lport);
   if(!commPortPtr)
   {
        return;
   }
   commPortPtr->adminPointToPointMAC = MSTP_ADMIN_PPMAC_AUTO;
   if(mstp_portDuplexModeDetect(lport) == FULL_DUPLEX)
   {
       MSTP_COMM_PORT_SET_BIT(commPortPtr->bitMap,
               MSTP_PORT_OPER_POINT_TO_POINT_MAC);
   }
   else
   {
       MSTP_COMM_PORT_CLR_BIT(commPortPtr->bitMap,
               MSTP_PORT_OPER_POINT_TO_POINT_MAC);
   }

   mstp_updtMstiPortStateChgMsg(MSTP_NON_STP_BRIDGE, lport,
                                MSTP_ACT_PROPAGATE_UP);
   MSTP_PORT_STATUS_PRINTF(lport, MSTP_PORT_STATE_FMT, "<PORT UP EVT>",
                           MSTP_ENBL_SYM, lport);
}

/**PROC+**********************************************************************
 * Name:     mstp_noStpPropagatePortDownState
 *
 * Purpose:  This function propagates the 'Down' event for the 'lport'
 *           throughout the system when administrative state of the MSTP
 *           protocol is set to 'disabled', i.e. switch is not a Spanning Tree
 *           Bridge.
 *
 * Params:   lport  -> logical port number
 *
 * Returns:  none
 *
 * Globals:  mstp_Bridge
 *
 **PROC-**********************************************************************/
void
mstp_noStpPropagatePortDownState(LPORT_t lport)
{
   STP_ASSERT(MSTP_ENABLED == FALSE);
   STP_ASSERT(IS_VALID_LPORT(lport));

   mstp_updtMstiPortStateChgMsg(MSTP_NON_STP_BRIDGE, lport,
                                MSTP_ACT_PROPAGATE_DOWN);
   MSTP_PORT_STATUS_PRINTF(lport, MSTP_PORT_STATE_FMT,
                           "<PORT DOWN EVT>", MSTP_DSBL_SYM, lport);
}

/**PROC+**********************************************************************
 * Name:     mstp_rcvdAnyMsgCondition
 *
 * Purpose:  Check if 'rcvdMsg' condition is met for a given Port.
 *           (802.1Q-REV/D5.0 13.25.11)
 *
 * Params:   lport  -> logical port number
 *
 * Returns:  TRUE for a given Port if 'rcvdMsg' is TRUE for the CIST or any
 *           MSTI for that Port, FALSE otherwise.
 *
 * Globals:   mstp_Bridge
 *
 **PROC-**********************************************************************/
bool
mstp_rcvdAnyMsgCondition(LPORT_t lport)
{
   bool                   res = FALSE;
   MSTP_CIST_PORT_INFO_t *cistPortPtr = MSTP_CIST_PORT_PTR(lport);

   STP_ASSERT(cistPortPtr);
   if(MSTP_CIST_PORT_IS_BIT_SET(cistPortPtr->bitMap, MSTP_CIST_PORT_RCVD_MSG))
   {
      res = TRUE;
   }
   else
   {
      MSTID_t mstid;

      for(mstid = MSTP_MSTID_MIN; mstid <= MSTP_INSTANCES_MAX; mstid++)
      {
         if(MSTP_MSTI_VALID(mstid))
         {
            MSTP_MSTI_PORT_INFO_t *mstiPortPtr =
                                              MSTP_MSTI_PORT_PTR(mstid, lport);

            STP_ASSERT(mstiPortPtr);
            if(mstiPortPtr &&
               MSTP_MSTI_PORT_IS_BIT_SET(mstiPortPtr->bitMap,
                                         MSTP_MSTI_PORT_RCVD_MSG))
            {
               res = TRUE;
               break;
            }
         }
      }
   }

   return res;
}

/**PROC+**********************************************************************
 * Name:     mstp_isOldRootPropagation
 *
 * Purpose:  Check if received BPDU contains the obsolete Root Information
 *           for the given instance of spanning tree, if so then set
 *           Message Age and/or Remaining hops in port's message priority
 *           vector to their extreme values in order to speed up aging of
 *           the stale information
 *
 * Params:   mstid     -> MST Instance ID (the CIST or an MSTI)
 *           lport     -> logical port number
 *           bpdu      -> received BPDU
 *           cfgMsgPtr -> MSTI configuration Message
 *
 * Returns:   TRUE if Root Information in the received packet is obsolete
 *
 * Globals:   mstp_Bridge, mstp_CB
 *
 **PROC-**********************************************************************/
static bool
mstp_isOldRootPropagation(MSTID_t mstid, LPORT_t lport, MSTP_MST_BPDU_t *bpdu,
                          MSTP_MSTI_CONFIG_MSG_t *cfgMsgPtr, bool bpduSameRgn)
{
   bool res = FALSE;

   STP_ASSERT((mstid == MSTP_CISTID) || MSTP_VALID_MSTID(mstid));
   STP_ASSERT(IS_VALID_LPORT(lport));
   STP_ASSERT((mstid == MSTP_CISTID) ? (bpdu != NULL) : (cfgMsgPtr != NULL));

   if(mstid == MSTP_CISTID)
   {/* BPDU is being processed by the CIST (instance 0) */
      MSTP_CIST_PORT_INFO_t *cistPortPtr = NULL;
      MSTP_CIST_MSG_TIMES_t *msgTimesPtr = NULL;

      cistPortPtr = MSTP_CIST_PORT_PTR(lport);
      STP_ASSERT(cistPortPtr);
      msgTimesPtr = &cistPortPtr->msgTimes;
      if(bpduSameRgn)
      {/* BPDU comes from a Bridge located within same region */
         if(MAC_ADDRS_EQUAL(bpdu->cistRgnRootId.mac_address,
                            MSTP_CIST_BRIDGE_IDENTIFIER.mac_address))
         {
            if(getShortFromPacket(&bpdu->cistRgnRootId.priority) !=
               MSTP_CIST_BRIDGE_IDENTIFIER.priority)
            {/* Received BPDU points to this switch as being the Regional Root
              * Bridge while this Bridge's priority is different from what is
              * in BPDU */
               msgTimesPtr->hops = 0;
               res = TRUE;
            }
            else
            if(!MAC_ADDRS_EQUAL(bpdu->cistRootId.mac_address,
                                MSTP_CIST_ROOT_PRIORITY.rootID.mac_address))
            {/* Received BPDU points to this switch as being the Regional Root
              * Bridge while the CIST Root Bridge known on this switch is
              * different from what is in BPDU
              * NOTE1: within the Region the Regional Root Bridge tells others
              *       who is the CIST Root Bridge
              * NOTE2: the CIST Root Bridge located within region is the
              *        Regional Root Bridge at the same time */
               msgTimesPtr->messageAge = msgTimesPtr->maxAge;
               msgTimesPtr->hops = 0;
               res = TRUE;
            }
         }
      }
      else
      {/* BPDU comes from a Bridge located outside of this Bridge's region */
         if(MAC_ADDRS_EQUAL(bpdu->cistRootId.mac_address,
                            MSTP_CIST_BRIDGE_IDENTIFIER.mac_address) &&
            (getShortFromPacket(&bpdu->cistRootId.priority) !=
             MSTP_CIST_BRIDGE_IDENTIFIER.priority))
         {/* Received BPDU points to this switch as being the CIST Root
           * Bridge while this Bridge's priority is different from what is
           * in BPDU */
            msgTimesPtr->messageAge = msgTimesPtr->maxAge;
            res = TRUE;
         }
      }
   }
   else
   {/* MSTI Configuration Message located inside of the received BPDU is being
     * processed by MST Instance */
      STP_ASSERT(bpduSameRgn);
      if(MAC_ADDRS_EQUAL(cfgMsgPtr->mstiRgnRootId.mac_address,
                         MSTP_MSTI_BRIDGE_IDENTIFIER(mstid).mac_address) &&
         (getShortFromPacket(&cfgMsgPtr->mstiRgnRootId.priority) !=
          MSTP_MSTI_BRIDGE_IDENTIFIER(mstid).priority))
      {/* Received message points to this switch as being the Regional Root
        * Bridge while this Bridge's priority is different from what is
        * in the message */
         MSTP_MSTI_PORT_INFO_t *mstiPortPtr = NULL;
         MSTP_MSTI_MSG_TIMES_t *msgTimesPtr = NULL;

         mstiPortPtr = MSTP_MSTI_PORT_PTR(mstid, lport);
         STP_ASSERT(mstiPortPtr);
         msgTimesPtr = &mstiPortPtr->msgTimes;
         msgTimesPtr->hops = 0;
         res = TRUE;
      }
   }

   return res;
}
/**PROC+**********************************************************************
 * Name:     mstp_preventTxOnBridge
 *
 * Purpose:  Postpone any BPDU transmissions on the Bridge (for all ports
 *           for all Trees). We use global 'preventTx' bool variable
 *           to indicate whether or not BPDU transmission is allowed on
 *           this Bridge. This function is a counterpart to the
 *           'mstp_doPendingTxOnBridge' function.
 *
 * Params:   none
 *
 * Returns:  none
 *
 * Globals:   mstp_Bridge
 *
 **PROC-**********************************************************************/
void
mstp_preventTxOnBridge(void)
{
   STP_ASSERT(MSTP_ENABLED);
   STP_ASSERT(mstp_Bridge.preventTx == FALSE);
   mstp_Bridge.preventTx = TRUE;
}

/**PROC+**********************************************************************
 * Name:     mstp_doPendingTxOnBridge
 *
 * Purpose:  Call PTX SM for all ports that have pending BDPU transmissions.
 *           This function is a counterpart to the 'mstp_preventTxOnBridge'
 *           function.
 *
 * Params:   none
 *
 * Returns:  none
 *
 * Globals:   mstp_Bridge
 *
 **PROC-**********************************************************************/
void
mstp_doPendingTxOnBridge(void)
{
   LPORT_t                lport;
   MSTP_COMM_PORT_INFO_t *commPortPtr;

   STP_ASSERT(MSTP_ENABLED);
   STP_ASSERT(mstp_Bridge.preventTx == TRUE);

   mstp_Bridge.preventTx = FALSE;

   for(lport = 1; lport <= MAX_LPORTS; lport++)
   {
      commPortPtr = MSTP_COMM_PORT_PTR(lport);
      if(commPortPtr)
      {
         if(MSTP_COMM_PORT_IS_BIT_SET(commPortPtr->bitMap,
                                      MSTP_PORT_NEW_INFO) ||
            MSTP_COMM_PORT_IS_BIT_SET(commPortPtr->bitMap,
                                      MSTP_PORT_NEW_INFO_MSTI))
         {
            mstp_ptxSm(lport);
         }
      }
   }
}

/**PROC+**********************************************************************
 * Name:      mstp_buildMstConfigurationDigest
 *
 * Purpose:   This function creates the HMAC-MD5 Configuration Digest
 *            from the content of MST Configuration Table.
 *            NOTE: For the purposes of calculating the Configuration Digest,
 *                  the MST Configuration Table (see picture below) is
 *                  considered to contain 4096 consecutive two octet elements,
 *                  where each element of the table (with the exception of the
 *                  first and last) contains an MSTID value encoded as a binary
 *                  number, with the first octet being most significant. The
 *                  first element of the table contains the value 0, the second
 *                  element the MSTID value corresponding to VID 1, the third
 *                  element the MSTID value corresponding to VID 2, and so on,
 *                  with the next to last element of the table containing the
 *                  MSTID value corresponding to VID 4094, and the last element
 *                  containing the value 0.
 *                  (802.1Q-REV/D5.0 13.7)
 *
 *            |<- 2 octets ->|
 *            +---------------+ - MST Configuration Table
 *            |  0x0000       |
 *            +---------------+
 *            +---------------+
 *            |  MSTID value  | <- vid 1
 *            +---------------+
 *            .................
 *            +---------------+
 *            |  MSTID value  | <- vid 4094
 *            +---------------+
 *            +---------------+
 *            |  0x0000       |
 *            +---------------+
 *
 * Params:    resDigest -> points to the place where to store the result
 *                         (configuration digest).
 *
 * Returns:   none
 *
 * Globals:   mstp_DigestSignatureKey
 *
 **PROC-**********************************************************************/
void
mstp_buildMstConfigurationDigest(uint8_t *resDigest)
{
   uint8_t   digest[MSTP_DIGEST_SIZE]; /* 16 bytes */
   char     digest_str[200] = {0};
   char temp[10]= {0};
   MSTID_t *mstCfgTable;
   VID_t    vid;
   MSTID_t  mstid;
   int      mstCfgTableSize;
   uint32_t i = 0;
   const struct ovsrec_bridge *bridge_row = NULL;
   struct ovsdb_idl_txn *txn = NULL;
   struct smap smap = SMAP_INITIALIZER(&smap);
   STP_ASSERT(MSTP_ENABLED);
   STP_ASSERT(resDigest);
   STP_ASSERT(MSTP_DIGEST_SIZE == 16);
   MSTP_OVSDB_LOCK;
   txn = ovsdb_idl_txn_create(idl);
   bridge_row = ovsrec_bridge_first(idl);

   /*------------------------------------------------------------------------
    * allocate buffer big enough to accomodate MST Configuration Table.
    *------------------------------------------------------------------------*/
   STP_ASSERT(sizeof(MSTID_t) == MSTP_MST_CFG_ELEM_SIZE);
   mstCfgTableSize = MSTP_MST_CFG_TBL_SIZE * MSTP_MST_CFG_ELEM_SIZE;
   mstCfgTable = (MSTID_t *) calloc(1, mstCfgTableSize);
   if (!mstCfgTable)
   {
       ovsdb_idl_txn_destroy(txn);
       MSTP_OVSDB_UNLOCK;
       STP_ASSERT(0);
       return;
   }


   /*------------------------------------------------------------------------
    * build contents of the MST Configuration Table
    *------------------------------------------------------------------------*/
   for(vid = MSTP_MST_CFG_TBL_FIRST_VID_IDX;
       vid <= MSTP_MST_CFG_TBL_LAST_VID_IDX; vid++)
   {
          if((mstid = mstp_getMstIdForVid(vid)) != MSTP_NO_MSTID)
          {
               {
		   /* MSTP digest is calculated only on Primary/Normal VLAN*/
                   mstCfgTable[vid] = htons(mstid);
	       }

          }
   }

   /*------------------------------------------------------------------------
    * calculate the digest value
    * NOTE: 'hmac_md5_calc' always returns 16 bytes digest value
    *------------------------------------------------------------------------*/
   memset(digest, 0, sizeof(digest));
   hmac_md5((unsigned char*) mstCfgTable, mstCfgTableSize,
                 (uint8_t*)mstp_DigestSignatureKey, MSTP_DIGEST_KEY_LEN, digest);
   for(i=0; i< MSTP_DIGEST_SIZE; i++)
   {
      snprintf(temp,10,"%.2X",digest[i]);
      strncat(digest_str,temp,10);
   }
   smap_clone(&smap, &bridge_row->status);
   smap_replace(&smap, "mstp_config_digest" , digest_str);
   ovsrec_bridge_set_status(bridge_row, &smap);
   VLOG_DBG("Config Digest : %s",digest_str);

   /*------------------------------------------------------------------------
    * copy result
    *------------------------------------------------------------------------*/
   memcpy(resDigest, digest, sizeof(digest));

   /*------------------------------------------------------------------------
    * free memory used
    *------------------------------------------------------------------------*/
   free(mstCfgTable);
   ovsdb_idl_txn_commit_block(txn);
   ovsdb_idl_txn_destroy(txn);
   smap_destroy(&smap);
   MSTP_OVSDB_UNLOCK;
}

/**PROC+**********************************************************************
 * Name:      mstp_getMyMstConfigurationId
 *
 * Purpose:   This function returns MST Configuration Identification information
 *            configured for this Bridge.
 *
 * Params:    mstCfgId  -> pointer to the place holder to where put the result
 *
 * Returns:   none
 *
 * Globals:   mstp_CB, mstp_Bridge
 *
 **PROC-**********************************************************************/
void
mstp_getMyMstConfigurationId(MSTP_MST_CONFIGURATION_ID_t *mstCfgId)
{
   STP_ASSERT(MSTP_ENABLED);
   STP_ASSERT(mstCfgId);

   mstCfgId->formatSelector = mstp_Bridge.MstConfigId.formatSelector;
   memcpy(mstCfgId->configName, mstp_Bridge.MstConfigId.configName,
          MSTP_MST_CONFIG_NAME_LEN);
   mstCfgId->revisionLevel = mstp_Bridge.MstConfigId.revisionLevel;
   memcpy(mstCfgId->digest, mstp_Bridge.MstConfigId.digest, MSTP_DIGEST_SIZE);
}

/**PROC+**********************************************************************
 * Name:      mstp_getConfigurationDigestStr
 *
 * Purpose:   This function returns MST Configuration Digest hexadecimal value
 *            being represented as the text string
 *            (e.g. "0xAC36177F50283CD4B83821D8AB26DE62")
 *
 * Params:    buf    -> pointer to the buffer where put the result
 *            bufLen -> the length of the result buffer
 *
 * Returns:   none
 *
 * Globals:   mstp_CB, mstp_Bridge
 *
 * Constraints:
 **PROC-**********************************************************************/
void
mstp_getMstConfigurationDigestStr(char *buf, int bufLen)
{
   uint8_t *dgPtr;

   STP_ASSERT(MSTP_ENABLED);
   STP_ASSERT(buf);
   STP_ASSERT(MSTP_DIGEST_SIZE == 16);
   STP_ASSERT(bufLen >= 2 + MSTP_DIGEST_SIZE*2 + 1);
   dgPtr = mstp_Bridge.MstConfigId.digest;
   memset(buf, 0, bufLen);
   sprintf(buf,
           "0x%.2X%.2X%.2X%.2X%.2X%.2X%.2X%.2X%.2X%.2X%.2X%.2X%.2X%.2X%.2X%.2X",
           dgPtr[0], dgPtr[1], dgPtr[2], dgPtr[3], dgPtr[4], dgPtr[5], dgPtr[6],
           dgPtr[7], dgPtr[8], dgPtr[9], dgPtr[10],dgPtr[11],dgPtr[12],
           dgPtr[13],dgPtr[14],dgPtr[15]);

}

/**PROC+**********************************************************************
 * Name:      mstp_getMstIdForVlan
 *
 * Purpose:   This function returns MST Instance Identifier to which given
 *            'vlan' is mapped to.
 *
 * Params:    vlan  -> VLAN number in question
 *
 * Returns:   MST Instance Identifier the given 'vlan' is mapped to
 *
 * Globals:   mstp_MstiVlanTable
 *
 * Constraints:
 **PROC-**********************************************************************/
MSTID_t
mstp_getMstIdForVlan(VID_t vlan)
{
   MSTID_t mstid = MSTP_NO_MSTID;
   VID_t   vid = 0;

   STP_ASSERT(MSTP_ENABLED);
   STP_ASSERT(IS_VALID_VID(vid));
   if(IS_VALID_VID(vid))
      mstid = mstp_getMstIdForVid(vid);

   return mstid;
}

/**PROC+**********************************************************************
 * Name:      mstp_validateBpdu
 *
 * Purpose:   Validation of received BPDUs
 *            (802.1Q-REV/D5.0 14.4)
 *
 * Params:    pkt -> pointer to the packet buffer with BPDU in
 *
 * Returns:   TRUE if BPDU is valid, FALSE otherwise
 *
 * Globals:   none
 *
 * Constraints:
 **PROC-**********************************************************************/
bool
mstp_validateBpdu(MSTP_RX_PDU *pkt)
{
   bool res = FALSE;

   STP_ASSERT(pkt);

   /*------------------------------------------------------------------------
    * perform test 14.4 e)
    *------------------------------------------------------------------------*/
   if(mstp_isMstBpdu(pkt))
   {
      res = TRUE;
   }
   /*------------------------------------------------------------------------
    * perform tests 14.4 c)-d)
    *------------------------------------------------------------------------*/
   else if(mstp_isRstBpdu(pkt))
   {
      res = TRUE;
   }
   /*------------------------------------------------------------------------
    * perform test 14.4 a)
    *------------------------------------------------------------------------*/
   else if(mstp_isStpConfigBpdu(pkt))
   {
      res = TRUE;
   }
   /*------------------------------------------------------------------------
    * perform test 14.4 b)
    *------------------------------------------------------------------------*/
   else if(mstp_isStpTcnBpdu(pkt))
   {
      res = TRUE;
   }

   return res;
}

/**PROC+**********************************************************************
 * Name:      mstp_betterOrSameInfo
 *
 * Purpose:   Returns TRUE if, for a given Port and Tree (CIST, or MSTI),
 *            either
 *            a) The procedure's parameter 'newInfoIs' is 'Received',
 *               and 'infoIs' is 'Received' and the 'msgPriority' vector
 *               is better than or the same as the 'portPriority'
 *               vector; or,
 *            b) The procedure's parameter 'newInfoIs' is 'Mine',
 *               and 'infoIs' is 'Mine' and the 'designatedPriority' vector
 *               is better than or the same as the 'portPriority'
 *               vector.
 *            Returns False otherwise.
 *            NOTE: This procedure is not invoked (in the case of a MSTI) if
 *                  the received BPDU carrying the MSTI information was
 *                  received from another MST Region. In that event, the
 *                  Port Receive Machine (using setRcvdMsgs()) does not set
 *                  'rcvdMsg' for any MSTI, and the Port Information Machine's
 *                  SUPERIOR_DESIGNATED state is not entered.
 *            Called from Port Information (PIM) state machine.
 *            (802.1Q-REV/D5.0 13.26 g); 13.26.1)
 *
 * Params:    mstid     -> MST Instance Identifier (the CIST or an MSTI)
 *            lport     -> logical port number
 *            newInfoIs -> the new origin/state of the port's STP information
 *                         to be held in 'infoIs' variable
 *
 * Returns:   TRUE or FALSE (see above description)
 *
 * Globals:   mstp_CB
 *
 **PROC-**********************************************************************/
bool
mstp_betterOrSameInfo(MSTID_t mstid, LPORT_t lport, MSTP_INFO_IS_t newInfoIs)
{
   bool           res = FALSE;
   MSTP_INFO_IS_t infoIs;

   STP_ASSERT(IS_VALID_LPORT(lport));
   STP_ASSERT((mstid == MSTP_CISTID) || MSTP_VALID_MSTID(mstid));
   STP_ASSERT((newInfoIs == MSTP_INFO_IS_RECEIVED) ||
          (newInfoIs == MSTP_INFO_IS_MINE));

   if(mstid == MSTP_CISTID)
   {
      MSTP_CIST_PORT_INFO_t         *cistPortPtr     = NULL;
      MSTP_CIST_BRIDGE_PRI_VECTOR_t *firstPriVecPtr  = NULL;
      MSTP_CIST_BRIDGE_PRI_VECTOR_t *secondPriVecPtr = NULL;

      cistPortPtr   = MSTP_CIST_PORT_PTR(lport);
      STP_ASSERT(cistPortPtr);
      infoIs        = cistPortPtr->infoIs;

      if((newInfoIs == MSTP_INFO_IS_RECEIVED) &&
         (infoIs == MSTP_INFO_IS_RECEIVED))
      {/* Check if 'msgPriority' vector is better than or same as
        * 'portPriority' vector */
         firstPriVecPtr  = &cistPortPtr->msgPriority;
         secondPriVecPtr = &cistPortPtr->portPriority;
         res = !(mstp_cistPriorityVectorsCompare(firstPriVecPtr,
                                                 secondPriVecPtr) > 0);
      }
      else if((newInfoIs == MSTP_INFO_IS_MINE) &&
              (infoIs == MSTP_INFO_IS_MINE))
      {/* Check if 'designatedPriority' vector is better than or same as
        * 'portPriority' vector */
         firstPriVecPtr  = &cistPortPtr->designatedPriority;
         secondPriVecPtr = &cistPortPtr->portPriority;
         res = !(mstp_cistPriorityVectorsCompare(firstPriVecPtr,
                                                 secondPriVecPtr) > 0);
      }
   }
   else
   {
      MSTP_MSTI_PORT_INFO_t         *mstiPortPtr     = NULL;
      MSTP_MSTI_BRIDGE_PRI_VECTOR_t *firstPriVecPtr  = NULL;
      MSTP_MSTI_BRIDGE_PRI_VECTOR_t *secondPriVecPtr = NULL;

      mstiPortPtr   = MSTP_MSTI_PORT_PTR(mstid, lport);
      STP_ASSERT(mstiPortPtr);
      infoIs        = mstiPortPtr->infoIs;

      if((newInfoIs == MSTP_INFO_IS_RECEIVED) &&
         (infoIs == MSTP_INFO_IS_RECEIVED))
      {/* Check if 'msgPriority' vector is better than or same as
        * 'portPriority' vector */

         /* On receive this function should be called only for an MSTI port
          * located inside of MST Region */
         STP_ASSERT(MSTP_COMM_PORT_PTR(lport) &&
                MSTP_COMM_PORT_IS_BIT_SET(MSTP_COMM_PORT_PTR(lport)->bitMap,
                                          MSTP_PORT_RCVD_INTERNAL));

         firstPriVecPtr  = &mstiPortPtr->msgPriority;
         secondPriVecPtr = &mstiPortPtr->portPriority;
         res = !(mstp_mstiPriorityVectorsCompare(firstPriVecPtr,
                                                 secondPriVecPtr) > 0);
      }
      else if((newInfoIs == MSTP_INFO_IS_MINE) &&
              (infoIs == MSTP_INFO_IS_MINE))
      {/* Check if 'designatedPriority' vector is better than or same as
        * 'portPriority' vector */
         firstPriVecPtr  = &mstiPortPtr->designatedPriority;
         secondPriVecPtr = &mstiPortPtr->portPriority;
         res = !(mstp_mstiPriorityVectorsCompare(firstPriVecPtr,
                                                 secondPriVecPtr) > 0);
      }
   }

   return res;
}

/**PROC+**********************************************************************
 * Name:      mstp_clearAllRcvdMsgs
 *
 * Purpose:   Clears 'rcvdMsg' for the CIST and all MSTIs, for this Port.
 *            (802.1Q-REV/D5.0 13.26.2)
 *            Called from Port Receive (PRX) state machine.
 *
 * Params:    lport -> logical port number
 *
 * Returns:   none
 *
 * Globals:   mstp_CB, mstp_Bridge
 *
 **PROC-**********************************************************************/
void
mstp_clearAllRcvdMsgs(LPORT_t lport)
{
   MSTID_t mstid;

   STP_ASSERT(MSTP_ENABLED);
   STP_ASSERT(IS_VALID_LPORT(lport));

   /*------------------------------------------------------------------------
    * clear 'rcvdMsg' flag for the CIST for this port
    *------------------------------------------------------------------------*/
   if(MSTP_CIST_PORT_PTR(lport))
   {
      MSTP_CIST_PORT_CLR_BIT(MSTP_CIST_PORT_PTR(lport)->bitMap,
                             MSTP_CIST_PORT_RCVD_MSG);
   }

   /*------------------------------------------------------------------------
    * clear 'rcvdMsg' flag for all MSTIs for this port
    *------------------------------------------------------------------------*/
   for(mstid = MSTP_MSTID_MIN; mstid <= MSTP_MSTID_MAX; mstid++)
   {
      if(MSTP_MSTI_VALID(mstid) && MSTP_MSTI_PORT_PTR(mstid, lport))
      {
         MSTP_MSTI_PORT_CLR_BIT(MSTP_MSTI_PORT_PTR(mstid, lport)->bitMap,
                                MSTP_MSTI_PORT_RCVD_MSG);
      }
   }
}

/**PROC+**********************************************************************
 * Name:      mstp_updtBPDUVersion
 *
 * Purpose:   Sets 'rcvdSTP' TRUE if the BPDU received is a version 0 or
 *            version 1 TCN or a Config BPDU.
 *            Sets 'rcvdRSTP' TRUE if the received BPDU is a RSTP BPDU or a
 *            MST BPDU.
 *            (802.1Q-REV-D5.0 13.26.21)
 *            Called from Port Receive (PRX) state machine.
 *
 * Params:    pkt   -> pointer to the packet buffer with received BPDU in
 *            lport -> logical port number the BPDU came on
 *
 * Returns:   none
 *
 * Globals:   mstp_CB, mstp_Bridge
 *
 **PROC-**********************************************************************/
void
mstp_updtBPDUVersion(MSTP_RX_PDU *pkt, LPORT_t lport)
{
   MSTP_BPDU_COMMON_HEADER_t *bpdu        = NULL;
   MSTP_COMM_PORT_INFO_t     *commPortPtr = NULL;

   STP_ASSERT(MSTP_ENABLED);
   STP_ASSERT(pkt);
   STP_ASSERT(IS_VALID_LPORT(lport));

   commPortPtr = MSTP_COMM_PORT_PTR(lport);
   STP_ASSERT(commPortPtr);

   bpdu = (MSTP_BPDU_COMMON_HEADER_t *)(pkt->data);

   if((bpdu->protocolVersionId < MSTP_PROTOCOL_VERSION_ID_RST) &&
      ((bpdu->bpduType == MSTP_BPDU_TYPE_STP_TCN) ||
       (bpdu->bpduType == MSTP_BPDU_TYPE_STP_CONFIG)))
   {/* version is 0 or 1 and BPDU is TCN or Config BPDU */
      MSTP_COMM_PORT_SET_BIT(commPortPtr->bitMap, MSTP_PORT_RCVD_STP);
   }
   else if((bpdu->protocolVersionId >= MSTP_PROTOCOL_VERSION_ID_RST) &&
           (bpdu->bpduType == MSTP_BPDU_TYPE_RST))
   {/* received BPDU is a RSTP or a MST BPDU */
      MSTP_COMM_PORT_SET_BIT(commPortPtr->bitMap, MSTP_PORT_RCVD_RSTP);
   }
   else
      STP_ASSERT(0);
}

/**PROC+**********************************************************************
 * Name:      mstp_clearReselectTree
 *
 * Purpose:   Clears 'reselect' for the tree (the CIST or a given MSTI) for
 *            all Ports of the Bridge.
 *            (802.1Q-REV/D5.0 13.26 h); 13.26.3)
 *            Called from Port Role Selection (PRS) state machine.
 *
 * Params:    mstid -> MST Instance Identifier (the CIST or an MSTI)
 *
 * Returns:   none
 *
 * Globals:   mstp_CB, mstp_Bridge
 *
 **PROC-**********************************************************************/
void
mstp_clearReselectTree(MSTID_t mstid)
{

   STP_ASSERT(MSTP_ENABLED);
   STP_ASSERT((mstid == MSTP_CISTID) || MSTP_VALID_MSTID(mstid));

   if(MSTP_ENABLED)
   {
      if(mstid == MSTP_CISTID)
      {/* clear 'reselect' flag for the CIST for all ports */
         LPORT_t                lport;
         MSTP_CIST_PORT_INFO_t *cistPortPtr;

         for(lport = 1; lport <= MAX_LPORTS; lport++)
         {
            cistPortPtr = MSTP_CIST_PORT_PTR(lport);
            if(cistPortPtr)
            {
               MSTP_CIST_PORT_CLR_BIT(cistPortPtr->bitMap,
                                      MSTP_CIST_PORT_RESELECT);
            }
         }
      }
      else
      {/* clear 'reselect' flag for the given MSTI for all ports */
         LPORT_t                lport;
         MSTP_MSTI_PORT_INFO_t *mstiPortPtr;

         for(lport = 1; lport <= MAX_LPORTS; lport++)
         {
            mstiPortPtr = MSTP_MSTI_PORT_PTR(mstid, lport);
            if(mstiPortPtr)
            {
               MSTP_MSTI_PORT_CLR_BIT(mstiPortPtr->bitMap,
                                      MSTP_MSTI_PORT_RESELECT);
            }
         }
      }
   }
}

/**PROC+**********************************************************************
 * Name:      mstp_fromSameRegion
 *
 * Purpose:   Returns TRUE if 'rcvdRSTP' is TRUE, and the received BPDU
 *            conveys an MST Configuration Identifier that matches that held
 *            for the Bridge. Returns FALSE otherwise.
 *            (802.1Q-REV/D5.0 13.26.4)
 *            Called from Port Receive (PRX) state machine.
 *
 * Params:    pkt   -> pointer to the packet buffer with BPDU in
 *            lport -> logical port number a BPDU was received on
 *
 * Returns:   TRUE if received BPDU was originated by a Bridge that belongs
 *            to the same MST Region that this Bridge, FALSE otherwise.
 *
 * Globals:   mstp_CB, mstp_Bridge
 *
 **PROC-**********************************************************************/
bool
mstp_fromSameRegion(MSTP_RX_PDU *pkt, LPORT_t lport)
{
   MSTP_COMM_PORT_INFO_t *commPortPtr = NULL;
   bool                   res         = FALSE;

   STP_ASSERT(MSTP_ENABLED);
   STP_ASSERT(pkt);
   STP_ASSERT(IS_VALID_LPORT(lport));

   commPortPtr = MSTP_COMM_PORT_PTR(lport);
   STP_ASSERT(commPortPtr);

   /* When Force Protocol Version parameter of the MSTP Bridge is set to STP or
    * RSTP such Bridge must emulate behaviour of one of these earlier versions
    * of protocol on all Bridge's ports, i.e. operate as a single spanning tree
    * (SST) Bridge. By definition, any SST Bridge is unaware of MST Regions, so
    * all received BPDUs are treated as being from a different MST Region.
    * (802.1Q-REV/D5.0 13.6.2 c)) */
   if((mstp_Bridge.ForceVersion == MSTP_PROTOCOL_VERSION_ID_STP) ||
      (mstp_Bridge.ForceVersion == MSTP_PROTOCOL_VERSION_ID_RST))
   {
      return FALSE;
   }

   if(MSTP_COMM_PORT_IS_BIT_SET(commPortPtr->bitMap, MSTP_PORT_RCVD_RSTP) &&
      (mstp_isMstBpdu(pkt) == TRUE) &&
      (mstp_isNeighboreBridgeInMyRegion(pkt) == TRUE))
   {
      res = TRUE;
   }

   return res;
}

/**PROC+**********************************************************************
 * Name:      mstp_newTcWhile
 *
 * Purpose:   If the value of 'tcWhile' is zero and 'sendRSTP' is TRUE,
 *            this procedure sets the value of 'tcWhile' to 'HelloTime' plus
 *            one second and sets either 'newInfo' TRUE for the CIST,
 *            or 'newInfoMsti' TRUE for a given MSTI. The value of 'HelloTime'
 *            is taken from the CIST's 'portTimes' parameter (13.24.13) for
 *            this Port. If the value of 'tcWhile' is zero and 'sendRSTP' is
 *            FALSE, this procedure sets the value of 'tcWhile' to the sum
 *            of the Max Age and Forward Delay components of 'rootTimes' and
 *            does not change the value of either 'newInfo' or 'newInfoMsti'.
 *            Otherwise the procedure takes no action.
 *            (802.1Q-REV/D5.0 13.26 i); 13.26.5).
 *            Called from Topology Change (TCM) state machine.
 *
 * Params:    mstid -> MST Instance Identifier (the CIST or an MSTI)
 *            lport -> logical port number
 *
 * Returns:   none
 *
 * Globals:   mstp_Bridge
 *
 **PROC-**********************************************************************/
void
mstp_newTcWhile(MSTID_t mstid, LPORT_t lport)
{
   uint16_t tcWhileVal = 0;
   struct ovsdb_idl_txn *txn = NULL;
   MSTP_OVSDB_LOCK;
   txn = ovsdb_idl_txn_create(idl);
   STP_ASSERT(MSTP_ENABLED);
   STP_ASSERT(IS_VALID_LPORT(lport));
   STP_ASSERT((mstid == MSTP_CISTID) || MSTP_VALID_MSTID(mstid));
   STP_ASSERT(MSTP_INSTANCE_IS_VALID(mstid));
   STP_ASSERT(MSTP_COMM_PORT_PTR(lport));
   STP_ASSERT((mstid == MSTP_CISTID) ? (MSTP_CIST_PORT_PTR(lport) != NULL) :
                                   (MSTP_MSTI_PORT_PTR(mstid, lport) != NULL));
   VLOG_DBG("MSTP: New TcWhile : %d",tcWhileVal);

   /*------------------------------------------------------------------------
    * Get current value of the 'tcWhile' timer
    *------------------------------------------------------------------------*/
   tcWhileVal = (mstid == MSTP_CISTID) ?
                 MSTP_CIST_PORT_PTR(lport)->tcWhile :
                 MSTP_MSTI_PORT_PTR(mstid, lport)->tcWhile;
   VLOG_DBG("MSTP: New TcWhile : %d",tcWhileVal);

   /*------------------------------------------------------------------------
    * If current value of the 'tcWhile' timer is zero than compute a new value
    * and apply it to the port for the given Tree (the CIST or an MSTI)
    *------------------------------------------------------------------------*/
   if(tcWhileVal == 0)
   {
      if(MSTP_COMM_PORT_IS_BIT_SET(MSTP_COMM_PORT_PTR(lport)->bitMap,
                                   MSTP_PORT_SEND_RSTP))
      {/* 'tcWhile' is zero and 'sendRSTP' is TRUE,
        * set the value of 'tcWhile' to 'HelloTime' plus one second and
        * set either 'newInfo' TRUE for the CIST, or 'newInfoMsti' TRUE
        * for a given MSTI */

         /* The value of 'HelloTime' is taken from the CIST's 'portTimes'
          * parameter for this Port.*/
         tcWhileVal = MSTP_CIST_PORT_PTR(lport)->portTimes.helloTime + 1;
         MSTP_COMM_PORT_SET_BIT(MSTP_COMM_PORT_PTR(lport)->bitMap,
                                (mstid == MSTP_CISTID) ?
                                 MSTP_PORT_NEW_INFO :
                                 MSTP_PORT_NEW_INFO_MSTI);
         VLOG_DBG("If MSTP: New TcWhile : %d",tcWhileVal);
      }
      else
      {/* 'tcWhile' is zero and 'sendRSTP' is FALSE,
        * set the value of 'tcWhile' to the sum of the Max Age and
        * Forward Delay components of 'rootTimes' and do not change
        * the value of either 'newInfo' or 'newInfoMsti' */
         tcWhileVal = MSTP_CIST_ROOT_TIMES.maxAge +
                      MSTP_CIST_ROOT_TIMES.fwdDelay;
         VLOG_DBG("Else MSTP: New TcWhile : %d",tcWhileVal);
      }

      /*---------------------------------------------------------------------
       * Apply new value of 'tcWhile' timer to the given port for the given
       * Tree and update Topology Change Count and Time Since Topology Change
       * statistics MIB objects.
       * NOTE1: Time Since Topology Change - count in seconds of the time
       *        elapsed since tcWhile was last non-zero for any Port
       *        for the given MSTI.
       *       (802.1Q-REV/D5.0 12.8.1.2.3 c))
       * NOTE2: Topology Change Count - count of the times 'tcWhile' has been
       *        non-zero for any Port for the given MSTI since the Bridge was
       *        powered on or initialized.
       *       (802.1Q-REV/D5.0 12.8.1.2.3 d))
       *---------------------------------------------------------------------*/
      if(mstid == MSTP_CISTID)
      {
         MSTP_CIST_PORT_PTR(lport)->tcWhile = tcWhileVal;
         MSTP_CIST_INFO.topologyChangeCnt++;
         mstp_util_set_cist_table_value(TOP_CHANGE_CNT,MSTP_CIST_INFO.topologyChangeCnt);
         MSTP_CIST_INFO.timeSinceTopologyChange = time(NULL);
         mstp_util_set_cist_table_value(TIME_SINCE_TOP_CHANGE,MSTP_CIST_INFO.timeSinceTopologyChange);
      }
      else
      {
         MSTP_MSTI_PORT_PTR(mstid, lport)->tcWhile = tcWhileVal;
         mstp_util_set_msti_table_string(TOPOLOGY_CHANGE,"enable",mstid);
         MSTP_MSTI_INFO(mstid)->topologyChangeCnt++;
         mstp_util_set_msti_table_value(TOP_CHANGE_CNT,MSTP_MSTI_INFO(mstid)->topologyChangeCnt,mstid);
         MSTP_MSTI_INFO(mstid)->timeSinceTopologyChange =
                                                  time(NULL);
         mstp_util_set_msti_table_value(TIME_SINCE_TOP_CHANGE,MSTP_MSTI_INFO(mstid)->timeSinceTopologyChange,mstid);
      }
   }
   ovsdb_idl_txn_commit_block(txn);
   ovsdb_idl_txn_destroy(txn);
   MSTP_OVSDB_UNLOCK;
}

/**PROC+**********************************************************************
 * Name:      mstp_rcvInfo
 *
 * Purpose:   Decodes received BPDUs. Sets 'rcvdTcn' and sets 'rcvdTc' for
 *            each and every MSTI if a TCN BPDU has been received, and
 *            extracts the message priority and timer values from the received
 *            BPDU storing them in the 'msgPriority' and 'msgTimes' variables.
 *            Called from Port Information state machine.
 *            (802.1Q-REV/D5.0 13.26 j); 13.26.6)
 *
 * Params:    pkt   -> pointer to the packet buffer with BPDU in
 *            mstid -> MST Instance Identifier (the CIST or an MSTI)
 *            lport -> logical port number
 *
 * Returns:   For a given Port and Tree (CIST or MSTI) it returns:
 *            'MSTP_RCVD_INFO_SUPERIOR_DESIGNATED'
 *                - if the received CIST or MSTI message conveys a Designated
 *                  Port Role, and
 *                  1)the message priority ('msgPriority') is superior to the
 *                    Port's port priority vector, or
 *                  2)the message priority is the same as the Port's port
 *                    priority vector, and any of the received timer parameter
 *                    values ('msgTimes') differ from those already held for
 *                    the Port ('portTimes')
 *            or
 *            'MSTP_RCVD_INFO_REPEATED_DESIGNATED'
 *                - if the received CIST or MSTI message conveys a Designated
 *                  Port Role, and
 *                  1) the message priority vector and timer parameters that
 *                     are the same as the Port's port priority vector and
 *                     timer values; and
 *                  2) infoIs is Received
 *            or
 *            'MSTP_RCVD_INFO_INFERIOR_DESIGNATED'
 *                - if the received CIST or MSTI message conveys a Designated
 *                  Port Role.
 *            or
 *            'MSTP_RCVD_INFO_INFERIOR_ROOT_ALTERNATE'
 *                  - if the received CIST or MSTI message conveys a Root Port,
 *                    Alternate Port, or Backup Port Role and a CIST or MSTI
 *                    message priority that is the same as or worse than the
 *                    CIST or MSTI port priority vector.
 *             or
 *            'MSTP_RCVD_INFO_OTHER' otherwise.
 *
 *            NOTE: Configuration BPDU implicitly conveys a Designated Port Role.
 *
 * Globals:   mstp_Bridge
 *
 * Constraints:
 **PROC-**********************************************************************/
MSTP_RCVD_INFO_t
mstp_rcvInfo(MSTP_RX_PDU *pkt, MSTID_t mstid, LPORT_t lport)
{
   MSTP_RCVD_INFO_t rcvdInfo;

   STP_ASSERT(pkt);
   STP_ASSERT(mstid == MSTP_CISTID || MSTP_VALID_MSTID(mstid));
   STP_ASSERT(IS_VALID_LPORT(lport));

   /*------------------------------------------------------------------------
    * Check if a TCN BPDU has been received
    *------------------------------------------------------------------------*/
   if((mstid == MSTP_CISTID) && mstp_isStpTcnBpdu(pkt))
   {/* TCN BPDU */
      MSTP_COMM_PORT_INFO_t *commPortPtr;
      MSTID_t                tmpId;

      commPortPtr = MSTP_COMM_PORT_PTR(lport);
      STP_ASSERT(commPortPtr);

      /*---------------------------------------------------------------------
       * set 'rcvdTcn' TRUE
       *---------------------------------------------------------------------*/
      MSTP_COMM_PORT_SET_BIT(commPortPtr->bitMap, MSTP_PORT_RCVD_TCN);

      /*---------------------------------------------------------------------
       * kick Topology Change state machine (per-Tree per-Port)
       *---------------------------------------------------------------------*/
      MSTP_SM_CALL_SM_PRINTF(MSTP_PRX, MSTP_PER_TREE_PER_PORT_SM_CALL_SM_FMT,
                             "PIM:", "RECEIVE", "TCM:", mstid, lport);
      mstp_tcmSm(MSTP_CISTID, lport);

      /*---------------------------------------------------------------------
       * set 'rcvdTc' TRUE for each and every MSTI
       *---------------------------------------------------------------------*/
      for(tmpId = MSTP_MSTID_MIN; tmpId <= MSTP_MSTID_MAX; tmpId++)
      {
         if(MSTP_MSTI_VALID(tmpId))
         {
            MSTP_MSTI_PORT_INFO_t *mstiPortPtr =
                                              MSTP_MSTI_PORT_PTR(tmpId, lport);
            STP_ASSERT(mstiPortPtr);
            MSTP_MSTI_PORT_SET_BIT(mstiPortPtr->bitMap,MSTP_MSTI_PORT_RCVD_TC);

            /*---------------------------------------------------------------
             * kick Topology Change state machine (per-Tree per-Port)
             *---------------------------------------------------------------*/
            MSTP_SM_CALL_SM_PRINTF(MSTP_PRX,
                                   MSTP_PER_TREE_PER_PORT_SM_CALL_SM_FMT,
                                   "PIM:", "RECEIVE", "TCM:", tmpId, lport);
            mstp_tcmSm(tmpId, lport);
         }
      }
   }

   /*------------------------------------------------------------------------
    * Extract message priority and timer values from the received BPDU and
    * store them in the 'msgPriority' and 'msgTimes' variables for a given
    * port for a given Tree.
    *------------------------------------------------------------------------*/
   if(mstid == MSTP_CISTID)
      rcvdInfo = mstp_rcvInfoCist(pkt, lport);
   else
      rcvdInfo = mstp_rcvInfoMsti(pkt, mstid, lport);

   return rcvdInfo;
}

/**PROC+**********************************************************************
 * Name:      mstp_rcvInfoCist
 *
 * Purpose:   Helper function called by the 'rcvInfo' function to decode
 *            information in received BPDU with respect to the CIST.
 *
 * Params:    pkt   -> pointer to the packet buffer with BPDU in
 *            lport -> logical port number the BPDU was received on
 *
  * Returns:  'MSTP_RCVD_INFO_SUPERIOR_DESIGNATED'
 *                - if the received CIST message conveys a Designated
 *                  Port Role, and
 *                  1)the message priority ('msgPriority') is superior to the
 *                    Port's port priority vector, or
 *                  2)the message priority is the same as the Port's port
 *                    priority vector, and any of the received timer parameter
 *                    values ('msgTimes') differ from those already held for
 *                    the Port ('portTimes')
 *            or
 *            'MSTP_RCVD_INFO_REPEATED_DESIGNATED'
 *                - if the received CIST message conveys a Designated
 *                  Port Role, and
 *                  1) the message priority vector and timer parameters that
 *                     are the same as the Port's port priority vector and
 *                     timer values; and
 *                  2) 'infoIs' is Received
 *            or
 *            'MSTP_RCVD_INFO_INFERIOR_DESIGNATED'
 *                - if the received CIST message conveys a Designated
 *                  Port Role.
 *            or
 *            'MSTP_RCVD_INFO_INFERIOR_ROOT_ALTERNATE'
 *                  - if the received CIST message conveys a Root Port,
 *                    Alternate Port, or Backup Port Role and a CIST
 *                    message priority that is the same as or worse than the
 *                    CIST port priority vector.
 *             or
 *            'MSTP_RCVD_INFO_OTHER' otherwise.
 *
 *            NOTE: Configuration BPDU implicitly conveys a Designated Port Role.
 *
 * Globals:   mstp_Bridge
 *
 * Constraints:
 **PROC-**********************************************************************/
static MSTP_RCVD_INFO_t
mstp_rcvInfoCist(MSTP_RX_PDU *pkt, LPORT_t lport)
{
   MSTP_MST_BPDU_t             *bpdu           = NULL;
   MSTP_CIST_PORT_INFO_t       *cistPortPtr    = NULL;
   MSTP_CIST_MSG_PRI_VECTOR_t  *msgPriVecPtr   = NULL;
   MSTP_CIST_PORT_PRI_VECTOR_t *portPriVecPtr  = NULL;
   MSTP_CIST_MSG_TIMES_t       *msgTimesPtr    = NULL;
   MSTP_CIST_PORT_TIMES_t      *portTimesPtr   = NULL;
   bool                        bpduSameRgn    = FALSE;
   bool                        bpduTimesEqual = FALSE;
   bool                        rgnRootChanged = FALSE;
   MSTP_BPDU_TYPE_t             bpduType;

   STP_ASSERT(pkt);
   STP_ASSERT(IS_VALID_LPORT(lport));

   /*-------------------------------------------------------------------------
    * CIST specific Per-Port information
    *------------------------------------------------------------------------*/
   STP_ASSERT(MSTP_COMM_PORT_PTR(lport));
   cistPortPtr = MSTP_CIST_PORT_PTR(lport);
   STP_ASSERT(cistPortPtr);

   /* If an 'external' loop has been detected on the port lets ignore all
    * incoming BPDUs and wait for aging out of the 'rcvdInfoWhile' timer on
    * this port, then the 'looped' port will try to negotiate it's state
    * and have a chance to recognize if loop still exists */
   if(MSTP_COMM_PORT_PTR(lport)->rcvdSelfSentPkt && cistPortPtr->rcvdInfoWhile)
      return MSTP_RCVD_INFO_OTHER;

   /*-------------------------------------------------------------------------
    * determine BPDU type
    *------------------------------------------------------------------------*/
   bpduType = mstp_getBpduType(pkt);
   if((bpduType == MSTP_BPDU_TYPE_TCN) || (bpduType == MSTP_BPDU_TYPE_UNKNOWN))
      return MSTP_RCVD_INFO_OTHER;

   /*-------------------------------------------------------------------------
    * determine MST Region the sending Bridge belongs to.
    * NOTE: An STP or RSTP Bridge is always treated by MSTP as being in
    *       an MST Region of its own.
    *------------------------------------------------------------------------*/
   bpduSameRgn = mstp_fromSameRegion(pkt, lport);
   STP_ASSERT(bpduSameRgn ? bpduType == MSTP_BPDU_TYPE_MSTP : TRUE);

   /*-------------------------------------------------------------------------
    * set to the start of BPDU
    *------------------------------------------------------------------------*/
   //bpdu = (MSTP_MST_BPDU_t *)FRAME_PDU(pkt);
   bpdu = (MSTP_MST_BPDU_t *)(pkt->data);

   if(bpduType == MSTP_BPDU_TYPE_MSTP)
   {/* Check for the MST Region misconfiguration error, update statistics info
     * if consistency error has been detected */
      mstp_mstRgnCfgConsistencyCheck(bpdu, lport);
   }

   /*-------------------------------------------------------------------------
    * decode received BPDU, i.e. extract the message priority and timer values
    * from the received BPDU and store them in the 'msgPriority' and 'msgTimes'
    * variables of the receiving port
    *------------------------------------------------------------------------*/

   /* to facilitate further references set pointers to the Port's
    * 'msgPriority', 'msgTimes', 'portPriority', 'portTimes' place holders */
   msgPriVecPtr  = &cistPortPtr->msgPriority;
   msgTimesPtr   = &cistPortPtr->msgTimes;
   portPriVecPtr = &cistPortPtr->portPriority;
   portTimesPtr  = &cistPortPtr->portTimes;

   /*-------------------------------------------------------------------------
    * Update Port's 'msgPriority' variable from the info carried in BPDU,
    * 'msgPriority' consist of:
    *    - rootID           <- CIST Root Identifier
    *    - extRootPathCost  <- CIST external Root Path Cost
    *    - rgnRootID        <- CIST Regional Root Identifier
    *    - intRootPathCost  <- CIST Internal Root Path Cost
    *    - dsnBridgeID      <- CIST Designated Bridge Identifier
    *    - dsnPortID        <- CIST Designated Port Identifier
    *------------------------------------------------------------------------*/
   /* CIST Root Identifier */
   MAC_ADDR_COPY(bpdu->cistRootId.mac_address,
                 msgPriVecPtr->rootID.mac_address);
   msgPriVecPtr->rootID.priority =
                                 getShortFromPacket(&bpdu->cistRootId.priority);

   /* CIST External Root Path Cost */
   msgPriVecPtr->extRootPathCost = getLongFromPacket(&bpdu->cistExtPathCost);

   /*------------------------------------------------------------------------
    * NOTE: If a Configuration Message is received in an RST or ST BPDU,
    *       both the Regional Root Identifier and the Designated Bridge
    *       Identifier are decoded from the single BPDU field used for the
    *       Designated Bridge Parameter (the MST BPDU field in this position
    *       encodes the CIST Regional Root Identifier). An STP or RSTP
    *       Bridge is always treated by MSTP as being in an MST Region of
    *       its own.
    *       (802.1Q-REV/D5.0 13.10)
    *------------------------------------------------------------------------*/

   /* CIST Regional Root Identifier */
   MAC_ADDR_COPY(bpdu->cistRgnRootId.mac_address,
                 msgPriVecPtr->rgnRootID.mac_address);
   msgPriVecPtr->rgnRootID.priority =
                             getShortFromPacket(&bpdu->cistRgnRootId.priority);

   /* CIST Designated Bridge Identifier */
   if(bpduType != MSTP_BPDU_TYPE_MSTP)
   {/* Configuration Message is receved in an RSTP or STP BPDU, therefore
     * both Regional Root Identifier and the Designated Bridge Identifier
     * are decoded from a single BPDU field used for the Designated Bridge
     * Parameter (see note above) */
      STP_ASSERT((bpduType == MSTP_BPDU_TYPE_RSTP) ||
             (bpduType == MSTP_BPDU_TYPE_STP));
      MAC_ADDR_COPY(bpdu->cistRgnRootId.mac_address,
                    msgPriVecPtr->dsnBridgeID.mac_address);
      msgPriVecPtr->dsnBridgeID.priority =
                             getShortFromPacket(&bpdu->cistRgnRootId.priority);
   }
   else
   {
      MAC_ADDR_COPY(bpdu->cistBridgeId.mac_address,
                    msgPriVecPtr->dsnBridgeID.mac_address);
      msgPriVecPtr->dsnBridgeID.priority =
                              getShortFromPacket(&bpdu->cistBridgeId.priority);
   }

   /* CIST Internal Root Path Cost
    * NOTE: If receiving Bridge is not in the same MST Region as sending
    *       Bridge, the Internal Root Path Cost is decoded as 0, as it has
    *       no meaning to the receiving Bridge (802.1Q-REV/D5.0 13.10) */
   msgPriVecPtr->intRootPathCost = bpduSameRgn ?
                                   getLongFromPacket(&bpdu->cistIntRootPathCost):
                                   0;

   /* CIST Designated Port Identifier */
   msgPriVecPtr->dsnPortID = getShortFromPacket(&bpdu->cistPortId);

   /*-------------------------------------------------------------------------
    * Update Port's 'msgTimes' variable from the info carried in BPDU
    * 'msgPriority' consist of:
    *    - messageAge   <- Message Age
    *    - maxAge       <- Max Age
    *    - fwdDelay     <- Forward Delay
    *    - helloTime    <- Hello Time
    *    - hops         <- Remaining Hops
    *------------------------------------------------------------------------*/
   msgTimesPtr->messageAge = getShortFromPacket(&bpdu->msgAge);
   msgTimesPtr->messageAge = (msgTimesPtr->messageAge >> 8);
   msgTimesPtr->maxAge     = getShortFromPacket(&bpdu->maxAge);
   msgTimesPtr->maxAge     = (msgTimesPtr->maxAge >> 8);
   msgTimesPtr->fwdDelay   = getShortFromPacket(&bpdu->fwdDelay);
   msgTimesPtr->fwdDelay   = (msgTimesPtr->fwdDelay >> 8);
   msgTimesPtr->helloTime  = getShortFromPacket(&bpdu->helloTime);
   msgTimesPtr->helloTime  = (msgTimesPtr->helloTime >> 8);
   if(bpduType == MSTP_BPDU_TYPE_MSTP)
   {
      /* NOTE: 'remainingHops' make sense only within an MST Region, so if
       *           MST BPDU is received from a Bridge in a different region
       *           we assign 'remainingHops' to the 'MaxHops' value */
      msgTimesPtr->hops = bpduSameRgn ?
                          bpdu->cistRemainingHops : mstp_Bridge.MaxHops;
   }
   else
   {/* If the BPDU is a ST or RST BPDU without MSTP parameters, 'remainingHops'
     * is set to 'MaxHops' (P802.1Q-REV/D5.0 13.24.10) */
      msgTimesPtr->hops    = mstp_Bridge.MaxHops;
   }

   /*-------------------------------------------------------------------------
    * Set 'bpduTimesEqual' and 'rgnRootChanged' boolean variables used for
    * decision making further in the code
    *------------------------------------------------------------------------*/
   if((msgTimesPtr->fwdDelay   == portTimesPtr->fwdDelay)   &&
      (msgTimesPtr->maxAge     == portTimesPtr->maxAge)     &&
      (msgTimesPtr->messageAge == portTimesPtr->messageAge) &&
      (msgTimesPtr->helloTime  == portTimesPtr->helloTime)  &&
      (bpduSameRgn ?
       msgTimesPtr->hops       == portTimesPtr->hops : TRUE))
   {/* the received timer parameter values are the same as those already held
     * for the Port */
      bpduTimesEqual = TRUE;
   }

   /*-------------------------------------------------------------------------
    * Check if sending Bridge and this receiving Bridge are in agreement
    * about the Regional Root Bridge elected for the MST region this Bridge
    * is in
    *------------------------------------------------------------------------*/
   rgnRootChanged = ((bpduSameRgn &&
                      !MSTP_BRIDGE_ID_EQUAL(cistPortPtr->msgPriority.rgnRootID,
                                            MSTP_CIST_ROOT_PRIORITY.rgnRootID))
                     ||
                     (!bpduSameRgn &&
                     MSTP_BRIDGE_ID_EQUAL(cistPortPtr->msgPriority.rgnRootID,
                                          MSTP_CIST_ROOT_PRIORITY.rgnRootID)));

   /*-------------------------------------------------------------------------
    * Classify the information in received BPDU as to fall into one of the
    * following categories:
    * SuperiorDesignatedInfo
    * or
    * RepeatedDesignatedInfo
    * or
    * InferiorDesignatedInfo
    * or
    * InferiorRootAlternateInfo
    * or
    * OtherInfo
    * NOTE for 'SuperiorDesignatedInfo' determination:
    *       Received information for a spanning tree is considered superior
    *       to, and will replace, that recorded in the receiving Port's
    *       port priority vector if
    *       Case 1) its message priority vector is better,
    *       OR
    *       Case 2) if it was transmitted by the same Designated Bridge and
    *               Designated Port
    *               AND
    *               the message priority vector, timer, or hop count
    *               information differ from those recorded.
    *       (802.1Q-REV/D5.0 13.15)
    *       OR
    *       Case 3) the CIST Regional Root this Bridge knows so far is
    *               different from what is being sent in BPDU from another
    *               Bridge (i.e. rgnRootChanged == TRUE).
    *------------------------------------------------------------------------*/

   if(mstp_isOldRootPropagation(MSTP_CISTID, lport, bpdu, NULL, bpduSameRgn))
      return  MSTP_RCVD_INFO_SUPERIOR_DESIGNATED;

   /* If we see loop-backed BPDU then treat it as a superior msg; it will
    * cause the Port Information SM (caller of this function) enter the
    * SUPER_DESIGNATED state, where it calls the Port Role Selection SM to
    * update Bridge's Port Roles resulting in calculation of the Backup Port
    * Role for this port and the state of this port to be Blocked. The roles
    * and states of other ports will not be affected as the Bridge's own
    * BPDU is being ignored by the Port Role Selection SM procedures. */
   MSTP_COMM_PORT_PTR(lport)->rcvdSelfSentPkt = mstp_isSelfSentPkt(pkt);
   if(MSTP_COMM_PORT_PTR(lport)->rcvdSelfSentPkt)
   {/* Self sent (loop-backed) BPDU, i.e. received message was transmitted
     * by this Bridge on this Port */
      /* Update statistics counter */
      cistPortPtr->dbgCnts.loopBackBpduCnt++;
      cistPortPtr->dbgCnts.loopBackBpduCntLastUpdated = time(NULL);

      return MSTP_RCVD_INFO_SUPERIOR_DESIGNATED;
   }

   STP_ASSERT((bpduType == MSTP_BPDU_TYPE_STP)  ||
          (bpduType == MSTP_BPDU_TYPE_RSTP) ||
          (bpduType == MSTP_BPDU_TYPE_MSTP));

   if((bpduType == MSTP_BPDU_TYPE_STP) ||
      (bpdu->cistFlags & MSTP_CIST_FLAG_PORT_ROLE) == MSTP_BPDU_ROLE_DESIGNATED)
   {/* The received CIST message conveys a Designated Port Role
     * NOTE: A Configuration BPDU implicitly conveys a Designated Port Role */

      if(bpduSameRgn && (cistPortPtr->role == MSTP_PORT_ROLE_DESIGNATED) &&
         !MSTP_CIST_PORT_IS_BIT_SET(cistPortPtr->bitMap,
                                    MSTP_CIST_PORT_PROPOSING) &&
         (msgTimesPtr->hops <= 1))
      {/* NOTE: the receiving port is located beyond of the 'max-hops'
        *           limit specified by the current Regional Root Bridge,
        *           i.e. this port can not be included in the Region so
        *           the Region becomes partitioned. In such case we
        *           ignore received BPDUs in order to keep both split parts
        *           of the Region stable */
         /* Update statistics info */
         cistPortPtr->dbgCnts.exceededHopsBpduCnt++;
         cistPortPtr->dbgCnts.exceededHopsBpduCntLastUpdated =
                                                         time(NULL);
         return MSTP_RCVD_INFO_OTHER;
      }

      /*----------------------------------------------------------------------
       * check for the 'SuperDesignatedInfo' (Case 3)
       *---------------------------------------------------------------------*/
      if(rgnRootChanged)
      {/* The CIST Regional Root has changed */
         return MSTP_RCVD_INFO_SUPERIOR_DESIGNATED;
      }

      /*----------------------------------------------------------------------
       * check for the 'RepeatedDesignatedInfo'
       *---------------------------------------------------------------------*/
      if(!mstp_cistPriorityVectorsCompare(msgPriVecPtr, portPriVecPtr) &&
         (bpduTimesEqual == TRUE) &&
         (cistPortPtr->infoIs == MSTP_INFO_IS_RECEIVED))
      {/* the received CIST message conveys a Designated Port Role, and
        * message priority vector and timer parameters that are the same as
        * the Port's port priority vector and timer values and 'infoIs' is
        * 'Received' */
         return MSTP_RCVD_INFO_REPEATED_DESIGNATED;
      }

      /*----------------------------------------------------------------------
       * check for the 'SuperDesignatedInfo' - Case 1
       *---------------------------------------------------------------------*/
      if(mstp_cistPriorityVectorsCompare(msgPriVecPtr, portPriVecPtr) < 0)
      {/* the message priority vector is strictly better than the Port's
        * port priority vector */
         return MSTP_RCVD_INFO_SUPERIOR_DESIGNATED;
      }

      /*----------------------------------------------------------------------
       * check for the 'SuperDesignatedInfo'  - Case 2
       *---------------------------------------------------------------------*/
      if(MAC_ADDRS_EQUAL(msgPriVecPtr->dsnBridgeID.mac_address,
                         portPriVecPtr->dsnBridgeID.mac_address) &&
         (MSTP_GET_PORT_NUM(msgPriVecPtr->dsnPortID) ==
          MSTP_GET_PORT_NUM(portPriVecPtr->dsnPortID)))
      {/* the message was transmitted by the same Designated Bridge and
        * Designated Port */
         if(mstp_cistPriorityVectorsCompare(msgPriVecPtr, portPriVecPtr) ||
            (bpduTimesEqual == FALSE))
         {/* and the message priority vector, timer, or hop count information
           * differ from those recorded */
            return MSTP_RCVD_INFO_SUPERIOR_DESIGNATED;
         }
      }

      /*----------------------------------------------------------------------
       * if none of the above conditions was met then return
       * 'InferiorDesignatedInfo'
       *---------------------------------------------------------------------*/
      return MSTP_RCVD_INFO_INFERIOR_DESIGNATED;
   }
   else
   if((((bpdu->cistFlags & MSTP_CIST_FLAG_PORT_ROLE) == MSTP_BPDU_ROLE_ROOT)
       ||
       ((bpdu->cistFlags & MSTP_CIST_FLAG_PORT_ROLE) ==
                                         MSTP_BPDU_ROLE_ALTERNATE_OR_BACKUP))
      &&
      !(mstp_cistPriorityVectorsCompare(msgPriVecPtr, portPriVecPtr) < 0))
   {/* The received CIST message conveys a Root Port, Alternate Port, or
     * Backup Port Role AND a CIST message priority that is the same as
     * or worse than the CIST port priority vector */
      return MSTP_RCVD_INFO_INFERIOR_ROOT_ALTERNATE;
   }
   else
   {
      return MSTP_RCVD_INFO_OTHER;
   }
}

/**PROC+**********************************************************************
 * Name:      mstp_rcvInfoMsti
 *
 * Purpose:   Helper function called by the 'rcvInfo' function to decode
 *            information in received BPDU with respect to the given MSTI.
 *
 * Params:    pkt   -> pointer to the packet buffer with BPDU in
 *            lport -> logical port number the BPDU was received on
 *
  * Returns:  'MSTP_RCVD_INFO_SUPERIOR_DESIGNATED'
 *                - if the received MSTI message conveys a Designated
 *                  Port Role, and
 *                  1)the message priority ('msgPriority') is superior to the
 *                    Port's port priority vector, or
 *                  2)the message priority is the same as the Port's port
 *                    priority vector, and any of the received timer parameter
 *                    values ('msgTimes') differ from those already held for
 *                    the Port ('portTimes')
 *            or
 *            'MSTP_RCVD_INFO_REPEATED_DESIGNATED'
 *                - if the received MSTI message conveys a Designated
 *                  Port Role, and
 *                  1) the message priority vector and timer parameters that
 *                     are the same as the Port's port priority vector and
 *                     timer values; and
 *                  2) 'infoIs' is Received
 *            or
 *            'MSTP_RCVD_INFO_INFERIOR_DESIGNATED'
 *                - if the received MSTI message conveys a Designated
 *                  Port Role.
 *            or
 *            'MSTP_RCVD_INFO_INFERIOR_ROOT_ALTERNATE'
 *                  - if the received MSTI message conveys a Root Port,
 *                    Alternate Port, or Backup Port Role and a MSTI
 *                    message priority that is the same as or worse than the
 *                    MSTI port priority vector.
 *             or
 *            'MSTP_RCVD_INFO_OTHER' otherwise.
 *
 *            NOTE: Configuration BPDU implicitly conveys a Designated Port Role.
 *
 * Globals:   mstp_Bridge
 *
 * Constraints:
 **PROC-**********************************************************************/
static MSTP_RCVD_INFO_t
mstp_rcvInfoMsti(MSTP_RX_PDU *pkt, MSTID_t mstid, LPORT_t lport)
{
   MSTP_MST_BPDU_t             *bpdu;
   MSTP_MSTI_PORT_INFO_t       *mstiPortPtr;
   MSTP_BPDU_TYPE_t             bpduType;
   bool                        bpduSameRgn    = FALSE;
   bool                        bpduTimesEqual = FALSE;
   bool                        rgnRootChanged = FALSE;
   MSTP_MSTI_MSG_PRI_VECTOR_t  *msgPriVecPtr;
   MSTP_MSTI_PORT_PRI_VECTOR_t *portPriVecPtr;
   MSTP_MSTI_MSG_TIMES_t       *msgTimesPtr;
   MSTP_MSTI_PORT_TIMES_t      *portTimesPtr;
   MSTP_MSTI_CONFIG_MSG_t      *cfgMsgPtr;
   uint16_t                      priorityVal;

   STP_ASSERT(pkt);
   STP_ASSERT(IS_VALID_LPORT(lport));
   STP_ASSERT(MSTP_VALID_MSTID(mstid));

   /*------------------------------------------------------------------------
    * MSTI specific Per-Port information
    *------------------------------------------------------------------------*/
   STP_ASSERT(MSTP_COMM_PORT_PTR(lport));
   mstiPortPtr = MSTP_MSTI_PORT_PTR(mstid, lport);
   STP_ASSERT(mstiPortPtr);

   /* If an 'external' loop has been detected on the port lets ignore all
    * incoming BPDUs and wait for aging out of the 'rcvdInfoWhile' timer on
    * this port, then the 'looped' port will try to negotiate it's state
    * and have a chance to recognize if loop still exists */
   if(MSTP_COMM_PORT_PTR(lport)->rcvdSelfSentPkt && mstiPortPtr->rcvdInfoWhile)
      return MSTP_RCVD_INFO_OTHER;

   /*------------------------------------------------------------------------
    * determine BPDU type
    * NOTE: This function should be called only for processing MST BPDUs
    *------------------------------------------------------------------------*/
   bpduType = mstp_getBpduType(pkt);
   STP_ASSERT(bpduType == MSTP_BPDU_TYPE_MSTP);
   if(bpduType != MSTP_BPDU_TYPE_MSTP)
      return MSTP_RCVD_INFO_OTHER;

   /*------------------------------------------------------------------------
    * determine MST Region the sending Bridge belongs to
    * NOTE: This function should not be called for processing MST BPDUs
    *       coming from a Bridge located in different MST Region
    *------------------------------------------------------------------------*/
   bpduSameRgn = mstp_fromSameRegion(pkt, lport);
   STP_ASSERT(bpduSameRgn == TRUE);
   if(bpduSameRgn == FALSE)
      return MSTP_RCVD_INFO_OTHER;

   /*------------------------------------------------------------------------
    * in the receved BPDU search for MSTI Configuration Message parameters
    * applicable to the given MSTI.
    * NOTE: we always should be able to find the info at this point
    *       (since we are in the same MST region with the sender)
    *------------------------------------------------------------------------*/
   cfgMsgPtr = mstp_findMstiCfgMsgInBpdu(pkt, mstid);
   STP_ASSERT(cfgMsgPtr);
   if(cfgMsgPtr == NULL)
      return MSTP_RCVD_INFO_OTHER;

   /*-------------------------------------------------------------------------
    * set to the start of BPDU
    *------------------------------------------------------------------------*/
   bpdu = (MSTP_MST_BPDU_t *)(pkt->data);

   /*-------------------------------------------------------------------------
    * decode received BPDU, i.e. extract the message priority and timer values
    * from the received BPDU and store them in the 'msgPriority' and 'msgTimes'
    * variables of the receiving port
    *------------------------------------------------------------------------*/

   /* to facilitate further references set pointers to the Port's
    * 'msgPriority', 'msgTimes', 'portPriority', 'portTimes' place holders */
   msgPriVecPtr  = &mstiPortPtr->msgPriority;
   msgTimesPtr   = &mstiPortPtr->msgTimes;
   portPriVecPtr = &mstiPortPtr->portPriority;
   portTimesPtr  = &mstiPortPtr->portTimes;

   /*-------------------------------------------------------------------------
    * Update Port's 'msgPriority' variable from the info carried in BPDU,
    * 'msgPriority' consist of:
    *    - rgnRootID        <- MSTI Regional Root Identifier
    *    - intRootPathCost  <- MSTI Internal Root Path Cost
    *    - dsnBridgeID      <- MSTI Designated Bridge Identifier
    *    - dsnPortID        <- MSTI Designated Port Identifier
    *------------------------------------------------------------------------*/

   /* MSTI Regional Root Identifier */
   MAC_ADDR_COPY(cfgMsgPtr->mstiRgnRootId.mac_address,
                 msgPriVecPtr->rgnRootID.mac_address);
   msgPriVecPtr->rgnRootID.priority =
                        getShortFromPacket(&cfgMsgPtr->mstiRgnRootId.priority);

   /* MSTI Internal Root Path Cost */
   msgPriVecPtr->intRootPathCost =
                            getLongFromPacket(&cfgMsgPtr->mstiIntRootPathCost);

   /* MSTI Designated Bridge Identifier
    * NOTE: the 4 most significant bits of the Bridge Identifier constitute
    *       the managable priority component for each MSTI and are separately
    *       encoded (into 1 octet) in MSTI Configuration Messages in the BPDU.
    *       Bits 5 through 8 of Octet 14 convey the value of the Bridge
    *       Identifier Priority for this MSTI. Bits 1 through 4 of Octet 14
    *       shall be transmitted as 0, and ignored on receipt.
    *       (802.1Q-REV/D5.0 14.6.1 d)) */
   MAC_ADDR_COPY(bpdu->cistBridgeId.mac_address,
                 msgPriVecPtr->dsnBridgeID.mac_address);
   priorityVal = (((cfgMsgPtr->mstiBridgePriority & 0xF0) >> 4) * 4096);
   MSTP_SET_BRIDGE_PRIORITY(msgPriVecPtr->dsnBridgeID, priorityVal);
   MSTP_SET_BRIDGE_SYS_ID(msgPriVecPtr->dsnBridgeID, mstid);

   /* MSTI Designated Port Identifier
    * NOTE: Bits 5 through 8 of Octet 15 convey the value of the Port
    *       Identifier Priority for this MSTI. Bits 1 through 4 of Octet
    *       15 shall be transmitted as 0, and ignored on receipt.
    *       (802.1Q-REV/D5.0 14.6.1 e)) */
   msgPriVecPtr->dsnPortID = getShortFromPacket(&bpdu->cistPortId);
   priorityVal = (((cfgMsgPtr->mstiPortPriority & 0xF0) >> 4) * 16);
   MSTP_SET_PORT_PRIORITY(msgPriVecPtr->dsnPortID, priorityVal);

   /*-------------------------------------------------------------------------
    * Update Port's 'msgTimes' variable from the info carried in BPDU
    * 'msgPriority' consist of:
    *    - hops         <- Remaining Hops
    *------------------------------------------------------------------------*/
   msgTimesPtr->hops = cfgMsgPtr->mstiRemainingHops;

   /*-------------------------------------------------------------------------
    * Set 'bpduTimesEqual' and 'rgnRootChanged' bool variables used for
    * decision making further in the code
    *------------------------------------------------------------------------*/
   if(msgTimesPtr->hops == portTimesPtr->hops)
   {/* the received timer parameter values are the same as those already
     * held for the Port */
      bpduTimesEqual = TRUE;
   }

   /* Check if sending Bridge and this receiving Bridge are in agreement
    * about the Regional Root Bridge elected for the MST region this Bridge
    * is in */
   rgnRootChanged = !MSTP_BRIDGE_ID_EQUAL(mstiPortPtr->msgPriority.rgnRootID,
                                          MSTP_MSTI_ROOT_PRIORITY(mstid).rgnRootID);

   /*-------------------------------------------------------------------------
    * Classify the information in received BPDU as to fall into one of the
    * following categories:
    * SuperiorDesignatedInfo
    * or
    * RepeatedDesignatedInfo
    * or
    * InferiorDesignatedInfo
    * or
    * InferiorRootAlternateInfo
    * or
    * OtherInfo
    * NOTE for 'SuperiorDesignatedInfo' determination:
    *       Received information for a spanning tree is considered superior
    *       to, and will replace, that recorded in the receiving Port's
    *       port priority vector if
    *       Case 1) its message priority vector is better,
    *       OR
    *       Case 2) if it was transmitted by the same Designated Bridge and
    *               Designated Port
    *               AND
    *               the message priority vector, timer, or hop count
    *               information differ from those recorded.
    *       (802.1Q-REV/D5.0 13.15)
    *       OR
    *       Case 3) the CIST Regional Root this Bridge knows so far is
    *               different from what is being sent in BPDU from another
    *               Bridge (i.e. rgnRootChanged == TRUE).
    *------------------------------------------------------------------------*/

   STP_ASSERT(bpduSameRgn);
   if(mstp_isOldRootPropagation(mstid, lport, NULL, cfgMsgPtr, TRUE))
      return  MSTP_RCVD_INFO_SUPERIOR_DESIGNATED;

   /* If we see loop-backed BPDU then treat it as a superior msg; it will
    * cause the Port Information SM (caller of this function) enter the
    * SUPER_DESIGNATED state, where it calls the Port Role Selection SM to
    * update Bridge's Port Roles resulting in calculation of the Backup Port
    * Role for this port and the state of this port to be Blocked. The roles
    * and states of other ports will not be affected as the Bridge's own
    * BPDU is being ignored by the Port Role Selection SM procedures. */
   MSTP_COMM_PORT_PTR(lport)->rcvdSelfSentPkt = mstp_isSelfSentPkt(pkt);
   if(MSTP_COMM_PORT_PTR(lport)->rcvdSelfSentPkt)
   {/* Self sent (loop-backed) BPDU, i.e. the received message was transmitted
     * by this Bridge on this Port */
      return MSTP_RCVD_INFO_SUPERIOR_DESIGNATED;
   }

   if((cfgMsgPtr->mstiFlags & MSTP_MSTI_FLAG_PORT_ROLE) ==
                                                     MSTP_BPDU_ROLE_DESIGNATED)
   {/* The received MSTI message conveys a Designated Port Role */

      if(bpduSameRgn && (mstiPortPtr->role == MSTP_PORT_ROLE_DESIGNATED) &&
         !MSTP_MSTI_PORT_IS_BIT_SET(mstiPortPtr->bitMap,
                                    MSTP_MSTI_PORT_PROPOSING) &&
         (msgTimesPtr->hops <= 1))
      {/* NOTE: the receiving port is located beyond of the 'max-hops'
        *           limit specified by the current Regional Root Bridge,
        *           i.e. this port can not be included in the Region so
        *           the Region becomes partitioned. In such case we
        *           ignore received BPDUs in order to keep both split parts
        *           of the Region stable */
         /* Update statistics info */
         mstiPortPtr->dbgCnts.exceededHopsMsgCnt++;
         mstiPortPtr->dbgCnts.exceededHopsMsgCntLastUpdated =
                                                         time(NULL);
         return MSTP_RCVD_INFO_OTHER;
      }

      /*----------------------------------------------------------------------
       * check for the 'SuperDesignatedInfo' (Case 3)
       *---------------------------------------------------------------------*/
      if(rgnRootChanged == TRUE)
      {/* The MSTI Regional Root has changed */
         return MSTP_RCVD_INFO_SUPERIOR_DESIGNATED;
      }

      /*----------------------------------------------------------------------
       * check for the 'RepeatedDesignatedInfo'
       *---------------------------------------------------------------------*/
      if(!mstp_mstiPriorityVectorsCompare(msgPriVecPtr, portPriVecPtr) &&
         (bpduTimesEqual == TRUE) &&
         (mstiPortPtr->infoIs == MSTP_INFO_IS_RECEIVED))
      {/* the received MSTI message conveys a Designated Port Role, and
        * message priority vector and timer parameters that are the same as
        * the Port's port priority vector and timer values and 'infoIs' is
        * 'Received' */
         return MSTP_RCVD_INFO_REPEATED_DESIGNATED;
      }

      /*----------------------------------------------------------------------
       * check for the 'SuperDesignatedInfo' - Case 1
       *---------------------------------------------------------------------*/
      if(mstp_mstiPriorityVectorsCompare(msgPriVecPtr, portPriVecPtr) < 0)
      {/* the message priority vector is strictly better than the Port's
        * port priority vector */
         return MSTP_RCVD_INFO_SUPERIOR_DESIGNATED;
      }

      /*----------------------------------------------------------------------
       * check for the 'SuperDesignatedInfo'  - Case 2
       *---------------------------------------------------------------------*/
      if(MAC_ADDRS_EQUAL(msgPriVecPtr->dsnBridgeID.mac_address,
                         portPriVecPtr->dsnBridgeID.mac_address) &&
         (MSTP_GET_PORT_NUM(msgPriVecPtr->dsnPortID) ==
          MSTP_GET_PORT_NUM(portPriVecPtr->dsnPortID)))
      {/* the message was  transmitted by the same Designated Bridge and
        *    Designated Port) */
         if(mstp_mstiPriorityVectorsCompare(msgPriVecPtr, portPriVecPtr) ||
            (bpduTimesEqual == FALSE))
         {/* and the message priority vector, timer, or hop count information
           * differ from those recorded */
            return MSTP_RCVD_INFO_SUPERIOR_DESIGNATED;
         }
      }

      /*----------------------------------------------------------------------
       * if none of the above conditions was met then return
       * 'InferiorDesignatedInfo'
       *---------------------------------------------------------------------*/
      return MSTP_RCVD_INFO_INFERIOR_DESIGNATED;
   }
   else
   if((((cfgMsgPtr->mstiFlags & MSTP_MSTI_FLAG_PORT_ROLE) == MSTP_BPDU_ROLE_ROOT)
       ||
       ((cfgMsgPtr->mstiFlags & MSTP_MSTI_FLAG_PORT_ROLE) ==
                                         MSTP_BPDU_ROLE_ALTERNATE_OR_BACKUP))
      &&
      !(mstp_mstiPriorityVectorsCompare(msgPriVecPtr, portPriVecPtr) < 0))
   {/* The received MSTI message conveys a Root Port, Alternate Port, or
     * Backup Port Role AND a MSTI message priority that is the same as
     * or worse than the MSTI port priority vector */
      return MSTP_RCVD_INFO_INFERIOR_ROOT_ALTERNATE;
   }
   else
   {
      return MSTP_RCVD_INFO_OTHER;
   }
}

/**PROC+**********************************************************************
 * Name:      mstp_recordAgreement
 *
 * Purpose:   For the CIST and a given Port,
 *               if 'rstpVersion' is TRUE, 'operPointToPointMAC' is TRUE,
 *               and the received CIST Message has the 'Agreement' flag set,
 *               the CIST 'agreed' flag is set and the CIST 'proposing' flag
 *               is cleared. Otherwise the CIST 'agreed' flag is cleared.
 *               Additionally, if the CIST message was received from a
 *               Bridge in a different MST Region i.e. the 'rcvdInternal'
 *               flag is clear, the 'agreed' and 'proposing' flags for this
 *               Port for all MSTIs are set or cleared to the same value as
 *               the CIST 'agreed' and 'proposing' flags. If the CIST
 *               message was received from a Bridge in the same MST Region,
 *               the MSTI 'agreed' and 'proposing' flags are not changed.
 *            For a given MSTI and Port,
 *               if 'operPointToPointMAC' is TRUE, and:
 *                  a) the message priority vector of the CIST Message
 *                     accompanying the received MSTI Message (i.e. 'received'
 *                     in the same BPDU) has the same CIST Root Identifier,
 *                     CIST External Root Path Cost, and Regional Root
 *                     Identifier as the CIST port priority vector, and
 *                  b) the received MSTI Message has the 'Agreement' flag set,
 *                     the MSTI 'agreed' flag is set and the MSTI 'proposing'
 *                     flag is cleared. Otherwise the MSTI 'agreed' flag is
 *                     cleared.
 *            NOTE: MSTI Messages received from Bridges external to the
 *                  MST Region are discarded and not processed by
 *                  recordAgreeement() function.
 *            (802.1Q-REV/D5.0 13.26 k); 13.26.7)
 *
 * Params:    pkt   -> pointer to the packet buffer with BPDU in
 *            mstid -> MST Instance Identifier (the CIST or an MSTI)
 *            lport -> logical port number
 *
 * Returns:   none
 *
 * Globals:   mstp_Bridge
 *
 **PROC-**********************************************************************/
void
mstp_recordAgreement(MSTP_RX_PDU *pkt, MSTID_t mstid, LPORT_t lport)
{
   MSTP_COMM_PORT_INFO_t *commPortPtr  = NULL;
   MSTP_CIST_PORT_INFO_t *cistPortPtr  = NULL;
   MSTP_MST_BPDU_t       *bpdu         = NULL;
   bool                  rcvdInternal = FALSE;
   bool                  rstpVersion  = FALSE;
   bool                  operPPMAC    = FALSE; /* operPointToPointMAC */

   STP_ASSERT(pkt);
   STP_ASSERT((mstid == MSTP_CISTID) || MSTP_VALID_MSTID(mstid));
   STP_ASSERT(IS_VALID_LPORT(lport));

   commPortPtr = MSTP_COMM_PORT_PTR(lport);
   STP_ASSERT(commPortPtr);

   cistPortPtr = MSTP_CIST_PORT_PTR(lport);
   STP_ASSERT(cistPortPtr);

   //bpdu = (MSTP_MST_BPDU_t *)FRAME_PDU(pkt);
   bpdu = (MSTP_MST_BPDU_t *)(pkt->data);
   rcvdInternal = MSTP_COMM_PORT_IS_BIT_SET(commPortPtr->bitMap,
                                            MSTP_PORT_RCVD_INTERNAL);
   /* 'rstpVersion' is TRUE if Force Protocol Version is greater than or
    * equal to 2 (2 is associated with RST Protocol Version Identifier) */
   rstpVersion = (mstp_Bridge.ForceVersion >= MSTP_PROTOCOL_VERSION_ID_RST);
   operPPMAC = MSTP_COMM_PORT_IS_BIT_SET(commPortPtr->bitMap,
                                         MSTP_PORT_OPER_POINT_TO_POINT_MAC);

   if(mstid == MSTP_CISTID)
   {/* the CIST */
      bool cistAgreed    = FALSE;
      bool cistProposing = FALSE;

      cistAgreed = MSTP_CIST_PORT_IS_BIT_SET(cistPortPtr->bitMap,
                                             MSTP_CIST_PORT_AGREED);
      cistProposing = MSTP_CIST_PORT_IS_BIT_SET(cistPortPtr->bitMap,
                                             MSTP_CIST_PORT_PROPOSING);
      if(rstpVersion && operPPMAC &&
         (bpdu->cistFlags & MSTP_CIST_FLAG_AGREEMENT))
      {/* 'rstpVersion' is TRUE, 'operPointToPointMAC' is TRUE, and the
        * received CIST Message has the 'Agreement' flag set,
        * we should set the CIST 'agreed' flag and clear the CIST 'proposing'
        * flag */
         MSTP_CIST_PORT_SET_BIT(cistPortPtr->bitMap, MSTP_CIST_PORT_AGREED);
         cistAgreed = TRUE;
         MSTP_CIST_PORT_CLR_BIT(cistPortPtr->bitMap, MSTP_CIST_PORT_PROPOSING);
         cistProposing = FALSE;
      }
      else
      {/* otherwise clear the CIST 'agreed' flag */
         MSTP_CIST_PORT_CLR_BIT(cistPortPtr->bitMap, MSTP_CIST_PORT_AGREED);
         cistAgreed = FALSE;
      }

      if(!rcvdInternal)
      {/* the CIST message was received from a Bridge in a different
        * MST Region, the 'agreed' and 'proposing' flags for this
        * Port for all MSTIs should be set or cleared to the same value as
        * the CIST 'agreed' and 'proposing' flags */
         MSTID_t tmpId;

         for(tmpId = MSTP_MSTID_MIN; tmpId <= MSTP_MSTID_MAX; tmpId++)
         {
            if(MSTP_MSTI_VALID(tmpId))
            {
               MSTP_MSTI_PORT_INFO_t *mstiPortPtr = MSTP_MSTI_PORT_PTR(tmpId,
                                                                       lport);
               STP_ASSERT(mstiPortPtr);
               if(cistAgreed)
                  MSTP_MSTI_PORT_SET_BIT(mstiPortPtr->bitMap,
                                         MSTP_MSTI_PORT_AGREED);
               else
                  MSTP_MSTI_PORT_CLR_BIT(mstiPortPtr->bitMap,
                                         MSTP_MSTI_PORT_AGREED);
               if(cistProposing)
                  MSTP_MSTI_PORT_SET_BIT(mstiPortPtr->bitMap,
                                         MSTP_MSTI_PORT_PROPOSING);
               else
                  MSTP_MSTI_PORT_CLR_BIT(mstiPortPtr->bitMap,
                                         MSTP_MSTI_PORT_PROPOSING);
            }
         }
      }
   }
   else
   {/* an MSTI */
      MSTP_MSTI_CONFIG_MSG_t *cfgMsgPtr = mstp_findMstiCfgMsgInBpdu(pkt, mstid);

      STP_ASSERT(rcvdInternal == TRUE);
      STP_ASSERT(cfgMsgPtr);
      if(cfgMsgPtr)
      {
         MSTP_MSTI_PORT_INFO_t       *mstiPortPtr   = NULL;
         MSTP_CIST_MSG_PRI_VECTOR_t  *msgPriVec     = &cistPortPtr->msgPriority;
         MSTP_CIST_PORT_PRI_VECTOR_t *portPriVec    = &cistPortPtr->portPriority;
         bool                        eqMsgPortPrms = FALSE;

         mstiPortPtr = MSTP_MSTI_PORT_PTR(mstid, lport);
         STP_ASSERT(mstiPortPtr);

         eqMsgPortPrms =
            ((MSTP_BRIDGE_ID_EQUAL(msgPriVec->rootID, portPriVec->rootID)) &&
             (msgPriVec->extRootPathCost == portPriVec->extRootPathCost)   &&
             (MSTP_BRIDGE_ID_EQUAL(msgPriVec->rgnRootID,
                                   portPriVec->rgnRootID)));

         if(operPPMAC && eqMsgPortPrms &&
            (cfgMsgPtr->mstiFlags & MSTP_MSTI_FLAG_AGREEMENT))
         {/* 'operPointToPointMAC' is TRUE, the message priority vector of the
           * CIST Message accompanying the received MSTI Message has the same
           * CIST Root Identifier, CIST External Root Path Cost, and Regional
           * Root Identifier as the CIST port priority vector, and the
           * received MSTI Message has the Agreement flag set */

            /* the MSTI 'agreed' flag should be set and the MSTI 'proposing'
             * flag should be cleared. Otherwise the MSTI 'agreed' flag is
             * cleared.   */
            MSTP_MSTI_PORT_SET_BIT(mstiPortPtr->bitMap, MSTP_MSTI_PORT_AGREED);
            MSTP_MSTI_PORT_CLR_BIT(mstiPortPtr->bitMap,
                                   MSTP_MSTI_PORT_PROPOSING);
         }
         else
         {/* Otherwise the MSTI 'agreed' flag should be cleared.   */
            MSTP_MSTI_PORT_CLR_BIT(mstiPortPtr->bitMap, MSTP_MSTI_PORT_AGREED);
         }
      }
   }
}

/**PROC+**********************************************************************
 * Name:      mstp_recordDispute
 *
 * Purpose:   For the CIST and a given port, if the CIST message has the
 *            learning flag set:
 *               a) The disputed variable is set; and
 *               b) The agreed variable is cleared.
 *            Additionally, if the CIST message was received from a Bridge
 *            in a different MST region (i.e., if the rcvdInternal flag is
 *            clear), then for all the MSTIs:
 *               c) The disputed variable is set; and
 *               d) The agreed variable is cleared.
 *            For a given MSTI and port, if the received MSTI message has
 *            the learning flag set:
 *               e) The disputed variable is set; and
 *               f) The agreed variable is cleared.+B
 *            (802.1Q-REV/D5.0 13.26 l); 13.26.8)
 *            Called from Port Information (PIM) state machine.
 *
 * Params:    pkt   -> pointer to the packet buffer with BPDU in
 *            mstid -> MST Instance Identifier
 *            lport -> logical port number
 *
 * Returns:   none
 *
 * Globals:   mstp_Bridge
 *
 **PROC-**********************************************************************/
void
mstp_recordDispute(MSTP_RX_PDU *pkt, MSTID_t mstid, LPORT_t lport)
{
   MSTP_COMM_PORT_INFO_t *commPortPtr  = NULL;
   bool                  rcvdInternal = FALSE;

   STP_ASSERT(pkt);
   STP_ASSERT(mstid == MSTP_CISTID || MSTP_VALID_MSTID(mstid));
   STP_ASSERT(IS_VALID_LPORT(lport));

   commPortPtr = MSTP_COMM_PORT_PTR(lport);
   STP_ASSERT(commPortPtr);
   rcvdInternal = MSTP_COMM_PORT_IS_BIT_SET(commPortPtr->bitMap,
                                            MSTP_PORT_RCVD_INTERNAL);

   if(mstid == MSTP_CISTID)
   {/* The CIST */
      MSTP_CIST_PORT_INFO_t *cistPortPtr = MSTP_CIST_PORT_PTR(lport);
      //MSTP_MST_BPDU_t       *bpdu        = (MSTP_MST_BPDU_t *)FRAME_PDU(pkt);
      MSTP_MST_BPDU_t       *bpdu        = (MSTP_MST_BPDU_t *)(pkt->data);

      STP_ASSERT(cistPortPtr);
      if(bpdu->cistFlags & MSTP_CIST_FLAG_LEARNING)
      {/* The 'learning' flag is set in the received CIST message */

         /*------------------------------------------------------------------
          * set 'disputed' and clear 'agreed' valrables for the CIST
          *------------------------------------------------------------------*/
         MSTP_CIST_PORT_SET_BIT(cistPortPtr->bitMap, MSTP_CIST_PORT_DISPUTED);
         MSTP_CIST_PORT_CLR_BIT(cistPortPtr->bitMap, MSTP_CIST_PORT_AGREED);
      }

      if(!rcvdInternal)
      {/* The CIST message was received from a Bridge in different
        * MST region */
         MSTP_MSTI_PORT_INFO_t *mstiPortPtr = NULL;
         MSTID_t                tmpId;

         /*------------------------------------------------------------------
          * for all MSTIs set 'disputed' and clear 'agreed' valrables
          *------------------------------------------------------------------*/
         for(tmpId = MSTP_MSTID_MIN; tmpId <= MSTP_MSTID_MAX; tmpId++)
         {
            if(MSTP_MSTI_VALID(tmpId))
            {
               mstiPortPtr = MSTP_MSTI_PORT_PTR(tmpId, lport);
               STP_ASSERT(mstiPortPtr);
               MSTP_MSTI_PORT_SET_BIT(mstiPortPtr->bitMap,
                                      MSTP_MSTI_PORT_DISPUTED);
               MSTP_MSTI_PORT_CLR_BIT(mstiPortPtr->bitMap,
                                      MSTP_MSTI_PORT_AGREED);
            }
         }
      }
   }
   else
   {/* An MSTI */
      MSTP_MSTI_PORT_INFO_t  *mstiPortPtr = MSTP_MSTI_PORT_PTR(mstid, lport);
      MSTP_MSTI_CONFIG_MSG_t *mstiMsgPtr  = NULL;

      STP_ASSERT(mstiPortPtr);
      mstiMsgPtr = mstp_findMstiCfgMsgInBpdu(pkt, mstid);
      STP_ASSERT(mstiMsgPtr);
      if(mstiMsgPtr->mstiFlags & MSTP_MSTI_FLAG_LEARNING)
      {/* The 'learning' flag is set in the received MSTI message */

         /*------------------------------------------------------------------
          * set 'disputed' and clear 'agreed' valrables for the MSTI
          *------------------------------------------------------------------*/
         MSTP_MSTI_PORT_SET_BIT(mstiPortPtr->bitMap, MSTP_MSTI_PORT_DISPUTED);
         MSTP_MSTI_PORT_CLR_BIT(mstiPortPtr->bitMap, MSTP_MSTI_PORT_AGREED);
      }
   }
}

/**PROC+**********************************************************************
 * Name:      mstp_recordMastered
 *
 * Purpose:   For the CIST and a given Port,
 *               if the CIST message was received from a Bridge in a
 *               different MST Region, i.e. the 'rcvdInternal' flag is
 *               clear, the 'mastered' variable for this Port is cleared
 *               for all MSTIs.
 *            For a given MSTI and Port,
 *               if the MSTI message was received on a point to point link
 *               and the MSTI Message has the 'Master' flag set, set the
 *               'mastered' variable for this MSTI. Otherwise reset the
 *               'mastered' variable.
 *            (802.1Q-REV/D5.0 13.26.9)
 *            Called from Port Information (PIM) state machine.
 *
 * Params:    pkt   -> pointer to the packet buffer with BPDU in
 *            mstid -> MST Instance Identifier
 *            lport -> logical port number
 *
 * Returns:   none
 *
 * Globals:   mstp_Bridge
 *
 **PROC-**********************************************************************/
void
mstp_recordMastered(MSTP_RX_PDU *pkt, MSTID_t mstid, LPORT_t lport)
{
   MSTP_COMM_PORT_INFO_t *commPortPtr = NULL;

   STP_ASSERT(MSTP_ENABLED);
   STP_ASSERT(pkt);
   STP_ASSERT(mstid == MSTP_CISTID || MSTP_VALID_MSTID(mstid));
   STP_ASSERT(IS_VALID_LPORT(lport));

   commPortPtr = MSTP_COMM_PORT_PTR(lport);
   STP_ASSERT(commPortPtr);

   if(mstid == MSTP_CISTID)
   {/* The CIST */
      if(!MSTP_COMM_PORT_IS_BIT_SET(commPortPtr->bitMap,
                                    MSTP_PORT_RCVD_INTERNAL))
      {/* the CIST message was received from a Bridge in a different
        * MST Region */
         MSTP_MSTI_PORT_INFO_t *mstiPortPtr = NULL;
         MSTID_t                tmpId;

         /*------------------------------------------------------------------
          * clear 'mastered' variable for this Port for all MSTIs
          *------------------------------------------------------------------*/
         for(tmpId = MSTP_MSTID_MIN; tmpId <= MSTP_MSTID_MAX; tmpId++)
         {
            if(MSTP_MSTI_VALID(tmpId))
            {
               mstiPortPtr = MSTP_MSTI_PORT_PTR(tmpId, lport);
               STP_ASSERT(mstiPortPtr);
               MSTP_MSTI_PORT_CLR_BIT(mstiPortPtr->bitMap,
                                      MSTP_MSTI_PORT_MASTERED);
            }
         }
      }
   }
   else
   {/* An MSTI */
      MSTP_MSTI_PORT_INFO_t  *mstiPortPtr = MSTP_MSTI_PORT_PTR(mstid, lport);
      MSTP_MSTI_CONFIG_MSG_t *mstiMsgPtr  = mstp_findMstiCfgMsgInBpdu(pkt,
                                                                      mstid);
      STP_ASSERT(mstiPortPtr && mstiMsgPtr);
      if(MSTP_COMM_PORT_IS_BIT_SET(commPortPtr->bitMap,
                                   MSTP_PORT_OPER_POINT_TO_POINT_MAC) &&
         (mstiMsgPtr->mstiFlags & MSTP_MSTI_FLAG_MASTER))
      {/* the MSTI Message was received on a point to point link and
        * the 'Master' flag is set, set 'mastered' variable */
         MSTP_MSTI_PORT_SET_BIT(mstiPortPtr->bitMap, MSTP_MSTI_PORT_MASTERED);
      }
      else
      {/* otherwise reset the 'mastered' variable */
         MSTP_MSTI_PORT_CLR_BIT(mstiPortPtr->bitMap, MSTP_MSTI_PORT_MASTERED);
      }
   }
}

/**PROC+**********************************************************************
 * Name:      mstp_recordProposal
 *
 * Purpose:   For the CIST and a given Port,
 *               if the received CIST Message conveys a Designated Port Role,
 *               and has the 'Proposal' flag set, the CIST 'proposed' flag is
 *               set. Otherwise the CIST 'proposed' flag is not changed.
 *               Additionally, if the CIST Message was received from a Bridge
 *               in a different MST Region, i.e. the 'rcvdInternal' flag is
 *               clear, the 'proposed' flags for this Port for all MSTIs are
 *               set or cleared to the same value as the CIST 'proposed' flag.
 *               If the CIST message was received from a Bridge in the same
 *               MST Region, the MSTI 'proposed' flags are not changed.
 *            For a given MSTI and Port,
 *               if the received MSTI Message conveys a Designated Port Role,
 *               and has the 'Proposal' flag set, the MSTI 'proposed' flag is
 *               set. Otherwise the MSTI 'proposed' flag is not changed.
 *            NOTE: MSTI Messages received from Bridges external to the
 *                  MST Region are discarded and not processed by
 *                  recordProposal() function
 *            (802.1Q-REV/D5.0 13.26 m); 13.26.10)
 *            Called from Port Information (PIM) state machine.
 *
 * Params:    pkt   -> pointer to the packet buffer with BPDU in
 *            mstid -> MST Instance Identifier (the CIST or an MSTI)
 *            lport -> logical port number
 *
 * Returns:   none
 *
 * Globals:   mstp_Bridge
 *
 **PROC-**********************************************************************/
void
mstp_recordProposal(MSTP_RX_PDU *pkt, MSTID_t mstid, LPORT_t lport)
{
   MSTP_COMM_PORT_INFO_t *commPortPtr  = NULL;
   MSTP_MST_BPDU_t       *bpdu         = NULL;
   bool                  rcvdInternal = FALSE;

   STP_ASSERT(pkt);
   STP_ASSERT((mstid == MSTP_CISTID) || MSTP_VALID_MSTID(mstid));
   STP_ASSERT(IS_VALID_LPORT(lport));

   commPortPtr = MSTP_COMM_PORT_PTR(lport);
   STP_ASSERT(commPortPtr);

   //bpdu = (MSTP_MST_BPDU_t *)FRAME_PDU(pkt);
   bpdu = (MSTP_MST_BPDU_t *)(pkt->data);
   rcvdInternal = MSTP_COMM_PORT_IS_BIT_SET(commPortPtr->bitMap,
                                            MSTP_PORT_RCVD_INTERNAL);

   if(mstid == MSTP_CISTID)
   {
      MSTP_CIST_PORT_INFO_t *cistPortPtr  = MSTP_CIST_PORT_PTR(lport);
      bool                  cistProposed = FALSE;

      STP_ASSERT(cistPortPtr);
      if(((bpdu->cistFlags & MSTP_CIST_FLAG_PORT_ROLE) ==
                                                    MSTP_BPDU_ROLE_DESIGNATED)
         && (bpdu->cistFlags & MSTP_CIST_FLAG_PROPOSAL))
      {/* the received CIST Message conveys a Designated Port Role and has the
        * 'Proposal' flag set, the CIST 'proposed' flag should be set */
         MSTP_CIST_PORT_SET_BIT(cistPortPtr->bitMap, MSTP_CIST_PORT_PROPOSED);
         cistProposed = TRUE;
      }

      if(!rcvdInternal)
      {/* the CIST Message was received from a Bridge in a different MST Region,
        * the 'proposed' flags for this Port for all MSTIs should be set or
        * cleared to the same value as the CIST 'proposed' flag */
         MSTP_MSTI_PORT_INFO_t *mstiPortPtr = NULL;
         MSTID_t                tmpId;

         for(tmpId = MSTP_MSTID_MIN; tmpId <= MSTP_MSTID_MAX; tmpId++)
         {
            if(MSTP_MSTI_VALID(tmpId))
            {
               mstiPortPtr = MSTP_MSTI_PORT_PTR(tmpId, lport);
               STP_ASSERT(mstiPortPtr);
               if(cistProposed)
                   MSTP_MSTI_PORT_SET_BIT(mstiPortPtr->bitMap,
                                          MSTP_MSTI_PORT_PROPOSED);
               else
                   MSTP_MSTI_PORT_CLR_BIT(mstiPortPtr->bitMap,
                                          MSTP_MSTI_PORT_PROPOSED);
            }
         }
      }
   }
   else
   {
      MSTP_MSTI_CONFIG_MSG_t *cfgMsgPtr = mstp_findMstiCfgMsgInBpdu(pkt, mstid);

      STP_ASSERT(rcvdInternal == TRUE);
      STP_ASSERT(cfgMsgPtr);
      if(cfgMsgPtr &&
         ((cfgMsgPtr->mstiFlags & MSTP_MSTI_FLAG_PORT_ROLE) ==
                                                     MSTP_BPDU_ROLE_DESIGNATED)
         && (cfgMsgPtr->mstiFlags & MSTP_MSTI_FLAG_PROPOSAL))
      {/* the received MSTI Message conveys a Designated Port Role, and has the
        * 'Proposal' flag set, the MSTI 'proposed' flag should be set */
         MSTP_MSTI_PORT_INFO_t *mstiPortPtr = MSTP_MSTI_PORT_PTR(mstid, lport);

         STP_ASSERT(mstiPortPtr);
         MSTP_MSTI_PORT_SET_BIT(mstiPortPtr->bitMap,  MSTP_MSTI_PORT_PROPOSED);
      }
   }
}

/**PROC+**********************************************************************
 * Name:      mstp_recordPriority
 *
 * Purpose:   Sets the components of the 'portPriority' variable to the values
 *            of the corresponding 'msgPriority' components.
 *            Called from Port Information (PIM) state machine.
 *            (802.1Q-REV/D5.0 13.26 f); 802.1D-2004 17.21.12)
  *
 * Params:    msti  -> MST Instance Identifier (the CIST or an MSTI)
 *            lport -> logical port number
 *
 * Returns:   none
 *
 * Globals:   mstp_CB
 *
 **PROC-**********************************************************************/
void
mstp_recordPriority(MSTID_t mstid,  LPORT_t lport)
{
   STP_ASSERT(IS_VALID_LPORT(lport));
   STP_ASSERT(mstid == MSTP_CISTID || MSTP_VALID_MSTID(mstid));

   if(mstid == MSTP_CISTID)
   {
      MSTP_CIST_PORT_INFO_t *cistPortPtr = MSTP_CIST_PORT_PTR(lport);

      STP_ASSERT(cistPortPtr);
      cistPortPtr->portPriority = cistPortPtr->msgPriority;
   }
   else
   {
      MSTP_MSTI_PORT_INFO_t *mstiPortPtr = MSTP_MSTI_PORT_PTR(mstid, lport);

      STP_ASSERT(mstiPortPtr);
      mstiPortPtr->portPriority = mstiPortPtr->msgPriority;
   }
}

/**PROC+**********************************************************************
 * Name:      mstp_recordTimes
 *
 * Purpose:   For the CIST and a given Port, sets 'portTimes' Message Age,
 *            Max Age, Forward Delay and remainingHops to the received values
 *            held in 'msgTimes' and 'portTimes' Hello Time to 'msgTimes'
 *            Hello Time if that is greater than the minimum specified in the
 *            Compatibility Range column of Table 17-1 of IEEE Std 802.1D,
 *            and to that minimum otherwise.
 *            For a given MSTI and Port, sets 'portTime' remainingHops to the
 *            received value held in 'msgTimes'.
 *            Called from Port Information (PIM) state machine.
 *            (802.1Q-REV/D5.0 13.26 n); 13.26.11)
 *
 * Params:    msti  -> MST Instance Identifier (the CIST or an MSTI)
 *            lport -> logical port number
 *
 * Returns:   none
 *
 * Globals:   mstp_CB
 *
 **PROC-**********************************************************************/
void
mstp_recordTimes(MSTID_t mstid,  LPORT_t lport)
{
    struct ovsdb_idl_txn *txn = NULL;
    MSTP_OVSDB_LOCK;
    txn = ovsdb_idl_txn_create(idl);
    STP_ASSERT(IS_VALID_LPORT(lport));
   STP_ASSERT(mstid == MSTP_CISTID || MSTP_VALID_MSTID(mstid));

   if(mstid == MSTP_CISTID)
   {
      MSTP_CIST_PORT_INFO_t *cistPortPtr = MSTP_CIST_PORT_PTR(lport);

      STP_ASSERT(cistPortPtr);
      cistPortPtr->portTimes.messageAge = cistPortPtr->msgTimes.messageAge;
      if (cistPortPtr->portTimes.maxAge != cistPortPtr->msgTimes.maxAge) {
          mstp_util_set_cist_table_value(OPER_MAX_AGE, cistPortPtr->msgTimes.maxAge);
          cistPortPtr->portTimes.maxAge     = cistPortPtr->msgTimes.maxAge;
      }
      if (cistPortPtr->portTimes.fwdDelay != cistPortPtr->msgTimes.fwdDelay) {
          mstp_util_set_cist_table_value(OPER_FORWARD_DELAY, cistPortPtr->msgTimes.fwdDelay);
          cistPortPtr->portTimes.fwdDelay   = cistPortPtr->msgTimes.fwdDelay;
      }
      if (cistPortPtr->portTimes.hops != cistPortPtr->msgTimes.hops) {
          cistPortPtr->portTimes.hops       = cistPortPtr->msgTimes.hops;
      }
      if (cistPortPtr->portTimes.helloTime != cistPortPtr->msgTimes.helloTime) {
          char port[20] = {0};
          mstp_util_set_cist_table_value(OPER_HELLO_TIME, cistPortPtr->msgTimes.helloTime);
          intf_get_port_name(lport,port);
          mstp_util_set_cist_port_table_value(port,OPER_HELLO_TIME, cistPortPtr->msgTimes.helloTime);
          cistPortPtr->portTimes.helloTime  = cistPortPtr->msgTimes.helloTime;
      }

      /* Validate 'portTimes' Hello Time ranges
       * NOTE: receive of an invalid 'Hello Time' value of 0 can cause
       *       tight loop between the Port Transmit (PTX) state machine's
       *       TRANSMIT_PERIODIC and IDLE states, and to fail to transmit
       *       BPDUs. */
      if(cistPortPtr->portTimes.helloTime < MSTP_HELLO_MIN_SEC)
         cistPortPtr->portTimes.helloTime = MSTP_HELLO_MIN_SEC;
      else if(cistPortPtr->portTimes.helloTime > MSTP_HELLO_MAX_SEC)
      {/* NOTE: 802.1Q-REV/d5.0 document does not pay attention on
        * this case, the 802.1D/D1 Annex Z.5.1 (and common sense) tell
        * to cover this case also */
         cistPortPtr->portTimes.helloTime = MSTP_HELLO_MAX_SEC;
      }
   }
   else
   {
      MSTP_MSTI_PORT_INFO_t *mstiPortPtr = MSTP_MSTI_PORT_PTR(mstid, lport);

      STP_ASSERT(mstiPortPtr);
      mstiPortPtr->portTimes.hops = mstiPortPtr->msgTimes.hops;
   }
   ovsdb_idl_txn_commit_block(txn);
   ovsdb_idl_txn_destroy(txn);
   MSTP_OVSDB_UNLOCK;
}

/**PROC+**********************************************************************
 * Name:      mstp_setRcvdMsgs
 *
 * Purpose:   Sets 'rcvdMsg' for the CIST, and makes the received CST or
 *            CIST message available to the CIST Port Information state
 *            machine. Additionally and if and only if 'rcvdInternal' is
 *            set, sets 'rcvdMsg' for each and every MSTI for which an
 *            MSTI message is conveyed in the BPDU, and makes available
 *            each MSTI message and the common parts of the CIST message
 *            priority (the CIST Root Identifier, External Root Path Cost,
 *            and Regional Root Identifier) to the Port Information state
 *            machine for that MSTI.
 *            (802.1Q-REV/D5.0 13.26.12)
 *            Called from Port Receive (PRX) state machine.
 *
 * Params:    pkt   -> pointer to the packet buffer with BPDU in
 *            lport -> logical port number
 *
 * Returns:   none
 *
 * Globals:   mstp_Bridge
 *
 **PROC-**********************************************************************/
void
mstp_setRcvdMsgs(MSTP_RX_PDU *pkt, LPORT_t lport)
{
   MSTP_COMM_PORT_INFO_t *commPortPtr;
   MSTP_CIST_PORT_INFO_t *cistPortPtr;
   MSTID_t                mstid = MSTP_CISTID;
   MSTP_BPDU_TYPE_t       bpduType;

   STP_ASSERT(MSTP_ENABLED);
   STP_ASSERT(pkt);
   STP_ASSERT(IS_VALID_LPORT(lport));

   commPortPtr = MSTP_COMM_PORT_PTR(lport);
   STP_ASSERT(commPortPtr);

   cistPortPtr = MSTP_CIST_PORT_PTR(lport);
   STP_ASSERT(cistPortPtr);

   /*------------------------------------------------------------------------
    * set 'rcvdMsg' TRUE for the CIST
    *------------------------------------------------------------------------*/
   MSTP_CIST_PORT_SET_BIT(cistPortPtr->bitMap, MSTP_CIST_PORT_RCVD_MSG);

   /*-------------------------------------------------------------------------
    * determine BPDU type
    *------------------------------------------------------------------------*/
   bpduType = mstp_getBpduType(pkt);

   MSTP_RX_BPDU_CNT++;

   /*------------------------------------------------------------------------
    * update internal statistics counters
    *------------------------------------------------------------------------*/
   if(bpduType == MSTP_BPDU_TYPE_MSTP)
   {
      cistPortPtr->dbgCnts.mstBpduRxCnt++;
      update_mstp_counters(lport, MSTP_RX_BPDU);
      cistPortPtr->dbgCnts.mstBpduRxCntLastUpdated = time(NULL);
   }
   else if(bpduType == MSTP_BPDU_TYPE_RSTP)
   {
      cistPortPtr->dbgCnts.rstBpduRxCnt++;
      cistPortPtr->dbgCnts.rstBpduRxCntLastUpdated = time(NULL);
   }
   else if(bpduType == MSTP_BPDU_TYPE_STP)
   {
      cistPortPtr->dbgCnts.cfgBpduRxCnt++;
      cistPortPtr->dbgCnts.cfgBpduRxCntLastUpdated = time(NULL);
   }
   else if(bpduType == MSTP_BPDU_TYPE_TCN)
   {
      cistPortPtr->dbgCnts.tcnBpduRxCnt++;
      cistPortPtr->dbgCnts.tcnBpduRxCntLastUpdated = time(NULL);
   }

   if(MSTP_COMM_PORT_IS_BIT_SET(commPortPtr->bitMap, MSTP_PORT_RCVD_INTERNAL))
   {/* 'rcvdInternal' is set, then set 'rcvdMsg' for each and every MSTI
     * for which an MSTI configuration message is conveyed in the BPDU */
      MSTP_MST_BPDU_t *bpdu = (MSTP_MST_BPDU_t *)(pkt->data);
      int              len;

      STP_ASSERT(bpduType == MSTP_BPDU_TYPE_MSTP);

      /*---------------------------------------------------------------------
       * search for MSTI Configuration Messages conveyed in the BPDU
       *---------------------------------------------------------------------*/
      len = MSTP_MSTI_CFG_MSGS_SIZE(bpdu);
      if(len)
      {
         MSTP_MSTI_CONFIG_MSG_t *mstiMsg;
         char                   *end;

         STP_ASSERT(len/sizeof(MSTP_MSTI_CONFIG_MSG_t) <= 64);

         mstiMsg = (MSTP_MSTI_CONFIG_MSG_t *)bpdu->mstiConfigMsgs;
         end     = (char*)mstiMsg + len;

         while((char*)mstiMsg < end)
         {
            mstid = MSTP_GET_BRIDGE_SYS_ID_FROM_PKT(mstiMsg->mstiRgnRootId);
            if(MSTP_VALID_MSTID(mstid) && MSTP_MSTI_VALID(mstid))
            {
               MSTP_MSTI_PORT_INFO_t *mstiPortPtr =
                                              MSTP_MSTI_PORT_PTR(mstid, lport);
               STP_ASSERT(mstiPortPtr);
               /*------------------------------------------------------------
                * set 'rcvdMsg' TRUE for the MSTI
                *------------------------------------------------------------*/
               MSTP_MSTI_PORT_SET_BIT(mstiPortPtr->bitMap,
                                      MSTP_MSTI_PORT_RCVD_MSG);

               /*------------------------------------------------------------
                * update statistics counters
                *------------------------------------------------------------*/
               mstiPortPtr->dbgCnts.mstiMsgRxCnt++;
               mstiPortPtr->dbgCnts.mstiMsgRxCntLastUpdated =
                                                         time(NULL);

            }

            mstiMsg++;
         }
      }
   }
}

/**PROC+**********************************************************************
 * Name:      mstp_setReRootTree
 *
 * Purpose:   This procedure sets 'reRoot' TRUE for this tree
 *            (the CIST or a given MSTI) for all Ports of the Bridge.
 *            (802.1Q-REV/D5.0 13.26 o); 13.26.13)
 *            Called from Port Role Transitions (PRT) state machine.
 *
 * Params:    mstid -> MST Instance Identifier
 *
 * Returns:   none
 *
 * Globals:   mstp_Bridge
 *
 **PROC-**********************************************************************/
void
mstp_setReRootTree(MSTID_t mstid)
{
   LPORT_t lport;

   STP_ASSERT(MSTP_ENABLED);
   STP_ASSERT((mstid == MSTP_CISTID) || MSTP_VALID_MSTID(mstid));

   if(mstid == MSTP_CISTID)
   {/* set 'reRoot' for CIST for all ports */
      MSTP_CIST_PORT_INFO_t *cistPortPtr;

      for(lport = 1; lport <= MAX_LPORTS; lport++)
      {
         cistPortPtr = MSTP_CIST_PORT_PTR(lport);
         if(cistPortPtr)
         {
            MSTP_CIST_PORT_SET_BIT(cistPortPtr->bitMap, MSTP_CIST_PORT_RE_ROOT);
         }
      }
   }
   else
   {/* set 'reRoot' for given MSTI for all ports */
      MSTP_MSTI_PORT_INFO_t *mstiPortPtr;

      STP_ASSERT(MSTP_MSTI_VALID(mstid));

      for(lport = 1; lport <= MAX_LPORTS; lport++)
      {
         mstiPortPtr = MSTP_MSTI_PORT_PTR(mstid, lport);
         if(mstiPortPtr)
         {
            MSTP_MSTI_PORT_SET_BIT(mstiPortPtr->bitMap, MSTP_MSTI_PORT_RE_ROOT);
         }
      }
   }
}

/**PROC+**********************************************************************
 * Name:      mstp_setSelectedTree
 *
 * Purpose:   Sets 'selected' TRUE for this tree (the CIST or a given MSTI)
 *            for all Ports of the Bridge if 'reselect' is FALSE for all Ports
 *            in this tree. If 'reselect' is TRUE for any Port in this tree,
 *            this procedure takes no action.
 *            (802.1Q-REV/D5.0 13.26 p); 13.26.14)
 *            Called from Port Role Selection (PRS) state machine.
 *
 * Params:    mstid -> MST Instance Identifier
 *
 * Returns:   none
 *
 * Globals:   mstp_Bridge
 *
 **PROC-**********************************************************************/
void
mstp_setSelectedTree(MSTID_t mstid)
{
   LPORT_t lport;
   bool   reselect = FALSE;

   STP_ASSERT(MSTP_ENABLED);
   STP_ASSERT((mstid == MSTP_CISTID) || MSTP_VALID_MSTID(mstid));
   STP_ASSERT(MSTP_INSTANCE_IS_VALID(mstid));

   if(mstid == MSTP_CISTID)
   {/* set 'selected' for CIST for all ports */
      MSTP_CIST_PORT_INFO_t *cistPortPtr = NULL;

      /* check if 'reselect' is FALSE for all Ports in this tree */
      for(lport = 1; lport <= MAX_LPORTS; lport++)
      {
         if((cistPortPtr = MSTP_CIST_PORT_PTR(lport)))
         {
            reselect = MSTP_CIST_PORT_IS_BIT_SET(cistPortPtr->bitMap,
                                                 MSTP_CIST_PORT_RESELECT);
         }

         if(reselect)
            break;
      }

      if(!reselect)
      {/* set 'selected' TRUE for this tree for all ports */
         for(lport = 1; lport <= MAX_LPORTS; lport++)
         {
            if((cistPortPtr = MSTP_CIST_PORT_PTR(lport)))
            {
               MSTP_CIST_PORT_SET_BIT(cistPortPtr->bitMap,
                                      MSTP_CIST_PORT_SELECTED);
            }
         }
      }
   }
   else
   {/* set 'selected' for given MSTI for all ports */
      MSTP_MSTI_PORT_INFO_t *mstiPortPtr = NULL;

      /* check if 'reselect' is FALSE for all Ports in this tree */
      for(lport = 1; lport <= MAX_LPORTS; lport++)
      {
         if((mstiPortPtr = MSTP_MSTI_PORT_PTR(mstid, lport)))
         {
            reselect = MSTP_MSTI_PORT_IS_BIT_SET(mstiPortPtr->bitMap,
                                                 MSTP_MSTI_PORT_RESELECT);
         }

         if(reselect)
            break;
      }

      if(!reselect)
      {/* set 'selected' TRUE for this tree for all ports */
         for(lport = 1; lport <= MAX_LPORTS; lport++)
         {
            if((mstiPortPtr = MSTP_MSTI_PORT_PTR(mstid, lport)))
            {
               MSTP_MSTI_PORT_SET_BIT(mstiPortPtr->bitMap,
                                      MSTP_MSTI_PORT_SELECTED);
            }
         }
      }
   }
}

/**PROC+**********************************************************************
 * Name:      mstp_setSyncTree
 *
 * Purpose:   This procedure sets 'sync' TRUE for this tree
 *            (the CIST or a given MSTI) for all Ports of the Bridge.
 *            (802.1Q-REV/D5.0 13.26 q); 13.26.15)
 *            Called from Port Role Transitions (PRT) state machine.
 *
 * Params:    mstid -> MST Instance Identifier
 *
 * Returns:   none
 *
 * Globals:   mstp_Bridge
 *
 **PROC-**********************************************************************/
void
mstp_setSyncTree(MSTID_t mstid)
{
   LPORT_t lport;

   STP_ASSERT(MSTP_ENABLED);
   STP_ASSERT((mstid == MSTP_CISTID) || MSTP_VALID_MSTID(mstid));
   STP_ASSERT(MSTP_INSTANCE_IS_VALID(mstid));

   if(mstid == MSTP_CISTID)
   {/* set 'sync' for the CIST for all ports */
      MSTP_CIST_PORT_INFO_t *cistPortPtr;

      for(lport = 1; lport <= MAX_LPORTS; lport++)
      {
         if((cistPortPtr = MSTP_CIST_PORT_PTR(lport)))
            MSTP_CIST_PORT_SET_BIT(cistPortPtr->bitMap, MSTP_CIST_PORT_SYNC);
      }
   }
   else
   {/* set 'sync' for the given MSTI for all ports */
      MSTP_MSTI_PORT_INFO_t *mstiPortPtr;

      STP_ASSERT(MSTP_MSTI_VALID(mstid));

      for(lport = 1; lport <= MAX_LPORTS; lport++)
      {
         if((mstiPortPtr = MSTP_MSTI_PORT_PTR(mstid, lport)))
            MSTP_MSTI_PORT_SET_BIT(mstiPortPtr->bitMap, MSTP_MSTI_PORT_SYNC);
      }
   }
}

/**PROC+**********************************************************************
 * Name:      mstp_setTcFlags
 *
 * Purpose:   For the CIST and a given Port:
 *            a) If the Topology Change Acknowledgment flag is set for the
 *               CIST in the received BPDU, sets 'rcvdTcAck' TRUE.
 *            b) If 'rcvdInternal' is clear and the Topology Change flag is set
 *               for the CIST in the received BPDU, sets 'rcvdTc' TRUE for the
 *               CIST and for each and every MSTI.
 *            c) If 'rcvdInternal' is set, sets 'rcvdTc' for the CIST if the
 *               Topology Change flag is set for the CIST in the received BPDU.
 *            For a given MSTI and Port, sets 'rcvdTc' for this MSTI if the
 *            Topology Change flag is set in the corresponding MSTI message.
 *            (802.1Q-REV/D5.0 13.26 r); 13.26.16)
 *            Called from the Port Information (PIM) state machine.
 *
 * Params:    pkt   -> pointer to the packet buffer with BPDU in
 *            mstid -> MST Instance Identifier
 *            lport -> logical port number
 *
 * Returns:   none
 *
 * Globals:   mstp_Bridge
 *
 **PROC-**********************************************************************/
void
mstp_setTcFlags(MSTP_RX_PDU *pkt, MSTID_t mstid, LPORT_t lport)
{
   MSTP_COMM_PORT_INFO_t *commPortPtr  = NULL;
   bool                  rcvdInternal = FALSE;
   char                   portName[PORTNAME_LEN];
   char                   mst_str[10];

   STP_ASSERT(MSTP_ENABLED);
   STP_ASSERT(pkt);
   STP_ASSERT((mstid == MSTP_CISTID) || MSTP_VALID_MSTID(mstid));
   STP_ASSERT(IS_VALID_LPORT(lport));

   commPortPtr = MSTP_COMM_PORT_PTR(lport);
   STP_ASSERT(commPortPtr);

   rcvdInternal = MSTP_COMM_PORT_IS_BIT_SET(commPortPtr->bitMap,
                                            MSTP_PORT_RCVD_INTERNAL);
   STP_ASSERT(rcvdInternal ? mstp_isMstBpdu(pkt) : TRUE);

   if(mstid == MSTP_CISTID)
   {/* The CIST */
      MSTP_CIST_PORT_INFO_t *cistPortPtr = MSTP_CIST_PORT_PTR(lport);
      MSTP_MST_BPDU_t       *bpdu        = (MSTP_MST_BPDU_t *)(pkt->data);

      STP_ASSERT(cistPortPtr);

      if(bpdu->cistFlags & MSTP_CIST_FLAG_TC_ACK)
      {/* The Topology Change Acknowledgment flag is set for the
        * CIST in the received BPDU */

         /*------------------------------------------------------------------
          * set 'rcvdTcAck' TRUE and update received TC ACK flags
          * statistics counter
          *------------------------------------------------------------------*/
         MSTP_COMM_PORT_SET_BIT(commPortPtr->bitMap, MSTP_PORT_RCVD_TC_ACK);
         cistPortPtr->dbgCnts.tcAckFlagRxCnt++;
         cistPortPtr->dbgCnts.tcAckFlagRxCntLastUpdated = time(NULL);
      }

      if(rcvdInternal)
      {/* The 'rcvdInternal' is set */
         if(bpdu->cistFlags & MSTP_CIST_FLAG_TC)
         {/* And the Topology Change flag is set for the CIST */

            /*---------------------------------------------------------------
             * set 'rcvdTc' TRUE for the CIST and update received TC
             * flags statistics counter
             *---------------------------------------------------------------*/

            MSTP_CIST_PORT_SET_BIT(cistPortPtr->bitMap, MSTP_CIST_PORT_RCVD_TC);
            cistPortPtr->dbgCnts.tcFlagRxCnt++;
            cistPortPtr->dbgCnts.tcFlagRxCntLastUpdated = time(NULL);
            mstpUpdateTcHistory(mstid, lport, FALSE);
            intf_get_port_name(lport, portName);
            VLOG_DBG("Topology Change received on port %s for %s from Source MAC %02x%02x%02x-%02x%02x%02x",portName,"CIST",PRINT_MAC_ADDR(commPortPtr->bpduSrcMac));
            log_event("MSTP_TC_RECV",
                EV_KV("port", "%s", portName),
                EV_KV("proto", "%s", "CIST"),
                EV_KV("mac", "%02x:%02x:%02x:%02x:%02x:%02x", PRINT_MAC_ADDR(commPortPtr->bpduSrcMac)));
         }
      }
      else if(bpdu->cistFlags & MSTP_CIST_FLAG_TC)
      {/* The 'rcvdInternal' is clear and the Topology Change flag is set
        * for the CIST in the received BPDU */
         MSTP_MSTI_PORT_INFO_t *mstiPortPtr = NULL;
         MSTID_t                tmpId;

         /*------------------------------------------------------------------
          * set 'rcvdTc' TRUE for the CIST and update received TC flags
          * statistics counter
          *------------------------------------------------------------------*/
         MSTP_CIST_PORT_SET_BIT(cistPortPtr->bitMap,MSTP_CIST_PORT_RCVD_TC);
         cistPortPtr->dbgCnts.tcFlagRxCnt++;
         cistPortPtr->dbgCnts.tcFlagRxCntLastUpdated = time(NULL);

         mstpUpdateTcHistory(mstid, lport, FALSE);
         intf_get_port_name(lport, portName);
         VLOG_DBG("Topology Change received on port %s for %s from Source MAC %02x%02x%02x-%02x%02x%02x",portName,"CIST",PRINT_MAC_ADDR(commPortPtr->bpduSrcMac));
         log_event("MSTP_TC_RECV",
             EV_KV("port", "%s", portName),
             EV_KV("proto", "%s", "CIST"),
             EV_KV("mac", "%02x:%02x:%02x:%02x:%02x:%02x", PRINT_MAC_ADDR(commPortPtr->bpduSrcMac)));

         /*------------------------------------------------------------------
          * set 'rcvdTc' TRUE for each and every MSTI and update
          * received TC flags statistics counter
          *------------------------------------------------------------------*/
         for(tmpId = MSTP_MSTID_MIN; tmpId <= MSTP_MSTID_MAX; tmpId++)
         {
            if(MSTP_MSTI_VALID(tmpId))
            {
               mstiPortPtr = MSTP_MSTI_PORT_PTR(tmpId, lport);
               STP_ASSERT(mstiPortPtr);
               MSTP_MSTI_PORT_SET_BIT(mstiPortPtr->bitMap,
                                      MSTP_MSTI_PORT_RCVD_TC);
               mstiPortPtr->dbgCnts.tcFlagRxCnt++;
               mstiPortPtr->dbgCnts.tcFlagRxCntLastUpdated =
                                                         time(NULL);
               mstpUpdateTcHistory(tmpId, lport, FALSE);
               intf_get_port_name(lport, portName);
               snprintf(mst_str, sizeof(mst_str), "MSTI %d", tmpId);
               VLOG_DBG("Topology Change received on port %s for %s from Source MAC %02x%02x%02x-%02x%02x%02x",portName,mst_str,PRINT_MAC_ADDR(commPortPtr->bpduSrcMac));
               log_event("MSTP_TC_RECV",
                   EV_KV("port", "%s", portName),
                   EV_KV("proto", "%s", mst_str),
                   EV_KV("mac", "%02x:%02x:%02x:%02x:%02x:%02x", PRINT_MAC_ADDR(commPortPtr->bpduSrcMac)));

               /*------------------------------------------------------------
                * kick Topology Change state machine (per-Tree per-Port)
                *------------------------------------------------------------*/
               STP_ASSERT(mstiPortPtr->pimState < MSTP_PIM_STATE_MAX);
               MSTP_SM_CALL_SM_PRINTF(MSTP_PRX,
                                      MSTP_PER_TREE_PER_PORT_SM_CALL_SM_FMT,
                                      "PIM:",
                                      MSTP_PIM_STATE_s[mstiPortPtr->pimState],
                                      "TCM:", tmpId, lport);
               mstp_tcmSm(tmpId, lport);
            }
         }
      }
   }
   else
   {/* An MSTI */
      MSTP_MSTI_PORT_INFO_t  *mstiPortPtr = MSTP_MSTI_PORT_PTR(mstid, lport);
      MSTP_MSTI_CONFIG_MSG_t *mstiMsgPtr  = NULL;

      STP_ASSERT(mstiPortPtr);
      mstiMsgPtr = mstp_findMstiCfgMsgInBpdu(pkt, mstid);
      STP_ASSERT(mstiMsgPtr);
      if(mstiMsgPtr && (mstiMsgPtr->mstiFlags & MSTP_MSTI_FLAG_TC))
      {/* The Topology Change flag is set in the MSTI message corresponding
        * to the given MSTI */
         /*-------------------------------------------------------------------
          * set 'rcvdTc' TRUE for the MSTI and update received TC flags
          * statistics counter
          *------------------------------------------------------------------*/
         MSTP_MSTI_PORT_SET_BIT(mstiPortPtr->bitMap, MSTP_MSTI_PORT_RCVD_TC);
         mstiPortPtr->dbgCnts.tcFlagRxCnt++;
         mstiPortPtr->dbgCnts.tcFlagRxCntLastUpdated = time(NULL);
         mstpUpdateTcHistory(mstid, lport, FALSE);
         intf_get_port_name(lport, portName);
         snprintf(mst_str, sizeof(mst_str), "MSTI %d", mstid);
         VLOG_DBG("Topology Change received on port %s for %s from Source MAC %02x%02x%02x-%02x%02x%02x",portName,mst_str,PRINT_MAC_ADDR(commPortPtr->bpduSrcMac));
         log_event("MSTP_TC_RECV",
             EV_KV("port", "%s", portName),
             EV_KV("proto", "%s", mst_str),
             EV_KV("mac", "%02x:%02x:%02x:%02x:%02x:%02x", PRINT_MAC_ADDR(commPortPtr->bpduSrcMac)));

      }
   }
}

/**PROC+**********************************************************************
 * Name:      mstp_setTcPropTree
 *
 * Purpose:   If and only if 'restrictedTcn' is FALSE for the Port that
 *            invoked the procedure, sets 'tcProp' TRUE for the given
 *            tree (the CIST or a given MSTI) for all other Ports.
 *            (802.1Q-REV/D5.0 13.26 s); 13.26.17)
 *            Called from Topology Change (TCM) state machine.
 *
 * Params:    mstid -> MST Instance Identifier
 *            lport -> logical port number
 *
 * Returns:   none
 *
 * Globals:   mstp_Bridge
 *
 **PROC-**********************************************************************/
void
mstp_setTcPropTree(MSTID_t mstid, LPORT_t lport)
{
   MSTP_COMM_PORT_INFO_t *commPortPtr;
   LPORT_t lp;

   STP_ASSERT(MSTP_ENABLED);
   STP_ASSERT((mstid == MSTP_CISTID) || MSTP_VALID_MSTID(mstid));
   STP_ASSERT(MSTP_INSTANCE_IS_VALID(mstid));
   STP_ASSERT(IS_VALID_LPORT(lport));

   commPortPtr = MSTP_COMM_PORT_PTR(lport);
   if (!commPortPtr)
   {
       STP_ASSERT(0);
   }

   if(MSTP_COMM_PORT_IS_BIT_SET(MSTP_COMM_PORT_PTR(lport)->bitMap,
                                MSTP_PORT_RESTRICTED_TCN))
   {/* 'restrictedTcn' is TRUE for the port, no further actions to perform */
      return;
   }

   /*------------------------------------------------------------------------
    * Set 'selected' TRUE for this tree (the CIST or a given MSTI) for all
    * Ports of the Bridge
    *------------------------------------------------------------------------*/

   if(mstid == MSTP_CISTID)
   {/* set 'tcProp' for CIST ports */
      MSTP_CIST_PORT_INFO_t *cistPortPtr;

      for(lp = 1; lp <= MAX_LPORTS; lp++)
      {
         if(lp == lport)
            continue;

         cistPortPtr = MSTP_CIST_PORT_PTR(lp);
         if(cistPortPtr)
         {
            MSTP_CIST_PORT_SET_BIT(cistPortPtr->bitMap, MSTP_CIST_PORT_TC_PROP);

           /*------------------------------------------------------------------
            * kick Topology Change state machine  (per-Tree per-Port)
            *----------------------------------------------------------------*/
            mstp_tcmSm(mstid, lp);
         }
      }
   }
   else
   {/* set 'tcProp' for MSTI ports */
      MSTP_MSTI_PORT_INFO_t *mstiPortPtr;

      STP_ASSERT(MSTP_MSTI_VALID(mstid));

      for(lp = 1; lp <= MAX_LPORTS; lp++)
      {
         if(lp == lport)
            continue;

         mstiPortPtr = MSTP_MSTI_PORT_PTR(mstid, lp);
         if(mstiPortPtr)
         {
            MSTP_MSTI_PORT_SET_BIT(mstiPortPtr->bitMap, MSTP_MSTI_PORT_TC_PROP);

           /*------------------------------------------------------------------
            * kick Topology Change state machine  (per-Tree per-Port)
            *----------------------------------------------------------------*/
            mstp_tcmSm(mstid, lp);
         }
      }
   }
}

/**PROC+**********************************************************************
 * Name:      mstp_syncMaster
 *
 * Purpose:   For all MSTIs, for each Port that has 'infoInternal' set:
 *               a) Clears the 'agree', 'agreed', and 'synced' variables;
 *               and
 *               b) Sets the 'sync' variable.
 *            (802.1Q-REV/D5.0 13.26.18)
 *            Called from the updtRolesTree() function
 *
 * Params:    none
 *
 * Returns:   none
 *
 * Globals:   mstp_Bridge
 *
 **PROC-**********************************************************************/
void
mstp_syncMaster(void)
{
   MSTP_COMM_PORT_INFO_t *commPortPtr = NULL;
   LPORT_t                lport;

   STP_ASSERT(MSTP_ENABLED);

   for(lport = 1; lport <= MAX_LPORTS; lport++)
   {
      commPortPtr = MSTP_COMM_PORT_PTR(lport);
      if(commPortPtr &&
         MSTP_COMM_PORT_IS_BIT_SET(commPortPtr->bitMap,MSTP_PORT_INFO_INTERNAL))
      {
         MSTID_t mstid;
         for(mstid = MSTP_MSTID_MIN; mstid <= MSTP_INSTANCES_MAX; mstid++)
         {
            if(MSTP_MSTI_VALID(mstid))
            {
               MSTP_MSTI_PORT_INFO_t *mstiPortPtr = MSTP_MSTI_PORT_PTR(mstid,
                                                                       lport);
               STP_ASSERT(mstiPortPtr);
               MSTP_MSTI_PORT_CLR_BIT(mstiPortPtr->bitMap,
                                      MSTP_MSTI_PORT_AGREE);
               MSTP_MSTI_PORT_CLR_BIT(mstiPortPtr->bitMap,
                                      MSTP_MSTI_PORT_AGREED);
               MSTP_MSTI_PORT_CLR_BIT(mstiPortPtr->bitMap,
                                      MSTP_MSTI_PORT_SYNCED);
               MSTP_MSTI_PORT_SET_BIT(mstiPortPtr->bitMap,
                                      MSTP_MSTI_PORT_SYNC);
            }
         }
      }
   }
}

/**PROC+**********************************************************************
 * Name:      mstp_txTcn
 *
 * Purpose:   Transmits a Topology Change Notification BPDU
 *            (802.1Q-REV/D5.0 13.26 a); 802.1D-2004 17.21.21;)
 *            Called from Port Transmit (PTX) state machine.
 *
 * Params:    lport -> logical port number
 *
 * Returns:   none
 *
 * Globals:   mstp_Bridge, stp_multicast
 *
 **PROC-**********************************************************************/
void
mstp_txTcn(LPORT_t lport)
{
   MSTP_RX_PDU                   *pkt;
   MSTP_TCN_BPDU_t       *bpdu;
   MSTP_COMM_PORT_INFO_t *commPortPtr;
   MSTP_CIST_PORT_INFO_t *cistPortPtr;
   struct iface_data *idp = NULL;
   const char *my_mac = NULL;
   MAC_ADDRESS mac;
   int rc;



   STP_ASSERT(MSTP_ENABLED);
   STP_ASSERT(IS_VALID_LPORT(lport));

   /*------------------------------------------------------------------------
    * allocate pkt buffer
    *------------------------------------------------------------------------*/
   if((pkt = (MSTP_RX_PDU *)malloc(sizeof(MSTP_RX_PDU))) == NULL)
   {
      return; /* resources exhaustion */
   }
   /*------------------------------------------------------------------------
    * common Per-Port information
    *------------------------------------------------------------------------*/
   commPortPtr = MSTP_COMM_PORT_PTR(lport);
   if (!commPortPtr)
   {
       STP_ASSERT(0);
   }

   /*------------------------------------------------------------------------
    * CIST specific Per-Port information
    *------------------------------------------------------------------------*/
   cistPortPtr = MSTP_CIST_PORT_PTR(lport);
   STP_ASSERT(cistPortPtr);

   /*------------------------------------------------------------------------
    * initialize (zero) BPDU
    *------------------------------------------------------------------------*/
   bpdu = (MSTP_TCN_BPDU_t *)(pkt->data);
   /* cov-error can be ignored because its safe to write beyond frame[1] */
   /* coverity[overrun-buffer-arg : FALSE] */
   memset((char *)bpdu,0,sizeof(MSTP_TCN_BPDU_t));

   /*------------------------------------------------------------------------
    * fill pkt header
    *------------------------------------------------------------------------*/

   /* destination Multicast address */
   MAC_ADDR_COPY(stp_multicast, bpdu->lsapHdr.dst);

   /* get the mac address for the port */
   my_mac = intf_get_mac_addr(lport);
   sscanf(my_mac,"%02hhx:%02hhx:%02hhx:%02hhx:%02hhx:%02hhx",&mac[0],&mac[1],&mac[2],&mac[3],&mac[4],&mac[5]);
   MAC_ADDR_COPY(&mac, bpdu->lsapHdr.src);

   storeShortInPacket(&bpdu->lsapHdr.len, (SNAP + MSTP_STP_TCN_BPDU_LEN_MIN));
   bpdu->lsapHdr.dsap = 0x42;
   bpdu->lsapHdr.ssap = 0x42;
   bpdu->lsapHdr.ctrl = MSTP_LSAP_HDR_CTRL_VAL;

   /*------------------------------------------------------------------------
    * set protocol Id, version and BPDU type
    *------------------------------------------------------------------------*/
   bpdu->protocolId        = MSTP_STP_RST_MST_PROTOCOL_ID;
   bpdu->protocolVersionId = MSTP_PROTOCOL_VERSION_ID_STP;
   bpdu->bpduType          = MSTP_BPDU_TYPE_STP_TCN;

   /*------------------------------------------------------------------------
    * transmit the packet
    *------------------------------------------------------------------------*/
   MSTP_TX_BPDU_CNT++;
   /* update statistics counter */
   cistPortPtr->dbgCnts.tcnBpduTxCnt++;
   cistPortPtr->dbgCnts.tcnBpduTxCntLastUpdated = time(NULL);
   idp = find_iface_data_by_index(lport);

   if (idp == NULL) {
       VLOG_ERR("Failed to find interface data for MSTPDU TX! "
               "lport= %d", lport);
       STP_ASSERT(FALSE);
   }

   if (idp->pdu_registered != TRUE) {
       VLOG_ERR("Trying to send MSTPDU before registering, "
               "port=%s", idp->name);
       STP_ASSERT(FALSE);
   }
   pkt->pktLen = sizeof(uint32_t)+sizeof(MSTP_TCN_BPDU_t);
   rc = sendto(idp->pdu_sockfd, pkt->data, pkt->pktLen, 0, NULL, 0);
   if (rc == -1) {
       VLOG_ERR("Failed to send MSTPDU for interface=%s, rc=%d",
               idp->name, rc);
       STP_ASSERT(FALSE);
   }
   VLOG_DBG("If it is here!! Packet is OUT successfully!!!");


}

/**PROC+**********************************************************************
 * Name:      mstp_txConfig
 *
 * Purpose:   Transmits a Configuration BPDU.
 *            The first four components of the message priority vector
 *            conveyed in the BPDU are set to the value of the CIST Root
 *            Identifier, External Root Path Cost, Bridge Identifier,
 *            and Port Identifier components of the CIST's 'designatedPriority'
 *            parameter for this Port.
 *            The topology change flag is set if ('tcWhile' != 0) for the Port.
 *            The topology change acknowledgement flag is set to the value of
 *            'TcAck' for the Port. The remaining flags are set to zero.
 *            The value of the Message Age, Max Age, and Fwd Delay parameters
 *            conveyed in the BPDU are set to the values held in the CIST's
 *            'designatedTimes' parameter for the Port. The value of the
 *            Hello Time parameter conveyed in the BPDU is set to the value held
 *            in the CIST's 'portTimes' parameter for the Port.
 *            (802.1Q-REV/D5.0 13.26.19)
 *            Called from Port Transmit (PTX) state machine.
 *
 * Params:    lport -> logical port number
 *
 * Returns:   none
 *
 * Globals:   mstp_CB, mstp_Bridge, stp_multicast
 *
 **PROC-**********************************************************************/
void
mstp_txConfig(LPORT_t lport)
{
   MSTP_RX_PDU                       *pkt          = NULL;
   MSTP_CFG_BPDU_t                   *bpdu         = NULL;
   MSTP_COMM_PORT_INFO_t             *commPortPtr  = NULL;
   MSTP_CIST_PORT_INFO_t             *cistPortPtr  = NULL;
   MSTP_CIST_DESIGNATED_PRI_VECTOR_t *dsnPriVecPtr = NULL;
   MSTP_CIST_DESIGNATED_TIMES_t      *dsnTimesPtr  = NULL;
   const char *my_mac = NULL;
   int rc;
   struct iface_data *idp = NULL;
   MAC_ADDRESS mac;

   STP_ASSERT(MSTP_ENABLED);
   STP_ASSERT(IS_VALID_LPORT(lport));

   /*------------------------------------------------------------------------
    * allocate pkt buffer
    *------------------------------------------------------------------------*/
   if((pkt = (MSTP_RX_PDU *)malloc(sizeof(MSTP_RX_PDU))) == NULL)
   {
      return; /* resources exhaustion */
   }
   /*------------------------------------------------------------------------
    * common Per-Port information
    *------------------------------------------------------------------------*/
   commPortPtr = MSTP_COMM_PORT_PTR(lport);
   STP_ASSERT(commPortPtr);

   /*------------------------------------------------------------------------
    * CIST specific Per-Port information
    *------------------------------------------------------------------------*/
   cistPortPtr = MSTP_CIST_PORT_PTR(lport);
   STP_ASSERT(cistPortPtr);
   /*------------------------------------------------------------------------
    * initialize (zero) BPDU
    *------------------------------------------------------------------------*/
   bpdu = (MSTP_CFG_BPDU_t *)(pkt->data);

   /* cov-error can be ignored because its safe to write beyond frame[1] */
   /* coverity[overrun-buffer-arg : FALSE] */
   memset((char *)bpdu, 0, sizeof(MSTP_CFG_BPDU_t));

   /* destination Multicast address */
   MAC_ADDR_COPY(stp_multicast, bpdu->lsapHdr.dst);

   /* get the mac address for the port */
   my_mac = intf_get_mac_addr(lport);
   VLOG_DBG("MSTP Util : 5 : mac : %s", my_mac);
   sscanf(my_mac,"%02hhx:%02hhx:%02hhx:%02hhx:%02hhx:%02hhx",&mac[0],&mac[1],&mac[2],&mac[3],&mac[4],&mac[5]);
   MAC_ADDR_COPY(&mac, bpdu->lsapHdr.src);

   storeShortInPacket(&bpdu->lsapHdr.len,
                                        (SNAP + MSTP_STP_CONFIG_BPDU_LEN_MIN));
   bpdu->lsapHdr.dsap = 0x42;
   bpdu->lsapHdr.ssap = 0x42;
   bpdu->lsapHdr.ctrl = MSTP_LSAP_HDR_CTRL_VAL;

   /*------------------------------------------------------------------------
    * set protocol Id, version and BPDU type
    *------------------------------------------------------------------------*/
   bpdu->protocolId        = MSTP_STP_RST_MST_PROTOCOL_ID;
   bpdu->protocolVersionId = MSTP_PROTOCOL_VERSION_ID_STP;
   bpdu->bpduType          = MSTP_BPDU_TYPE_STP_CONFIG;

   /*------------------------------------------------------------------------
    * set message priority vector
    *------------------------------------------------------------------------*/
   dsnPriVecPtr = &cistPortPtr->designatedPriority;

   /* copy CIST Root Identifier */
   MAC_ADDR_COPY(dsnPriVecPtr->rootID.mac_address, bpdu->rootId.mac_address);
   storeShortInPacket(&bpdu->rootId.priority, dsnPriVecPtr->rootID.priority);
   /* copy CIST External Root Path Cost */
   storeLongInPacket(&bpdu->rootPathCost, dsnPriVecPtr->extRootPathCost);
   /* copy CIST Bridge Identifier */
   MAC_ADDR_COPY(dsnPriVecPtr->dsnBridgeID.mac_address,
                 bpdu->bridgeId.mac_address);
   storeShortInPacket(&bpdu->bridgeId.priority,
                                         dsnPriVecPtr->dsnBridgeID.priority);
   /* copy CIST Port Identifier  */
   storeShortInPacket(&bpdu->portId, dsnPriVecPtr->dsnPortID);

   /*------------------------------------------------------------------------
    * set message CIST flags
    *------------------------------------------------------------------------*/
   if(cistPortPtr->tcWhile != 0)
   {/* (tcWhile != 0), set topology change flag for the Port */
      bpdu->flags |= MSTP_CIST_FLAG_TC;
      /* increment propagated TC flags statistics counter */
      cistPortPtr->dbgCnts.tcFlagTxCnt++;
      cistPortPtr->dbgCnts.tcFlagTxCntLastUpdated = time(NULL);
   }

   if(MSTP_COMM_PORT_IS_BIT_SET(commPortPtr->bitMap, MSTP_PORT_TC_ACK))
   {/* 'TcAck' is set, set topology change acknowledgement flag for the Port */
      bpdu->flags |= MSTP_CIST_FLAG_TC_ACK;
      /* increment transmitted TC ACK flags statistics counter */
      cistPortPtr->dbgCnts.tcAckFlagTxCnt++;
      cistPortPtr->dbgCnts.tcAckFlagTxCntLastUpdated = time(NULL);
   }
   /*------------------------------------------------------------------------
    * set message times parameters
    * NOTE: times in message are carried in units of 1/256 second
    *       (802.1D-2004 9.2.8)
    *------------------------------------------------------------------------*/
   dsnTimesPtr  = &cistPortPtr->designatedTimes;

   storeShortInPacket(&bpdu->fwdDelay, dsnTimesPtr->fwdDelay << 8);
   storeShortInPacket(&bpdu->maxAge, dsnTimesPtr->maxAge << 8);
   storeShortInPacket(&bpdu->msgAge, dsnTimesPtr->messageAge << 8);
   storeShortInPacket(&bpdu->helloTime, cistPortPtr->portTimes.helloTime << 8);


   MSTP_TX_BPDU_CNT++;
   idp = find_iface_data_by_index(lport);

   if (idp == NULL) {
       VLOG_ERR("Failed to find interface data for MSTPDU TX! "
               "lport= %d", lport);
       STP_ASSERT(FALSE);
   }

   if (idp->pdu_registered != TRUE) {
       VLOG_ERR("Trying to send MSTPDU before registering, "
               "port=%s", idp->name);
       STP_ASSERT(FALSE);
   }
   pkt->pktLen = sizeof(uint32_t)+sizeof(MSTP_CFG_BPDU_t);
   rc = sendto(idp->pdu_sockfd, pkt->data, pkt->pktLen, 0, NULL, 0);
   if (rc == -1) {
       VLOG_ERR("Failed to send LACPDU for interface=%s, rc=%d",
               idp->name, rc);
       STP_ASSERT(FALSE);
   }
   VLOG_DBG("If it is here!! Packet is OUT successfully!!!");

}

/**PROC+**********************************************************************
 * Name:      mstp_txMstp
 *
 * Purpose:   Transmits a MST BPDU, encoded according to the specification
 *            contained in 802.1Q-REV/D5.0 14.6
 *            The first six components of the CIST message priority vector
 *            conveyed in the BPDU are set to the value of the CIST's
 *            'designatedPriority' parameter for this Port. The Port Role
 *            in the BPDU is set to the current value of the 'role' variable
 *            for the transmitting port. The 'Agreement' and 'Proposal' flags
 *            in the BPDU are set to the values of the 'agree' and 'proposing'
 *            variables for the transmitting Port, respectively. The CIST
 *            topology change flag is set if ('tcWhile' != 0) for the Port.
 *            The topology change acknowledge flag in the BPDU is never used
 *            and is set to zero. The 'learning' and 'forwarding' flags in the
 *            BPDU are set to the values of the 'learning' and 'forwarding'
 *            variables for the CIST, respectively. The value of the
 *            Message Age, Max Age, and Fwd Delay parameters conveyed in the
 *            BPDU are set to the values held in the CIST's 'designatedTimes'
 *            parameter for the Port. The value of the Hello Time parameter
 *            conveyed in the BPDU is set to the value held in the CIST's
 *            'portTimes' parameter for the Port. If the value of the
 *            Force Protocol Version parameter is less than 3, no further
 *            parameters are encoded in the BPDU and the protocol version
 *            parameter is set to 2 (denoting a RST BPDU). Otherwise, the
 *            protocol version parameter is set to 3 and the remaining
 *            parameters of the MST BPDU are encoded:
 *               a) The version 3 length.
 *               b) The MST Configuration Identifier parameter of the BPDU is
 *                  set to the value of the 'MstConfigId' variable for the
 *                  Bridge.
 *               c) The CIST Internal Root Path Cost.
 *               d) The CIST Bridge Identifier.
 *               e) The CIST Remaining Hops.
 *               f) The parameters of each MSTI message, encoded in MSTID order.
 *            (802.1Q-REV/D5.0 13.26.20; 14.3.3; 14.6)
 *            Called from Port Transmit (PTX) state machine.
 *
 * Params:    lport -> logical port number
 *
 * Returns:   none
 *
 * Globals:   mstp_CB, mstp_Bridge, stp_multicast
 *
 **PROC-**********************************************************************/
void
mstp_txMstp(LPORT_t lport)
{
   MSTP_RX_PDU                               *pkt              = NULL;
   MSTP_MST_BPDU_t                   *bpdu             = NULL;
   MSTP_MSTI_INFO_t                  *mstiPtr          = NULL;
   MSTP_COMM_PORT_INFO_t             *commPortPtr      = NULL;
   MSTP_CIST_PORT_INFO_t             *cistPortPtr      = NULL;
   MSTP_CIST_DESIGNATED_PRI_VECTOR_t *cistDsnPriVecPtr = NULL;
   MSTP_CIST_DESIGNATED_TIMES_t      *cistDsnTimesPtr  = NULL;
   int                                bpduLen          = 0;
   MSTID_t                            mstid            = MSTP_CISTID;
   const char *my_mac = NULL;
   MAC_ADDRESS mac;
   struct iface_data *idp = NULL;
   int rc= 0;


   STP_ASSERT(MSTP_ENABLED);
   STP_ASSERT(IS_VALID_LPORT(lport));

   /*------------------------------------------------------------------------
    * common Per-Port information
    *------------------------------------------------------------------------*/
   commPortPtr = MSTP_COMM_PORT_PTR(lport);
   if (!commPortPtr)
   {
       STP_ASSERT(0);
   }


   /*------------------------------------------------------------------------
    * CIST specific Per-Port information
    *------------------------------------------------------------------------*/
   cistPortPtr = MSTP_CIST_PORT_PTR(lport);
   STP_ASSERT(cistPortPtr);

   /*------------------------------------------------------------------------
    * When we have multiple instances it is possible to call this function
    * in effort to transmit MSTI info when CIST port is disabled
    * (happens when MSTP task process 'port down' event).
    *------------------------------------------------------------------------*/
   if(cistPortPtr->role == MSTP_PORT_ROLE_DISABLED)
      return;

   /*------------------------------------------------------------------------
    * allocate pkt buffer
    *------------------------------------------------------------------------*/
   if((pkt = (MSTP_RX_PDU *)malloc(sizeof(MSTP_RX_PDU))) == NULL)
   {
      return; /* resources exhaustion */
   }

   /*------------------------------------------------------------------------
    * initialize (zero) BPDU
    *------------------------------------------------------------------------*/
   bpdu = (MSTP_MST_BPDU_t *)(pkt->data);

   /* cov-error can be ignored because its safe to write beyond frame[1] */
   /* coverity[overrun-buffer-arg : FALSE] */
   memset((char *)bpdu,0,sizeof(MSTP_MST_BPDU_t));

   /*------------------------------------------------------------------------
    * fill pkt header
    *------------------------------------------------------------------------*/

   /* destination Multicast address */
   MAC_ADDR_COPY(stp_multicast, bpdu->lsapHdr.dst);

   /* get the mac address for the port */
   my_mac = intf_get_mac_addr(lport);
   VLOG_DBG("MSTP Util : 5 : mac : %s", my_mac);
   sscanf(my_mac,"%02hhx:%02hhx:%02hhx:%02hhx:%02hhx:%02hhx",&mac[0],&mac[1],&mac[2],&mac[3],&mac[4],&mac[5]);
   MAC_ADDR_COPY(&mac, bpdu->lsapHdr.src);

   bpduLen            = SNAP + MSTP_RST_BPDU_LEN_MIN;
   bpdu->lsapHdr.dsap = 0x42;
   bpdu->lsapHdr.ssap = 0x42;
   bpdu->lsapHdr.ctrl = MSTP_LSAP_HDR_CTRL_VAL;

   /*------------------------------------------------------------------------
    * set protocol Id and BPDU type (protocol version will be set further)
    *------------------------------------------------------------------------*/
   bpdu->protocolId = MSTP_STP_RST_MST_PROTOCOL_ID;
   bpdu->bpduType   = MSTP_BPDU_TYPE_MST;

   /*------------------------------------------------------------------------
    * set message priority vector.
    * The first six components of the CIST message priority vector
    * conveyed in the BPDU are set to the value of the CIST's
    * 'designatedPriority' parameter for this Port.
    * NOTE: The CIST Internal Root Path Cost and the CIST Designated Bridge
    *       Identifier are encoded further, if Force Protocol Version parameter
    *       is set 'D_hpicfBridgeRstpProtocolVersion_ieee8021s'.
    *------------------------------------------------------------------------*/
   cistDsnPriVecPtr = &cistPortPtr->designatedPriority;

   /* copy the CIST Root Identifier */
   MAC_ADDR_COPY(cistDsnPriVecPtr->rootID.mac_address,
                 bpdu->cistRootId.mac_address);
   storeShortInPacket(&bpdu->cistRootId.priority,
                      cistDsnPriVecPtr->rootID.priority);

   /* copy the CIST External Root Path Cost */
   storeLongInPacket(&bpdu->cistExtPathCost, cistDsnPriVecPtr->extRootPathCost);

   /* copy the CIST Regional Root Identifier */
   MAC_ADDR_COPY(cistDsnPriVecPtr->rgnRootID.mac_address,
                 bpdu->cistRgnRootId.mac_address);
   storeShortInPacket(&bpdu->cistRgnRootId.priority,
                      cistDsnPriVecPtr->rgnRootID.priority);

   /* copy the CIST Port Identifier:
    * NOTE: Octets 26 and 27 convey the CIST Port Identifier of the
    *       transmitting Bridge Port
    *       (802.1Q-REV/D5.0 14.6 k)) */
   storeShortInPacket(&bpdu->cistPortId, cistPortPtr->portId);

   /*------------------------------------------------------------------------
    * set CIST port role.
    * NOTE: The Port Role in the BPDU should be set to the current value of
    *       the 'role' variable for the transmitting port
    *------------------------------------------------------------------------*/
   switch(cistPortPtr->role)
   {
      case MSTP_PORT_ROLE_ROOT:
         bpdu->cistFlags |= MSTP_BPDU_ROLE_ROOT;
      break;
      case MSTP_PORT_ROLE_DESIGNATED:
         bpdu->cistFlags |= MSTP_BPDU_ROLE_DESIGNATED;
      break;
      case MSTP_PORT_ROLE_ALTERNATE:
      case MSTP_PORT_ROLE_BACKUP:
         bpdu->cistFlags |= MSTP_BPDU_ROLE_ALTERNATE_OR_BACKUP;
      break;
      default:
         STP_ASSERT(0);
      break;
   }

   /*------------------------------------------------------------------------
    * set message flags.
    * NOTE: The 'Agreement' and 'Proposal' flags in the BPDU are set to the
    *       values of the 'agree' and 'proposing' variables for the
    *       transmitting Port, respectively.
    *       The CIST topology change flag is set if ('tcWhile' != 0) for the
    *       Port. The topology change acknowledge flag in the BPDU is never
    *       used and is set to zero. The 'learning' and 'forwarding' flags in
    *       the BPDU are set to the values of the 'learning' and 'forwarding'
    *       variables for the CIST, respectively.
    *------------------------------------------------------------------------*/

   if(MSTP_CIST_PORT_IS_BIT_SET(cistPortPtr->bitMap, MSTP_CIST_PORT_AGREE))
   {/* 'agree' is set, set 'Agreement' flag */
      bpdu->cistFlags |= MSTP_CIST_FLAG_AGREEMENT;
   }

   if(MSTP_CIST_PORT_IS_BIT_SET(cistPortPtr->bitMap, MSTP_CIST_PORT_PROPOSING))
   {/* 'proposing' is set, set 'Proposal' flag */
      bpdu->cistFlags |= MSTP_CIST_FLAG_PROPOSAL;
   }

   if(cistPortPtr->tcWhile != 0)
   {/* (tcWhile != 0), set  CIST topology change flag for the Port */
      VLOG_DBG("MSTP tcWhile : %d port : %d", cistPortPtr->tcWhile, lport);
      bpdu->cistFlags |= MSTP_CIST_FLAG_TC;
      /* increment propagated TC flags statistics counter */
      cistPortPtr->dbgCnts.tcFlagTxCnt++;
      cistPortPtr->dbgCnts.tcFlagTxCntLastUpdated = time(NULL);
   }

   if(MSTP_CIST_PORT_IS_BIT_SET(cistPortPtr->bitMap, MSTP_CIST_PORT_LEARNING))
   {/* set 'learning' flag */
      bpdu->cistFlags |= MSTP_CIST_FLAG_LEARNING;
   }

   if(MSTP_CIST_PORT_IS_BIT_SET(cistPortPtr->bitMap, MSTP_CIST_PORT_FORWARDING))
   {/* set 'forwarding' flag */
      bpdu->cistFlags |= MSTP_CIST_FLAG_FORWADING;
   }

   /*------------------------------------------------------------------------
    * set message times parameters.
    * The value of the Message Age, Max Age, and Fwd Delay parameters conveyed
    * in the BPDU are set to the values held in the CIST's 'designatedTimes'
    * parameter for the Port. The value of the Hello Time parameter conveyed in
    * the BPDU is set to the value held in the CIST's 'portTimes' parameter for
    * the Port.
    * NOTE: Times in message are carried in units of 1/256 second
    *       (802.1D-2004 9.2.8)
    *------------------------------------------------------------------------*/
   cistDsnTimesPtr = &cistPortPtr->designatedTimes;

   storeShortInPacket(&bpdu->msgAge, cistDsnTimesPtr->messageAge << 8);
   storeShortInPacket(&bpdu->maxAge, cistDsnTimesPtr->maxAge << 8);
   storeShortInPacket(&bpdu->fwdDelay, cistDsnTimesPtr->fwdDelay << 8);
   storeShortInPacket(&bpdu->helloTime, cistPortPtr->portTimes.helloTime << 8);

   /*------------------------------------------------------------------------
    * check the state of Force Protocol Version parameter
    *------------------------------------------------------------------------*/
   if(mstp_Bridge.ForceVersion < MSTP_PROTOCOL_VERSION_ID_MST)
   {/* If the value of the Force Protocol Version parameter is less than 3,
     * no further parameters are encoded in the BPDU and the protocol version
     * parameter is set to 2 (denoting an RST BPDU) */
     bpdu->protocolVersionId = MSTP_PROTOCOL_VERSION_ID_RST;
     /* Update RST BPDUs TX statistics */
     cistPortPtr->dbgCnts.rstBpduTxCnt++;
     cistPortPtr->dbgCnts.rstBpduTxCntLastUpdated = time(NULL);
   }
   else
   {/* Otherwise, the protocol version parameter is set to 3 (denoting an
     * MST BPDU) and the remaining parameters of the MST BPDU are encoded
     * NOTE: we will update the 'version3Length' parameter along the
     *       remained encoding process */
      MSTP_MSTI_CONFIG_MSG_t *mstiMsgPtr  = NULL;
      uint16_t                 version3Len = 0;

      /*---------------------------------------------------------------------
       * update Ethernet frame total length to include the size of the
       * 'version3Length' field.
       *---------------------------------------------------------------------*/
      bpduLen += sizeof(bpdu->version3Length);

      /*---------------------------------------------------------------------
       * the protocol version parameter
       *---------------------------------------------------------------------*/
      bpdu->protocolVersionId = MSTP_PROTOCOL_VERSION_ID_MST;

      /*---------------------------------------------------------------------
       * the MST Configuration Identifier parameter of the BPDU is set
       * to the value of the 'MstConfigId' variable for the Bridge
       *---------------------------------------------------------------------*/
      memcpy(&bpdu->mstConfigurationId, &mstp_Bridge.MstConfigId,
             sizeof(bpdu->mstConfigurationId));
      storeShortInPacket(&bpdu->mstConfigurationId.revisionLevel,
<<<<<<< HEAD
                          mstp_Bridge.MstConfigId.revisionLevel);
=======
              mstp_Bridge.MstConfigId.revisionLevel);

>>>>>>> 88e9fc48
      version3Len += sizeof(bpdu->mstConfigurationId);

      /*---------------------------------------------------------------------
       * copy the CIST Internal Root Path Cost */
      storeLongInPacket(&bpdu->cistIntRootPathCost,
                        cistDsnPriVecPtr->intRootPathCost);
      version3Len += sizeof(bpdu->cistIntRootPathCost);

      /*---------------------------------------------------------------------
       * copy the CIST Designated Bridge Identifier
       * NOTE: Octets 94 through 101 convey the CIST Bridge Identifier of the
       *       transmitting Bridge. The 12 bit system id extension component
       *       of the CIST Bridge Identifier shall be transmitted as 0.
       *       The behavior on receipt is unspecified if it is non-zero
       *      (802.1Q-REV/D5.0 14.6 t))
       *---------------------------------------------------------------------*/
      STP_ASSERT(MSTP_GET_BRIDGE_SYS_ID(MSTP_CIST_BRIDGE_IDENTIFIER) == 0);
      MAC_ADDR_COPY(cistDsnPriVecPtr->dsnBridgeID.mac_address,
                    bpdu->cistBridgeId.mac_address);
      storeShortInPacket(&bpdu->cistBridgeId.priority,
                         cistDsnPriVecPtr->dsnBridgeID.priority);
      version3Len += sizeof(bpdu->cistBridgeId);

      /*---------------------------------------------------------------------
       * the CIST Remaining Hops
       *---------------------------------------------------------------------*/
      bpdu->cistRemainingHops = cistDsnTimesPtr->hops;
      version3Len += sizeof(bpdu->cistRemainingHops);

      /*---------------------------------------------------------------------
       * The parameters of each MSTI message, encoded in MSTID order:
       * NOTE: No more than 64 MSTIs may be supported, as no more than 64
       *       MSTI Configuration Messages may be encoded in one MST BPDU
       *       (in a standard sized Ethernet frame).
       *---------------------------------------------------------------------*/
      mstiMsgPtr = (MSTP_MSTI_CONFIG_MSG_t *)bpdu->mstiConfigMsgs;
      for(mstid = MSTP_MSTID_MIN; mstid <= MSTP_MSTID_MAX; mstid++)
      {
         /*------------------------------------------------------------------
          * to facilitate references
          *------------------------------------------------------------------*/
         mstiPtr = MSTP_MSTI_INFO(mstid);
         if(mstiPtr)
         {
            MSTP_MSTI_PORT_INFO_t *mstiPortPtr =
                                              MSTP_MSTI_PORT_PTR(mstid, lport);
            STP_ASSERT(mstiPortPtr);

            if((mstiPortPtr->role != MSTP_PORT_ROLE_UNKNOWN) &&
               (mstiPortPtr->role != MSTP_PORT_ROLE_DISABLED))
            {
               MSTP_MSTI_DESIGNATED_PRI_VECTOR_t *mstiDsnPriVecPtr = NULL;
               uint16_t                            priorityVal      = 0;

               /*------------------------------------------------------------
                * clear placeholder for the MSTI Configuration message as it
                * may contain the garbage left from the previous usage
                * of the packet buffer
                *------------------------------------------------------------*/
               memset((char *)mstiMsgPtr, 0, sizeof(MSTP_MSTI_CONFIG_MSG_t));

               /*------------------------------------------------------------
                * to facilitate the reference to 'designatedPriority' content
                *------------------------------------------------------------*/
               mstiDsnPriVecPtr = &mstiPortPtr->designatedPriority;

               /*------------------------------------------------------------
                * MSTI Regional Root Identifier */
               MAC_ADDR_COPY(mstiDsnPriVecPtr->rgnRootID.mac_address,
                             mstiMsgPtr->mstiRgnRootId.mac_address);
               storeShortInPacket(&mstiMsgPtr->mstiRgnRootId.priority,
                                  mstiDsnPriVecPtr->rgnRootID.priority);

               /*------------------------------------------------------------
                * MSTI Internal Root Path Cost */
               storeLongInPacket(&mstiMsgPtr->mstiIntRootPathCost,
                                 mstiDsnPriVecPtr->intRootPathCost);

               /*------------------------------------------------------------
                * MSTI Bridge Priority
                * NOTE: Bits 5 through 8 of Octet 14 convey the value of the
                *       Bridge Identifier Priority for this MSTI. Bits 1
                *       through 4 of Octet 14 shall be transmitted as 0, and
                *       ignored on receipt (802.1Q-REV/D5.0 14.6.1 d)).
                *------------------------------------------------------------*/
               priorityVal =
                           MSTP_GET_BRIDGE_PRIORITY(mstiPtr->BridgeIdentifier);
               mstiMsgPtr->mstiBridgePriority = ((priorityVal / 4096) << 4);

               /*------------------------------------------------------------
                * MSTI Port Priority
                * NOTE: Bits 5 through 8 of Octet 15 convey the value of the
                *       Port Identifier Priority for this MSTI. Bits 1 through
                *       4 of Octet 15 shall be transmitted as 0, and ignored
                *       on receipt (802.1Q-REV/D5.0 14.6.1 e)).
                *------------------------------------------------------------*/
               priorityVal = MSTP_GET_PORT_PRIORITY(mstiPortPtr->portId);
               mstiMsgPtr->mstiPortPriority = ((priorityVal / 16) << 4);

               /*------------------------------------------------------------
                * MSTI Remaning Hops
                *------------------------------------------------------------*/
               mstiMsgPtr->mstiRemainingHops =
                                             mstiPortPtr->designatedTimes.hops;

               /*------------------------------------------------------------
                * set MSTI port role
                *------------------------------------------------------------*/
               switch(mstiPortPtr->role)
               {
                  case MSTP_PORT_ROLE_ROOT:
                     mstiMsgPtr->mstiFlags |= MSTP_BPDU_ROLE_ROOT;
                     break;
                  case MSTP_PORT_ROLE_MASTER:
                     mstiMsgPtr->mstiFlags |= MSTP_BPDU_ROLE_MASTER_PORT;
                     break;
                  case MSTP_PORT_ROLE_DESIGNATED:
                     mstiMsgPtr->mstiFlags |= MSTP_BPDU_ROLE_DESIGNATED;
                     break;
                  case MSTP_PORT_ROLE_ALTERNATE:
                  case MSTP_PORT_ROLE_BACKUP:
                     mstiMsgPtr->mstiFlags |= MSTP_BPDU_ROLE_ALTERNATE_OR_BACKUP;
                     break;
                  default:
                     STP_ASSERT(0);
                     break;
               }

               /*------------------------------------------------------------
                * set other MSTI flags
                *------------------------------------------------------------*/

               if(MSTP_MSTI_PORT_IS_BIT_SET(mstiPortPtr->bitMap,
                                            MSTP_MSTI_PORT_AGREE))
               {/* 'agree' is set, set 'Agreement' flag */
                  mstiMsgPtr->mstiFlags |= MSTP_MSTI_FLAG_AGREEMENT;
               }

               if(MSTP_MSTI_PORT_IS_BIT_SET(mstiPortPtr->bitMap,
                                            MSTP_MSTI_PORT_PROPOSING))
               {/* 'proposing' is set, set 'Proposal' flag */
                  mstiMsgPtr->mstiFlags |= MSTP_MSTI_FLAG_PROPOSAL;
               }

               if(mstiPortPtr->tcWhile != 0)
               {/* (tcWhile != 0), set MSTI topology change flag */
                  mstiMsgPtr->mstiFlags |= MSTP_MSTI_FLAG_TC;
                  /* increment propagated TC flags statistics counter */
                  mstiPortPtr->dbgCnts.tcFlagTxCnt++;
                  mstiPortPtr->dbgCnts.tcFlagTxCntLastUpdated =
                                                         time(NULL);
               }

               if(MSTP_MSTI_PORT_IS_BIT_SET(mstiPortPtr->bitMap,
                                            MSTP_MSTI_PORT_LEARNING))
               {/* 'learning' is set, set 'learning' flag */
                  mstiMsgPtr->mstiFlags |= MSTP_MSTI_FLAG_LEARNING;
               }

               if(MSTP_MSTI_PORT_IS_BIT_SET(mstiPortPtr->bitMap,
                                            MSTP_MSTI_PORT_FORWARDING))
               {/* 'forwarding' is set, set 'forwarding' flag */
                  mstiMsgPtr->mstiFlags |= MSTP_MSTI_FLAG_FORWADING;
               }

               if(MSTP_MSTI_PORT_IS_BIT_SET(mstiPortPtr->bitMap,
                                            MSTP_MSTI_PORT_MASTER))
               {/* 'master' variable is set, set 'Master' flag */
                  mstiMsgPtr->mstiFlags |= MSTP_MSTI_FLAG_MASTER;
               }

               version3Len += sizeof(MSTP_MSTI_CONFIG_MSG_t);

               /* update MSTI CFG MSGs TX statistics */
               mstiPortPtr->dbgCnts.mstiMsgTxCnt++;
               mstiPortPtr->dbgCnts.mstiMsgTxCntLastUpdated =
                                                         time(NULL);

               /*------------------------------------------------------------
                * debug trace, if enabled
                *------------------------------------------------------------*/
               mstiMsgPtr++;

            }
         }
      }

      /*---------------------------------------------------------------------
       * set Version 3 Length field of the BPDU
       *---------------------------------------------------------------------*/
      storeShortInPacket(&bpdu->version3Length, version3Len);

      /*---------------------------------------------------------------------
       * update Ethernet frame total length to include MST Configuration Data
       *---------------------------------------------------------------------*/
      bpduLen += version3Len;

      /* Update MST BPDUs TX statistics */
      cistPortPtr->dbgCnts.mstBpduTxCnt++;
      update_mstp_counters(lport, MSTP_TX_BPDU);
      cistPortPtr->dbgCnts.mstBpduTxCntLastUpdated = time(NULL);
   }

   /*------------------------------------------------------------------------
    * convert Ethernet frame length to the network byte order
    *------------------------------------------------------------------------*/
   storeShortInPacket(&bpdu->lsapHdr.len, bpduLen);

   /*------------------------------------------------------------------------
    * set pkt frame
    *------------------------------------------------------------------------*/
   /*------------------------------------------------------------------------
    * debug trace, if enabled
    *------------------------------------------------------------------------*/
   mstid = MSTP_CISTID;

   /*------------------------------------------------------------------------
    * transmit the packet
    *------------------------------------------------------------------------*/
   MSTP_TX_BPDU_CNT++;
   idp = find_iface_data_by_index(lport);

   if (idp == NULL) {
       VLOG_ERR("Failed to find interface data for MSTPDU TX! "
               "lport= %d", lport);
       STP_ASSERT(FALSE);
   }

   if (idp->pdu_registered != TRUE) {
       VLOG_ERR("Trying to send MSTPDU before registering, "
               "port=%s", idp->name);
       STP_ASSERT(FALSE);
   }
   pkt->pktLen = ENET_HDR_SIZ + bpduLen;
   rc = sendto(idp->pdu_sockfd, pkt->data, pkt->pktLen, 0, NULL, 0);
   if (rc == -1) {
       VLOG_ERR("Failed to send MSTPDU for interface=%s, rc=%d, sockfd = %d, errno : %s",
               idp->name, rc, idp->pdu_sockfd, strerror(errno));
       return;
   }
   VLOG_DBG("If it is here!! Packet is OUT successfully!!!");

}

/**PROC+**********************************************************************
 * Name:      mstp_updtRcvdInfoWhile
 *
 * Purpose:   Updates 'rcvdInfoWhile'. The value assigned to 'rcvdInfoWhile'
 *            is three times the Hello Time, if either:
 *               a) Message Age, incremented by 1 second and rounded to the
 *                  nearest whole second, does not exceed Max Age and the
 *                  information was received from a Bridge external to the
 *                  MST Region ('rcvdInternal' FALSE);
 *               or
 *               b) 'remainingHops', decremented by one, is greater than zero
 *                  and the information was received from a Bridge internal
 *                  to the MST Region ('rcvdInternal' TRUE);
 *               and is zero otherwise.
 *            The values of Message Age, Max Age, 'remainingHops', and
 *            Hello Time used in these calculations are taken from the
 *            CIST's 'portTimes' parameter, and are not changed by this
 *            procedure.
 *            (802.1Q-REV/D5.0 13.26.22)
 *            Called from Port Information state machine.
 *
 * Params:    mstid -> MST Instance Identifier (the CIST or an MSTI)
 *            lport -> logical port number
 *
 * Returns:   none
 *
 * Globals:   mstp_CB, mstp_Bridge
 *
 **PROC-**********************************************************************/
void
mstp_updtRcvdInfoWhile(MSTID_t mstid, LPORT_t lport)
{
   MSTP_COMM_PORT_INFO_t *commPortPtr   = NULL;
   MSTP_CIST_PORT_INFO_t *cistPortPtr   = NULL;
   MSTP_MSTI_PORT_INFO_t *mstiPortPtr   = NULL;
   bool                  rcvdInternal  = FALSE;
   uint16_t                rcvdInfoWhile = 0;
   uint16_t                messageAge    = 0;
   uint16_t                maxAge        = 0;
   int16_t                  remainingHops = 0;
   uint16_t                helloTime     = 0;

   STP_ASSERT((mstid == MSTP_CISTID) || MSTP_VALID_MSTID(mstid));
   STP_ASSERT(MSTP_INSTANCE_IS_VALID(mstid));
   STP_ASSERT(IS_VALID_LPORT(lport));

   commPortPtr = MSTP_COMM_PORT_PTR(lport);
   STP_ASSERT(commPortPtr);

   cistPortPtr = MSTP_CIST_PORT_PTR(lport);
   STP_ASSERT(cistPortPtr);

   if(mstid != MSTP_CISTID)
   {
      mstiPortPtr = MSTP_MSTI_PORT_PTR(mstid, lport);
      STP_ASSERT(mstiPortPtr);
   }

   if(commPortPtr->rcvdSelfSentPkt)
   {
      if(mstid == MSTP_CISTID)
      {/* On the 'looped' CIST port let setup aging timer to a random value to
        * minimize the chance for this port to be involved to the Forwarding
        * state negotiation with the peer port in the context of an external
        * loop existence. That random value is a period of time when we ignore
        * all BPDUs coming on the 'looped' port. Doing this we want to escape
        * generation of Topology Changes by this port until external loop has
        * not been resolved */
         uint8_t min = MSTP_HELLO_MAX_SEC;   /* 10 seconds */
         uint8_t max = MSTP_HELLO_MAX_SEC*3; /* 30 seconds */

         cistPortPtr->rcvdInfoWhile = min + (rand() % (1 + max - min));
         STP_ASSERT((cistPortPtr->rcvdInfoWhile >= min) &&
                (cistPortPtr->rcvdInfoWhile <= max));
      }
      else
      {/* On the 'looped' MSTI port let synchronise the 'rcvdInfoWhile' aging
        * timer with the value currently set for the 'looped' CIST port */
         mstiPortPtr->rcvdInfoWhile = cistPortPtr->rcvdInfoWhile;
      }

      return;
   }

   rcvdInternal = MSTP_COMM_PORT_IS_BIT_SET(commPortPtr->bitMap,
                                            MSTP_PORT_RCVD_INTERNAL);
   STP_ASSERT((mstid != MSTP_CISTID) ? (rcvdInternal == TRUE) : true);

   /*------------------------------------------------------------------------
    * The values of Message Age, Max Age and Hello Time are taken from the
    * CIST's 'portTimes' parameter
    * NOTE: the value of 'remainingHops' is taken from the 'portTimes'
    *           parameter associated with given 'mstid', i.e the CIST or MSTI
    *------------------------------------------------------------------------*/
   messageAge    = cistPortPtr->portTimes.messageAge;
   maxAge        = cistPortPtr->portTimes.maxAge;
   helloTime     = cistPortPtr->portTimes.helloTime;
   remainingHops = (mstid == MSTP_CISTID) ? cistPortPtr->portTimes.hops :
                                            mstiPortPtr->portTimes.hops;

   /*------------------------------------------------------------------------
    * Calculate new value for the 'rcvdInfoWhile' variable
    *------------------------------------------------------------------------*/
   messageAge    += 1;
   remainingHops -= 1;

   if(((messageAge <= maxAge) && !rcvdInternal) ||
      ((remainingHops > 0)    &&  rcvdInternal))
   {/* Message Age, incremented by 1 second, does not exceed Max Age and the
     * information was received from a Bridge external to the MST Region
     * OR
     * 'remainingHops', decremented by one, is greater than zero and the
     * information was received from a Bridge internal to the MST Region */

      rcvdInfoWhile = (3 * helloTime);
   }
   else
   {/* and is zero otherwise */
      rcvdInfoWhile = 0;
   }

   /*------------------------------------------------------------------------
    * Apply new value of 'rcvdInfoWhile' to the given port for the given Tree
    * and update statistics counters, if necessary
    *------------------------------------------------------------------------*/
   if(mstid == MSTP_CISTID)
   {
      cistPortPtr->rcvdInfoWhile = rcvdInfoWhile;

      if(!rcvdInternal && (messageAge > maxAge))
      {/* Message Age exceeds Max Age */
         cistPortPtr->dbgCnts.agedBpduCnt++;
         cistPortPtr->dbgCnts.agedBpduCntLastUpdated = time(NULL);
      }

      if(rcvdInternal && (remainingHops <= 0) )
      {/* 'remainingHops' is less than or equal to zero */
         cistPortPtr->dbgCnts.exceededHopsBpduCnt++;
         cistPortPtr->dbgCnts.exceededHopsBpduCntLastUpdated =
                                                         time(NULL);
      }
   }
   else
   {
      mstiPortPtr->rcvdInfoWhile = rcvdInfoWhile;
      if(remainingHops <= 0)
      {/* 'remainingHops' is less than or equal to zero */
         mstiPortPtr->dbgCnts.exceededHopsMsgCnt++;
         mstiPortPtr->dbgCnts.exceededHopsMsgCntLastUpdated =
                                                         time(NULL);
      }
   }
}

/**PROC+**********************************************************************
 * Name:      mstp_updtRolesTree
 *
 * Purpose:   This procedure calculates the Spanning Tree priority
 *            vectors and timer values, for the CIST or a given MSTI.
 *            It also assignes the CIST or MSTI port role for each
 *            Port and updates Port's Port Priority Vector and Spanning
 *            Tree Timer Information.
 *            (802.1Q-REV/D5.0 13.26.23; 13.9; 13.10; 13.11;)
 *            Called from Port Role Selection (PRS) state machine
 *
 * Params:    mstid -> MST Instance Identifier (the CIST or an MSTI)
 *
 * Returns:   none
 *
 * Globals:   mstp_CB, mstp_Bridge
 *
 **PROC-**********************************************************************/
void
mstp_updtRolesTree(MSTID_t mstid)
{
   struct ovsdb_idl_txn *txn = NULL;
   STP_ASSERT(MSTP_ENABLED);
   STP_ASSERT(mstid == MSTP_CISTID || MSTP_VALID_MSTID(mstid));
   MSTP_OVSDB_LOCK;
   txn = ovsdb_idl_txn_create(idl);
   if(mstid == MSTP_CISTID)
      mstp_updtRolesCist();
   else
      mstp_updtRolesMsti(mstid);
   ovsdb_idl_txn_commit_block(txn);
   ovsdb_idl_txn_destroy(txn);
   MSTP_OVSDB_UNLOCK;
}

/**PROC+**********************************************************************
 * Name:      mstp_updtRolesCist
 *
 * Purpose:   Helper function called by the 'updtRolesTree' function to
 *            calculate the CIST Priority Vectors (13.9, 13.10) and Timer
 *            Values. It also assignes the CIST Port Role for each
 *            Port and updates Port's Port Priority Vector and Spanning
 *            Tree Timer Information.
 *            (802.1Q-REV/D5.0 13.26.23)
 *
 * Params:    none
 *
 * Returns:   none
 *
 * Globals:   mstp_CB, mstp_Bridge
 *
 **PROC-**********************************************************************/
static void
mstp_updtRolesCist(void)
{
   MSTP_COMM_PORT_INFO_t         *commPortPtr        = NULL;
   MSTP_CIST_PORT_INFO_t         *cistPortPtr        = NULL;
   bool                          cistRgnRootChanged = FALSE;
   bool                          hadNonZeroCistEPC  = FALSE;
   MSTP_CIST_BRIDGE_PRI_VECTOR_t  cistRootPriVec;
   MSTP_PORT_ID_t                 cistRootPortId;
   LPORT_t                        lport;
   MSTP_PORT_ROLE_t               selectedRole = MSTP_PORT_ROLE_UNKNOWN;
   MSTP_CIST_ROOT_TIMES_t         cistRootTimes;
   bool                           rootTimeChange = FALSE;
   uint16_t                       rootHelloTime = 0;
   char                           oldRootPortName[PORTNAME_LEN];
   char                           newRootPortName[PORTNAME_LEN];
   char                           designatedRoot[MSTP_ROOT_ID] = {0};
   char                           regionalRoot[MSTP_ROOT_ID] = {0};
   hadNonZeroCistEPC = (MSTP_CIST_ROOT_PRIORITY.extRootPathCost == 0);

   /*------------------------------------------------------------------------
    * Assume that the Bridge's own Bridge Priority Vector is the best, i.e.
    * it is the Bridge's Root Priority Vector. Further if we find any port
    * whose Root Path Priority Vector is better we will update the Root
    * Priority Vector with that better info.
    * NOTE: Bridge's Bridge Priority Vector = {B : 0 : B : 0 : B : 0}, i.e.
    *       the CIST Root Identifier, CIST Regional Root Identifier,
    *       and Designated Bridge Identifier components are all equal
    *       to the value of the CIST Bridge Identifier of this Bridge.
    *       The remaining components (External Root Path Cost, Internal
    *       Root Path Cost, Designated Port Identifier) are set to zero.
    *------------------------------------------------------------------------*/
   cistRootPriVec = MSTP_CIST_BRIDGE_PRIORITY;

   /*------------------------------------------------------------------------
    * Root Port is not chosen yet (assume this Bridge is the CIST Root)
    *------------------------------------------------------------------------*/
   cistRootPortId = 0;

   /*------------------------------------------------------------------------
    * Find a Priority Vector that is the best of the set of Priority Vectors
    * comprising the Bridge's own Bridge Priority Vector plus all the
    * calculated Root Path Priority Vectors whose 'DesignatedBridgeID' Bridge
    * Address component is not equal to that component of the Bridge's own
    * Bridge Priority Vector and Port's 'restrictedRole' parameter is FALSE
    *------------------------------------------------------------------------*/
   for(lport = 1; lport <= MAX_LPORTS; lport++)
   {
      commPortPtr = MSTP_COMM_PORT_PTR(lport);
      cistPortPtr = MSTP_CIST_PORT_PTR(lport);

      STP_ASSERT((commPortPtr != NULL) ?
             (cistPortPtr != NULL) : (cistPortPtr == NULL));

      if(commPortPtr && cistPortPtr)
      {
         if(MSTP_COMM_PORT_IS_BIT_SET(commPortPtr->bitMap,
                                      MSTP_PORT_PORT_ENABLED) &&
            (cistPortPtr->infoIs == MSTP_INFO_IS_RECEIVED) &&
            (cistPortPtr->rcvdInfoWhile != 0))

         {/* port is not 'Disabled', and has a Port Priority Vector that has
           * been recorded from a received message and not aged out
           * ('infoIs' == 'Received') */
            MSTP_CIST_ROOT_PATH_PRI_VECTOR_t rootPathPriVec;

            /*----------------------------------------------------------------
             * Calculate Root Path Priority Vector for the Port
             * NOTE: A Root Path Priority Vector for a Port can be calculated
             *       from a Port Priority Vector that contains information from
             *       a Message Priority Vector
             *---------------------------------------------------------------*/
            rootPathPriVec = cistPortPtr->portPriority;

            if(MAC_ADDRS_EQUAL(rootPathPriVec.dsnBridgeID.mac_address,
                               MSTP_CIST_BRIDGE_PRIORITY.dsnBridgeID.mac_address)
               ||
               MSTP_COMM_PORT_IS_BIT_SET(commPortPtr->bitMap,
                                         MSTP_PORT_RESTRICTED_ROLE))
            {/* we are interested only in ports whose 'DesignatedBridgeID'
              * Bridge Address component is not equal to that component of the
              * Bridge's own Bridge Priority Vector and Port's 'restrictedRole'
              * parameter is FALSE */
               continue;
            }

           /*----------------------------------------------------------------
            * Modify Port's Root Path Priority Vector according to the MST
            * Region membership of the sending Bridge
            *----------------------------------------------------------------*/
           if(!MSTP_COMM_PORT_IS_BIT_SET(commPortPtr->bitMap,
                                         MSTP_PORT_RCVD_INTERNAL))
            {/* the Port Priority Vector was received from a Bridge that is
              * in a different MST Region than this receiving Bridge */
               char port[20] = {0};
               intf_get_port_name(lport,port);
               rootPathPriVec.extRootPathCost +=
                                             commPortPtr->ExternalPortPathCost;
               mstp_util_set_cist_table_value(CIST_PATH_COST,rootPathPriVec.extRootPathCost);
               mstp_util_set_cist_port_table_value(port,CIST_PATH_COST,rootPathPriVec.extRootPathCost);
               rootPathPriVec.rgnRootID = MSTP_CIST_BRIDGE_IDENTIFIER;
               /* the Internal Root Path Cost component of the Message Priority
                * Vector must have been set to zero on reception */
               STP_ASSERT(cistPortPtr->msgPriority.intRootPathCost == 0);
            }
            else
            {/* the Port Priority Vector was received from a Bridge that is
              * in the same MST Region as this receiving Bridge */
               char port[20] = {0};
               rootPathPriVec.intRootPathCost +=
                                             cistPortPtr->InternalPortPathCost;
               mstp_util_set_cist_table_value(ROOT_PATH_COST,rootPathPriVec.intRootPathCost);
               intf_get_port_name(lport,port);
               mstp_util_set_cist_port_table_value(port,PORT_PATH_COST,rootPathPriVec.intRootPathCost);
               mstp_util_set_cist_port_table_value(port,CIST_PATH_COST,rootPathPriVec.intRootPathCost);
               mstp_util_set_cist_port_table_value(port,DESIGNATED_PATH_COST,rootPathPriVec.intRootPathCost);
            }

            /*----------------------------------------------------------------
             * Compare newly calculated Port's Root Path Priority Vector
             * against the current Bridge's Root Priority Vector.
             *    - If new info is better then update Bridge's Root Priority
             *      Vector with that new info
             *    - If Priority Vectors are the same, but received Port ID is
             *      better than current Root Port ID then update the
             *      Bridge's Root Priority Vector with that new info
             *---------------------------------------------------------------*/
           if((mstp_cistPriorityVectorsCompare(&rootPathPriVec,
                                               &cistRootPriVec) < 0) ||
              (!mstp_cistPriorityVectorsCompare(&rootPathPriVec,
                                                &cistRootPriVec) &&
               (cistPortPtr->portId < cistRootPortId)))
           {/* the Port's Root Path Priority Vector is better than the
             * current Bridge's Root Priority Vector, so update it
             * from the better vector */
              cistRootPriVec = rootPathPriVec;
              cistRootPortId = cistPortPtr->portId;
           }
         }
      }/* end 'if(commPortPtr && cistPortPtr)' statement */
   }/* end 'for(lport = 1; lport <= MAX_LPORTS; lport++)' loop */

   cistRgnRootChanged = !MSTP_BRIDGE_ID_EQUAL(MSTP_CIST_ROOT_PRIORITY.rgnRootID,
                                              cistRootPriVec.rgnRootID);

   if((mstp_cistPriorityVectorsCompare(&MSTP_CIST_ROOT_PRIORITY,
                                       &cistRootPriVec) != 0)
      && cistRgnRootChanged &&
      (hadNonZeroCistEPC || (cistRootPriVec.extRootPathCost != 0)))
   {/* The Root Priority Vector for the CIST is recalculated and has a
     * different Regional Root Identifier than that previously selected
     * and has or had a non-zero CIST External Root Path Cost */
      mstp_syncMaster();
   }

   /*-------------------------------------------------------------------------
    * Check if the CST Root has been changed, if so then update the CST Root
    * change history.
    *------------------------------------------------------------------------*/
   if(!MSTP_BRIDGE_ID_EQUAL(MSTP_CIST_ROOT_PRIORITY.rootID,
                            cistRootPriVec.rootID))
   {
      mstp_updtMstiRootInfoChg(MSTP_CISTID);
      mstp_updateCstRootHistory(cistRootPriVec.rootID);
      mstp_logNewRootId(MSTP_CIST_ROOT_PRIORITY.rootID,
                        cistRootPriVec.rootID,TRUE,MSTP_CISTID);
   }
   snprintf(designatedRoot,MSTP_ROOT_ID,"%d.%d.%02x:%02x:%02x:%02x:%02x:%02x",cistRootPriVec.rootID.priority,
           MSTP_CISTID, cistRootPriVec.rootID.mac_address[0],
           cistRootPriVec.rootID.mac_address[1],cistRootPriVec.rootID.mac_address[2],
           cistRootPriVec.rootID.mac_address[3],cistRootPriVec.rootID.mac_address[4],
           cistRootPriVec.rootID.mac_address[5]);
   mstp_util_set_cist_table_string(DESIGNATED_ROOT,designatedRoot);

   /*-------------------------------------------------------------------------
    * Check if the IST Regional Root has been changed, if so then update
    * the IST Regional Root change history.
    *------------------------------------------------------------------------*/
   if(cistRgnRootChanged)
   {
      mstp_updtMstiRootInfoChg(MSTP_CISTID);
      mstp_updateIstRootHistory(cistRootPriVec.rgnRootID);
      mstp_logNewRootId(MSTP_CIST_ROOT_PRIORITY.rgnRootID,
                        cistRootPriVec.rgnRootID,FALSE,MSTP_CISTID);
   }
   snprintf(regionalRoot,MSTP_ROOT_ID,"%d.%d.%02x:%02x:%02x:%02x:%02x:%02x",cistRootPriVec.rgnRootID.priority,
           MSTP_CISTID,cistRootPriVec.rgnRootID.mac_address[0],
           cistRootPriVec.rgnRootID.mac_address[1],cistRootPriVec.rgnRootID.mac_address[2],
           cistRootPriVec.rgnRootID.mac_address[3],cistRootPriVec.rgnRootID.mac_address[4],
           cistRootPriVec.rgnRootID.mac_address[5]);
   mstp_util_set_cist_table_string(REGIONAL_ROOT,regionalRoot);

   if (cistRootPortId != MSTP_CIST_ROOT_PORT_ID)
   {
      /* PortId "0" indicates the bridge is the root */
      if(cistRootPortId != 0) {
        char port[20] = {0};
        intf_get_port_name(MSTP_GET_PORT_NUM(cistRootPortId),port);
        mstp_util_set_cist_table_string(ROOT_PORT,port);
      }
      else {
        mstp_util_set_cist_table_string(ROOT_PORT,"0");
      }
      mstp_updtMstiRootInfoChg(MSTP_CISTID);

      /* Log root port change */
      if(mstp_debugLog                 &&
         (MSTP_CIST_ROOT_PORT_ID != 0) &&
         cistRootPortId != 0)
      {
         intf_get_port_name(MSTP_GET_PORT_NUM(cistRootPortId), newRootPortName);
         intf_get_port_name(MSTP_GET_PORT_NUM(MSTP_CIST_ROOT_PORT_ID), oldRootPortName);
         VLOG_DBG("%s Root Port changed from %s to %s",
               "CIST",
               oldRootPortName,
               newRootPortName);
         log_event("MSTP_NEW_ROOT_PORT",
              EV_KV("proto", "CIST"),
              EV_KV("old_port","%s", oldRootPortName),
              EV_KV("new_port","%s", newRootPortName));

      }
   }

   /*-------------------------------------------------------------------------
    * Record calculated Root Priority Vector to the CIST's per-Bridge
    * variables: 'cistRootPortId' and 'cistRootPriority'.
    *------------------------------------------------------------------------*/
   MSTP_CIST_ROOT_PORT_ID  = cistRootPortId;
   MSTP_CIST_ROOT_PRIORITY = cistRootPriVec;
   mstp_util_set_cist_table_value(ROOT_PRIORITY,MSTP_CIST_ROOT_PRIORITY.rootID.priority);

   /*-------------------------------------------------------------------------
    * Calculate the Bridge's Root Times ('rootTimes') for the CIST.
    * Set 'rootTimes' equal to:
    *    1) 'BridgeTimes', if the chosen Root Priority Vector is the Bridge
    *       Priority Vector, otherwise
    *    2) 'portTimes' for the port associated with the selected
    *       Root Priority Vector, with the Message Age component incremented
    *       by 1 second and rounded to the nearest whole second if the
    *       information was received from a Bridge external to the MST
    *       Region ('rcvdInternal' FALSE), and with 'remainingHops'
    *       decremented by one if the information was received from a Bridge
    *       internal to the MST Region ('rcvdInternal' TRUE).
    *------------------------------------------------------------------------*/
   cistRootTimes = MSTP_CIST_ROOT_TIMES;
   rootHelloTime = MSTP_CIST_ROOT_HELLO_TIME;
   if(cistRootPortId == 0)
   {/* case 1) from the above, i.e. this Bridge is the Root for the tree as
     * this Bridge's own Priority Vector is the best over all Port's
     * Root Path Priority Vectors */
      MSTP_CIST_ROOT_TIMES = MSTP_CIST_BRIDGE_TIMES;
      MSTP_CIST_ROOT_HELLO_TIME = 0;

      /* Copy the operational timers from config as the bridge is the root for thsi CIST */
      mstp_util_set_cist_table_value(OPER_HELLO_TIME, mstp_Bridge.HelloTime);
      mstp_util_set_cist_table_value(OPER_FORWARD_DELAY, mstp_Bridge.FwdDelay);
      mstp_util_set_cist_table_value(OPER_MAX_AGE, mstp_Bridge.MaxAge);
      mstp_util_set_cist_table_value(OPER_TX_HOLD_COUNT, mstp_Bridge.TxHoldCount);
<<<<<<< HEAD
=======
      mstp_util_set_cist_table_string(ROOT_PORT,"0");
>>>>>>> 88e9fc48
   }
   else
   {/* case 2) from the above */
      commPortPtr = MSTP_COMM_PORT_PTR(MSTP_GET_PORT_NUM(cistRootPortId));
      STP_ASSERT(commPortPtr);
      cistPortPtr = MSTP_CIST_PORT_PTR(MSTP_GET_PORT_NUM(cistRootPortId));
      STP_ASSERT(cistPortPtr);

      MSTP_CIST_ROOT_TIMES.messageAge = cistPortPtr->portTimes.messageAge;
      MSTP_CIST_ROOT_TIMES.maxAge     = cistPortPtr->portTimes.maxAge;
      MSTP_CIST_ROOT_TIMES.fwdDelay   = cistPortPtr->portTimes.fwdDelay;
      /*---------------------------------------------------------------------
       * since CIST's 'rootTimes' does not include 'Hello Time' variable,
       * copy it to a global variable 'cistRootHelloTime'. PIM state
       * machine will use it to update 'portTimes', so that value will be
       * used in BPDU's transmitted from this Bridge's designated Ports down
       * the tree.
       *---------------------------------------------------------------------*/
      MSTP_CIST_ROOT_HELLO_TIME       = cistPortPtr->portTimes.helloTime;
      MSTP_CIST_ROOT_TIMES.hops       = cistPortPtr->portTimes.hops;
      /* Update 'Message Age' and 'remainingHops' components with respect to
       * the current value of 'rcvdInternal' variable */
      if(!MSTP_COMM_PORT_IS_BIT_SET(commPortPtr->bitMap,
                                    MSTP_PORT_RCVD_INTERNAL))
      {
         MSTP_CIST_ROOT_TIMES.messageAge = cistPortPtr->portTimes.messageAge+1;
      }
      else
      {
         MSTP_CIST_ROOT_TIMES.hops = (cistPortPtr->portTimes.hops > 0) ?
                                     (cistPortPtr->portTimes.hops - 1) : 0;
      }
   }
   rootTimeChange = mstpCistCompareRootTimes(&cistRootTimes, rootHelloTime);
   if(rootTimeChange == TRUE)
   {
      /* If there is a change in the root times, inform this to standby */
      mstp_updtMstiRootInfoChg(MSTP_CISTID);
   }
   mstp_util_set_cist_table_value(REMAINING_HOPS, MSTP_CIST_ROOT_TIMES.hops);
   /*-------------------------------------------------------------------------
    * After calculation of the Bridge's Root Priority Vector and Root Times
    * we have to do the following:
    * 1). update the Designated Priority Vector and the Designated Times
    *     for each Port.
    * 2). assign the CIST Port Role for each Port
    * 3). set 'updtInfo' for those Ports that should have Port Priority Vector
    *     and Port Times updated from the Designated Priority Vector and
    *     Designated Times (PIM SM will do the update by looking at the
    *     'updtInfo' status).
    *------------------------------------------------------------------------*/
   for(lport = 1; lport <= MAX_LPORTS; lport++)
   {
      selectedRole = MSTP_PORT_ROLE_UNKNOWN;
      commPortPtr = MSTP_COMM_PORT_PTR(lport);
      cistPortPtr = MSTP_CIST_PORT_PTR(lport);

      STP_ASSERT((commPortPtr != NULL) ?
             (cistPortPtr != NULL) : (cistPortPtr == NULL));

      if(commPortPtr && cistPortPtr)
      {
         /*-------------------------------------------------------------------
          * Update the Designated Priority Vector for the Port. (Steps
          * 1-4 below).
          * NOTE: The Designated Priority Vector for a port Q on Bridge B
          *       is the Root Priority Vector with B's Bridge Identifier B
          *       substituted for the 'DesignatedBridgeID' and Q's Port
          *       Identifier Q substituted for the 'DesignatedPortID' and
          *       'RcvPortID' components. If Q is attached to a LAN which has
          *       one or more STP Bridges attached (as determined by the Port
          *       Protocol Migration state machine), B's Bridge Identifier B
          *       is also substituted for the 'RRootID' component.
          *------------------------------------------------------------------*/

         /*-------------------------------------------------------------------
          * 1). Copy Bridge's Root Priority Vector to the
          *     Port's Designated Priority Vector
          *------------------------------------------------------------------*/
         char designatedRoot[MSTP_ROOT_ID] = {0};
         char port_name[PORTNAME_LEN] = {0};
         cistPortPtr->designatedPriority = MSTP_CIST_ROOT_PRIORITY;
         snprintf(designatedRoot,MSTP_ROOT_ID,"%d.%d.%02x:%02x:%02x:%02x:%02x:%02x",cistPortPtr->designatedPriority.rootID.priority,
                 MSTP_CISTID,cistPortPtr->designatedPriority.rootID.mac_address[0],
                 cistPortPtr->designatedPriority.rootID.mac_address[1],cistPortPtr->designatedPriority.rootID.mac_address[2],
                 cistPortPtr->designatedPriority.rootID.mac_address[3],cistPortPtr->designatedPriority.rootID.mac_address[4],
                 cistPortPtr->designatedPriority.rootID.mac_address[5]);
         intf_get_port_name(lport,port_name);
         mstp_util_set_cist_port_table_string(port_name,DESIGNATED_ROOT,designatedRoot);

         /*-------------------------------------------------------------------
          * 2). Substitute 'DesignatedBridgeID' with this Bridge Identifier
          *------------------------------------------------------------------*/
         char designatedBridge[MSTP_ROOT_ID] = {0};
         cistPortPtr->designatedPriority.dsnBridgeID =
             MSTP_CIST_BRIDGE_IDENTIFIER;
         snprintf(designatedBridge,MSTP_ROOT_ID,"%d.%d.%02x:%02x:%02x:%02x:%02x:%02x",cistPortPtr->designatedPriority.dsnBridgeID.priority,
                 MSTP_CISTID, cistPortPtr->designatedPriority.dsnBridgeID.mac_address[0],
                 cistPortPtr->designatedPriority.dsnBridgeID.mac_address[1],cistPortPtr->designatedPriority.dsnBridgeID.mac_address[2],
                 cistPortPtr->designatedPriority.dsnBridgeID.mac_address[3],cistPortPtr->designatedPriority.dsnBridgeID.mac_address[4],
                 cistPortPtr->designatedPriority.dsnBridgeID.mac_address[5]);
         mstp_util_set_cist_port_table_string(port_name,DESIGNATED_BRIDGE,designatedBridge);

         if(MAC_ADDRS_EQUAL(&cistPortPtr->designatedPriority.rootID, &cistPortPtr->designatedPriority.dsnBridgeID)) {
             mstp_util_set_cist_port_table_value(port_name, CIST_PATH_COST, (int64_t)0);
         }
         /*-------------------------------------------------------------------
          * 3). Substitute 'DesignatedPortID' with this Port Identifier
          *------------------------------------------------------------------*/
         char dsnPort[10] = {0};
         cistPortPtr->designatedPriority.dsnPortID = cistPortPtr->portId;
         if (cistPortPtr->portId != 0)
         {
             intf_get_port_name(MSTP_GET_PORT_NUM(cistPortPtr->portId),dsnPort);
             mstp_util_set_cist_port_table_string(port_name,DESIGNATED_PORT,dsnPort);
         }
         else
         {
             mstp_util_set_cist_port_table_string(port_name,DESIGNATED_PORT,"0");
         }

         if(!MSTP_COMM_PORT_IS_BIT_SET(commPortPtr->bitMap,MSTP_PORT_SEND_RSTP))
         {/* 4). Port is attached to a LAN which has one or more STP Bridges
           * attached, substitute 'RRootID' with this Bridge Identifier */
             char regionalRoot[MSTP_ROOT_ID] = {0};
             cistPortPtr->designatedPriority.rgnRootID =
                 MSTP_CIST_BRIDGE_IDENTIFIER;
             snprintf(regionalRoot,MSTP_ROOT_ID,"%d.%d.%02x:%02x:%02x:%02x:%02x:%02x", cistPortPtr->designatedPriority.rgnRootID.priority,
                     MSTP_CISTID, cistPortPtr->designatedPriority.rgnRootID.mac_address[0],
                     cistPortPtr->designatedPriority.rgnRootID.mac_address[1],cistPortPtr->designatedPriority.rgnRootID.mac_address[2],
                     cistPortPtr->designatedPriority.rgnRootID.mac_address[3],cistPortPtr->designatedPriority.rgnRootID.mac_address[4],
                     cistPortPtr->designatedPriority.rgnRootID.mac_address[5]);
             mstp_util_set_cist_port_table_string(port_name,CIST_REGIONAL_ROOT_ID,regionalRoot);
         }

         /*------------------------------------------------------------------
          * Update the Designated Times for the Port.
          * NOTE: The value for the 'designatedTimes' of the Port is
          *       copied from the CIST 'rootTimes' paramater.
          *-----------------------------------------------------------------*/
         cistPortPtr->designatedTimes = MSTP_CIST_ROOT_TIMES;

         /* Clear the root inconsistent  flag */
         cistPortPtr->rootInconsistent = FALSE;

         /*------------------------------------------------------------------
          * Assign the CIST Port Role for the Port.
          * (802.1Q-REV/D5.0 13.26.23 f)-m))
          *------------------------------------------------------------------*/
         if(cistPortPtr->infoIs == MSTP_INFO_IS_DISABLED)
         {/* the port is Disabled */

            /*----------------------------------------------------------------
             * 13.26.23 f)
             *---------------------------------------------------------------*/
            selectedRole = MSTP_PORT_ROLE_DISABLED;
         }
         else if(cistPortPtr->infoIs == MSTP_INFO_IS_AGED)
         {/* the Port Priority Vector information is aged */
            if (cistPortPtr->loopInconsistent)
            {
               selectedRole = MSTP_PORT_ROLE_ALTERNATE;
               MSTP_CIST_PORT_SET_BIT(cistPortPtr->bitMap,
                     MSTP_CIST_PORT_UPDT_INFO);
            }
            else
            {
               /*---------------------------------------------------------------
                * 13.26.23 h)
                *-------------------------------------------------------------*/
               selectedRole = MSTP_PORT_ROLE_DESIGNATED;
               MSTP_CIST_PORT_SET_BIT(cistPortPtr->bitMap,
                     MSTP_CIST_PORT_UPDT_INFO);
            }
         }
         else if((cistPortPtr->infoIs == MSTP_INFO_IS_MINE)
                 &&
                 (cistPortPtr->loopInconsistent == FALSE)
                 )
         {/* the Port Priority Vector is derived from another port on the
           * Bridge or from the Bridge itself as the Root Bridge */
            bool timesEqual;

            /*----------------------------------------------------------------
             * 13.26.23 i)
             *---------------------------------------------------------------*/
            selectedRole = MSTP_PORT_ROLE_DESIGNATED;
            timesEqual = ((cistPortPtr->designatedTimes.fwdDelay ==
                           cistPortPtr->portTimes.fwdDelay) &&
                          (cistPortPtr->designatedTimes.maxAge ==
                           cistPortPtr->portTimes.maxAge) &&
                          (cistPortPtr->designatedTimes.messageAge ==
                           cistPortPtr->portTimes.messageAge) &&
                          (cistPortPtr->designatedTimes.hops ==
                           cistPortPtr->portTimes.hops));
            if(timesEqual && !MSTP_IS_THIS_BRIDGE_CIST_ROOT)
            {
               timesEqual = (cistPortPtr->portTimes.helloTime ==
                                                    MSTP_CIST_ROOT_HELLO_TIME);
            }

            if((mstp_cistPriorityVectorsCompare(&cistPortPtr->portPriority,
                                 &cistPortPtr->designatedPriority) != 0) ||
               (timesEqual == FALSE))
            {/* either the Port Priority Vector differs from the Designated
              * Priority Vector or the Port's associated timer parameters
              * differ from those for the Root Port. In any case set 'updtInfo'
              * flag for the Port */
               MSTP_CIST_PORT_SET_BIT(cistPortPtr->bitMap,
                                      MSTP_CIST_PORT_UPDT_INFO);
            }
         }
         else if(cistPortPtr->infoIs == MSTP_INFO_IS_RECEIVED)
         {/* the Port Priority Vector is received in a Configuration Message
           * and is not aged */
            if(commPortPtr->rcvdSelfSentPkt)
            {/* The received BPDU is the result of an existing loopback
              * condition */
               selectedRole = MSTP_PORT_ROLE_BACKUP;
               MSTP_CIST_PORT_CLR_BIT(cistPortPtr->bitMap,
                                      MSTP_CIST_PORT_UPDT_INFO);
            }
            else
            if(cistPortPtr->portId == MSTP_CIST_ROOT_PORT_ID)
            {/* the Root Priority Vector is now derived from this Port */

               /*-------------------------------------------------------------
                * 13.26.23 j)
                *------------------------------------------------------------*/
               selectedRole = MSTP_PORT_ROLE_ROOT;
               MSTP_MSTI_PORT_CLR_BIT(cistPortPtr->bitMap,
                                      MSTP_CIST_PORT_UPDT_INFO);
            }
            else
            {/* the Root Priority Vector is not now derived from this Port */
               MSTP_CIST_DESIGNATED_PRI_VECTOR_t *dsnPriVecPtr =
                                          &cistPortPtr->designatedPriority;
               MSTP_CIST_PORT_PRI_VECTOR_t       *portPriVecPtr =
                                          &cistPortPtr->portPriority;

               if((mstp_cistPriorityVectorsCompare(dsnPriVecPtr,
                                                   portPriVecPtr) < 0))
               {/* the Designated Priority Vector is better than the Port
                 * Priority Vector */

               /*-------------------------------------------------------------
                * 13.26.23 m)
                *------------------------------------------------------------*/
                  selectedRole = MSTP_PORT_ROLE_DESIGNATED;
                  MSTP_CIST_PORT_SET_BIT(cistPortPtr->bitMap,
                                         MSTP_CIST_PORT_UPDT_INFO);
               }
               else
               {/* the Designated Priority Vector is not better than the Port
                 * Priority Vector */

                  MSTP_CIST_PORT_INFO_t *cistRootPortPtr;
                  MSTP_CIST_MSG_PRI_VECTOR_t  *msgPriVecPtr;

                  cistRootPortPtr =
                     MSTP_CIST_PORT_PTR(MSTP_GET_PORT_NUM(
                                                       MSTP_CIST_ROOT_PORT_ID));
                  if(cistRootPortPtr)
                  {
                     msgPriVecPtr = &cistPortPtr->msgPriority;
                  }

                  if(MSTP_BRIDGE_ID_EQUAL(portPriVecPtr->dsnBridgeID,
                                          MSTP_CIST_BRIDGE_IDENTIFIER)
                     && (portPriVecPtr->dsnPortID != cistPortPtr->portId))
                  {/* the Designated Bridge and Designated Port components of
                    * the Port Priority Vector reflect another Port on this
                    * Bridge */

                     /*-------------------------------------------------------
                      * 13.26.23 l)
                      *------------------------------------------------------*/
                     selectedRole = MSTP_PORT_ROLE_BACKUP;
                     MSTP_CIST_PORT_CLR_BIT(cistPortPtr->bitMap,
                                            MSTP_CIST_PORT_UPDT_INFO);
                  }
                  else
                  {/* the Designated Bridge and Designated Port components of
                    * the Port Priority Vector do not reflect another Port on
                    * this Bridge */
                     /*-------------------------------------------------------
                      * 13.26.23 k)
                      *------------------------------------------------------*/
                     selectedRole = MSTP_PORT_ROLE_ALTERNATE;
                     MSTP_CIST_PORT_CLR_BIT(cistPortPtr->bitMap,
                                            MSTP_CIST_PORT_UPDT_INFO);
                  }

                  if((MSTP_COMM_PORT_IS_BIT_SET(commPortPtr->bitMap,
                                                MSTP_PORT_RESTRICTED_ROLE)) &&
                     ((!cistRootPortPtr) ||
                      (mstp_cistPriorityVectorsCompare(&cistRootPortPtr->msgPriority,
                                                             msgPriVecPtr) > 0)))
                  {
                     cistPortPtr->rootInconsistent = TRUE;
                     //mstp_sendRootGaurdInconsistencyTrap(MSTP_CISTID, lport);
                  }
               }
            }
         }
         /*-------------------------------------------------------------------
          * We need to inform about the Role change to interested sub-systems
          * This can be used for Distributed STP in future.
          *------------------------------------------------------------------*/
         if (selectedRole != MSTP_PORT_ROLE_UNKNOWN)
         {
            if(cistPortPtr->selectedRole != selectedRole)
            {
                char port_role[20] = {0};
                char port[20] = {0};
                mstp_updatePortHistory(MSTP_CISTID, lport, selectedRole);
                intf_get_port_name(lport,port);
                mstp_convertPortRoleEnumToString(selectedRole,port_role);
                mstp_util_set_cist_port_table_string(port,PORT_ROLE,port_role);
                /* Does this generate Topology change if so record the
                   current and prev port roles */
                if (mstpCheckForTcGeneration(MSTP_CISTID, lport,
                            selectedRole))
                {
                    mstpUpdateTcHistory(MSTP_CISTID, lport, TRUE);
                    /*send a trap*/
                    //mstp_sendTopologyChangeTrap(MSTP_CISTID, lport);
                }
            }
            cistPortPtr->selectedRole = selectedRole;
         }
      }/* end 'if(commPortPtr && cistPortPtr)' statement */
   }/* end 'for(lport = 1; lport <= MAX_LPORTS; lport++)' loop */

}

/**PROC+**********************************************************************
 * Name:      mstp_updtRolesMsti
 *
 * Purpose:   Helper function called by the 'updtRolesTree' function to
 *            calculate the MSTI Priority Vectors (13.9, 13.11) and Timer
 *            Values. It also assignes the MSTI Port Role for each
 *            Port and updates Port's Port Priority Vector and Spanning
 *            Tree Timer Information.
 *            (802.1Q-REV/D5.0 13.26.23)
 *
 * Params:    mstid -> MST Instance Identifier
 *
 * Returns:   none
 *
 * Globals:   mstp_CB, mstp_Bridge
 *
 **PROC-**********************************************************************/
static void
mstp_updtRolesMsti(MSTID_t mstid)
{
   MSTP_COMM_PORT_INFO_t         *commPortPtr;
   MSTP_MSTI_PORT_INFO_t         *mstiPortPtr;
   MSTP_MSTI_BRIDGE_PRI_VECTOR_t  mstiRootPriVec;
   MSTP_PORT_ID_t                 mstiRootPortId;
   LPORT_t                        lport;
   MSTP_PORT_ROLE_t               selectedRole = MSTP_PORT_ROLE_UNKNOWN;
   MSTP_MSTI_ROOT_TIMES_t         mstiRootTimes;
   bool                           rootTimeChange = FALSE;
   char                           oldRootPortName[PORTNAME_LEN];
   char                           newRootPortName[PORTNAME_LEN];
   char                           msti_str[10];
   char                           designatedRoot[MSTP_ROOT_ID] = {0};

   /*------------------------------------------------------------------------
    * Assume that the Bridge's own Bridge Priority Vector is the best, i.e.
    * it is the Bridge's Root Priority Vector. Further if we find any port
    * whose Root Path Priority Vector is better we will update the Root
    * Priority Vector with that better info.
    * NOTE: Bridge's Bridge Priority Vector = {B : 0 : B : 0}, i.e.
    *       the MSTI Regional Root Identifier and Designated Bridge Identifier
    *       components are equal to the value of the MSTI Bridge Identifier.
    *       The remaining components (MSTI Internal Root Path Cost,
    *       MSTI Designated Port Identifier) are set to zero.
    *------------------------------------------------------------------------*/
   mstiRootPriVec = MSTP_MSTI_BRIDGE_PRIORITY(mstid);

   /*------------------------------------------------------------------------
    * Root Port is not chosen yet (assume this Bridge is the MSTI Regional Root)
    *------------------------------------------------------------------------*/
   mstiRootPortId = 0;

   /*------------------------------------------------------------------------
    * Find a Priority Vector that is the best of the set of Priority Vectors
    * comprising the Bridge's own Bridge Priority Vector plus all the
    * calculated Root Path Priority Vectors whose 'DesignatedBridgeID' Bridge
    * Address component is not equal to that component of the Bridge's own
    * Bridge Priority Vector and Port's 'restrictedRole' parameter is FALSE
    *------------------------------------------------------------------------*/
   for(lport = 1; lport <= MAX_LPORTS; lport++)
   {
      commPortPtr = MSTP_COMM_PORT_PTR(lport);
      mstiPortPtr = MSTP_MSTI_PORT_PTR(mstid, lport);
      if (!(commPortPtr && mstiPortPtr))
        continue;

      STP_ASSERT((commPortPtr != NULL) ?
             (mstiPortPtr != NULL) : (mstiPortPtr == NULL));

      if(commPortPtr && mstiPortPtr)
      {
         if(MSTP_COMM_PORT_IS_BIT_SET(commPortPtr->bitMap,
                                      MSTP_PORT_PORT_ENABLED) &&
            (mstiPortPtr->infoIs == MSTP_INFO_IS_RECEIVED) &&
            (mstiPortPtr->rcvdInfoWhile != 0))
         {/* port is not 'Disabled', and has a Port Priority Vector that has
           * been recorded from a received message and not aged out
           * ('infoIs' == 'Received') */
            MSTP_MSTI_ROOT_PATH_PRI_VECTOR_t rootPathPriVec;

            /*---------------------------------------------------------------
             * Calculate Root Path Priority Vector for the Port
             * NOTE: A Root Path Priority vector for a given MSTI can be
             *       calculated for a Port that has received a Port Priority
             *       Vector from a Bridge in the same Region by adding the
             *       Internal Port Path Cost of the receiving Port to the
             *       Internal Root Path Cost component of the Port Priority
             *       Vector.
             *---------------------------------------------------------------*/
            rootPathPriVec = mstiPortPtr->portPriority;

            if(MAC_ADDRS_EQUAL(rootPathPriVec.dsnBridgeID.mac_address,
                      MSTP_MSTI_BRIDGE_PRIORITY(mstid).dsnBridgeID.mac_address)
               ||
               MSTP_COMM_PORT_IS_BIT_SET(commPortPtr->bitMap,
                                         MSTP_PORT_RESTRICTED_ROLE))
            {/* we are interested only in ports whose 'DesignatedBridgeID'
              * Bridge Address component is not equal to that component of the
              * Bridge's own Bridge Priority Vector and Port's 'restrictedRole'
              * parameter is FALSE */
               continue;
            }

           /*----------------------------------------------------------------
            * Add own Internal Port Path Cost of the receiving Port to the
            * current Root Path Cost value
            *----------------------------------------------------------------*/
           rootPathPriVec.intRootPathCost += mstiPortPtr->InternalPortPathCost;
           mstp_util_set_msti_table_value(ROOT_PATH_COST,rootPathPriVec.intRootPathCost,mstid);

            /*----------------------------------------------------------------
             * Compare newly calculated Port's Root Path Priority Vector
             * against the current Bridge's Root Priority Vector.
             *    - If new info is better then update Bridge's Root Priority
             *      Vector with that new info
             *    - If Priority Vectors are the same, but received Port ID is
             *      better than current Root Port ID then update the
             *      Bridge's Root Priority Vector with that new info
             *---------------------------------------------------------------*/
           if((mstp_mstiPriorityVectorsCompare(&rootPathPriVec,
                                               &mstiRootPriVec) < 0) ||
              (!mstp_mstiPriorityVectorsCompare(&rootPathPriVec,
                                                &mstiRootPriVec) &&
               (mstiPortPtr->portId < mstiRootPortId)))

           {/* the Port's Root Path Priority Vector is better than the
             * current Bridge's Root Priority Vector, so update it
             * from the better vector */
              mstiRootPriVec = rootPathPriVec;
              mstiRootPortId = mstiPortPtr->portId;
           }

         }
      }/* end of '(commPortPtr && mstiPortPtr)' statement */
   }/* end of 'for(lport = 1; lport <= MAX_LPORTS; lport++)' */

   /*-------------------------------------------------------------------------
    * Check if the MSTI Regional Root has been changed, if so then update
    * the MSTI Reginal Root change history.
    *------------------------------------------------------------------------*/
   if(!MSTP_BRIDGE_ID_EQUAL(MSTP_MSTI_ROOT_PRIORITY(mstid).rgnRootID,
                            mstiRootPriVec.rgnRootID))
   {
      mstp_updtMstiRootInfoChg(mstid);
      mstp_updateMstiRootHistory(mstid, mstiRootPriVec.rgnRootID);
      mstp_logNewRootId(MSTP_MSTI_ROOT_PRIORITY(mstid).rgnRootID,
                        mstiRootPriVec.rgnRootID, FALSE, mstid);
   }
   snprintf(designatedRoot,MSTP_ROOT_ID,"%d.%d.%02x:%02x:%02x:%02x:%02x:%02x", mstiRootPriVec.rgnRootID.priority,
           mstid, mstiRootPriVec.rgnRootID.mac_address[0],
           mstiRootPriVec.rgnRootID.mac_address[1],mstiRootPriVec.rgnRootID.mac_address[2],
           mstiRootPriVec.rgnRootID.mac_address[3],mstiRootPriVec.rgnRootID.mac_address[4],
           mstiRootPriVec.rgnRootID.mac_address[5]);
   mstp_util_set_msti_table_string(DESIGNATED_ROOT,designatedRoot,mstid);

   if (mstiRootPortId != MSTP_MSTI_ROOT_PORT_ID(mstid))
   {
      mstp_updtMstiRootInfoChg(mstid);

      if(mstp_debugLog     &&
         MSTP_GET_PORT_NUM(MSTP_MSTI_ROOT_PORT_ID(mstid) != 0) &&
         mstiRootPortId != 0)
      {
         /* Log root port change */
         intf_get_port_name(MSTP_GET_PORT_NUM(mstiRootPortId), newRootPortName);
         intf_get_port_name(MSTP_GET_PORT_NUM(MSTP_MSTI_ROOT_PORT_ID(mstid)),
               oldRootPortName);
         snprintf(msti_str, sizeof(msti_str), "MSTI %d", mstid);
         VLOG_DBG("%s Root Port changed from %s to %s",
               msti_str,
               oldRootPortName,
               newRootPortName);
         log_event("MSTP_NEW_ROOT_PORT",
               EV_KV("proto", "%s", msti_str),
               EV_KV("old_port", "%s", oldRootPortName),
               EV_KV("new_port", "%s", newRootPortName));
      }
   }

   /*-------------------------------------------------------------------------
    * Record calculated Root Priority Vector to the MSTI's per-Bridge
    * variables: 'mstiRootPortId' and 'mstiRootPriority'.
    *------------------------------------------------------------------------*/
   MSTP_MSTI_ROOT_PORT_ID(mstid)  = mstiRootPortId;
   if(mstiRootPortId != 0)
   {
       if (MSTP_MSTI_ROOT_PORT_ID(mstid))
       {
           char root_port[10] = {0};
           intf_get_port_name(MSTP_GET_PORT_NUM(MSTP_MSTI_ROOT_PORT_ID(mstid)), root_port);
           mstp_util_set_msti_table_string(ROOT_PORT, root_port, mstid);
       }
   }
   else
   {
<<<<<<< HEAD
       char root_port[10] = {0};
       intf_get_port_name(MSTP_GET_PORT_NUM(MSTP_MSTI_ROOT_PORT_ID(mstid)), root_port);
       mstp_util_set_msti_table_string(ROOT_PORT, root_port, mstid);
=======
       mstp_util_set_msti_table_string(ROOT_PORT, "0", mstid);
>>>>>>> 88e9fc48
   }
   MSTP_MSTI_ROOT_PRIORITY(mstid) = mstiRootPriVec;
   mstp_util_set_msti_table_value(ROOT_PRIORITY,(MSTP_MSTI_ROOT_PRIORITY(mstid).rgnRootID.priority-mstid),mstid);

   /*-------------------------------------------------------------------------
    * Calculate the Bridge's Root Times ('rootTimes') for the MSTI.
    * Set 'rootTimes' equal to:
    *    1) 'BridgeTimes', if the chosen Root Priority Vector is the Bridge
    *       Priority Vector, otherwise
    *    2) 'portTimes' for the port associated with the selected
    *       Root Priority Vector, with 'remainingHops' decremented by one
    *       if the information was received from a Bridge internal to the MST
    *       Region ('rcvdInternal' TRUE).
    *------------------------------------------------------------------------*/
   mstiRootTimes = MSTP_MSTI_ROOT_TIMES(mstid);

   if(mstiRootPortId == 0)
   {/* case 1) from the above, i.e. this Bridge is the Root for the tree as
     * this Bridge's own Priority Vector is the best over all Port's
     * Root Path Priority Vectors */
      MSTP_MSTI_ROOT_TIMES(mstid) = MSTP_MSTI_BRIDGE_TIMES(mstid);
   }
   else
   {/* case 2) from the above */
      commPortPtr = MSTP_COMM_PORT_PTR(MSTP_GET_PORT_NUM(mstiRootPortId));
      STP_ASSERT(commPortPtr);

      if(MSTP_COMM_PORT_IS_BIT_SET(commPortPtr->bitMap,MSTP_PORT_RCVD_INTERNAL))
      {
         mstiPortPtr =
            MSTP_MSTI_PORT_PTR(mstid,MSTP_GET_PORT_NUM(mstiRootPortId));

         STP_ASSERT(mstiPortPtr);
         MSTP_MSTI_ROOT_TIMES(mstid).hops =
                                         (mstiPortPtr->portTimes.hops > 0) ?
                                         (mstiPortPtr->portTimes.hops - 1) : 0;
      }
   }

   rootTimeChange = (mstiRootTimes.hops != MSTP_MSTI_ROOT_TIMES(mstid).hops) ?
                    TRUE : FALSE;
   /* Root time changed. we need to update this to standby */
   if(rootTimeChange)
   {
      mstp_updtMstiRootInfoChg(mstid);
   }
   mstp_util_set_msti_table_value(REMAINING_HOPS, MSTP_MSTI_ROOT_TIMES(mstid).hops, mstid);

   /*-------------------------------------------------------------------------
    * After calculation of the Bridge's Root Priority Vector and Root Times
    * we have to do the following:
    * 1). update the Designated Priority Vector and the Designated Times
    *     for each Port.
    * 2). assign the MSTI Port Role for each Port.
    * 3). set 'updtInfo' for those Ports that should have Port Priority Vector
    *     and Port Times updated from the Designated Priority Vector and
    *     Designated Times (PIM SM will do the update by looking at the
    *     'updtInfo' status).
    *------------------------------------------------------------------------*/
   for(lport = 1; lport <= MAX_LPORTS; lport++)
   {
      selectedRole = MSTP_PORT_ROLE_UNKNOWN;
      commPortPtr = MSTP_COMM_PORT_PTR(lport);
      mstiPortPtr = MSTP_MSTI_PORT_PTR(mstid, lport);
      if (!(commPortPtr && mstiPortPtr))
        continue;

      STP_ASSERT((commPortPtr != NULL) ?
             (mstiPortPtr != NULL) : (mstiPortPtr == NULL));

      if(commPortPtr && mstiPortPtr)
      {
         MSTP_CIST_PORT_INFO_t *cistPortPtr = MSTP_CIST_PORT_PTR(lport);

         STP_ASSERT(cistPortPtr);

         /*-------------------------------------------------------------------
          * Update the Designated Priority Vector for the Port. (Steps
          * 1-3 below).
          * NOTE: The Designated Priority Vector for a port Q on Bridge B
          *       is the Root Priority Vector with B's Bridge Identifier B
          *       substituted for the 'DesignatedBridgeID' and Q's Port
          *       Identifier Q substituted for the 'DesignatedPortID' and
          *       'RcvPortID' components.
          *------------------------------------------------------------------*/

         /*-------------------------------------------------------------------
          * 1). Copy Bridge's Root Priority Vector to the
          *     Port's Designated Priority Vector
          *------------------------------------------------------------------*/
         mstiPortPtr->designatedPriority = MSTP_MSTI_ROOT_PRIORITY(mstid);
         char designatedRoot[MSTP_ROOT_ID] = {0};
         snprintf(designatedRoot,MSTP_ROOT_ID,"%d.%d.%02x:%02x:%02x:%02x:%02x:%02x",mstiPortPtr->designatedPriority.rgnRootID.priority,
                 mstid ,mstiPortPtr->designatedPriority.rgnRootID.mac_address[0],
                 mstiPortPtr->designatedPriority.rgnRootID.mac_address[1],mstiPortPtr->designatedPriority.rgnRootID.mac_address[2],
                 mstiPortPtr->designatedPriority.rgnRootID.mac_address[3],mstiPortPtr->designatedPriority.rgnRootID.mac_address[4],
                 mstiPortPtr->designatedPriority.rgnRootID.mac_address[5]);
         mstp_util_set_msti_port_table_string(DESIGNATED_ROOT,designatedRoot,mstid,lport);
         mstp_util_set_msti_port_table_value(DESIGNATED_ROOT_PRIORITY,(mstiPortPtr->designatedPriority.rgnRootID.priority-mstid),mstid,lport);
         mstp_util_set_msti_port_table_value(DESIGNATED_COST,mstiPortPtr->designatedPriority.intRootPathCost,mstid,lport);

         /*-------------------------------------------------------------------
          * 2). Substitute 'DesignatedBridgeID' with this Bridge Identifier
          *------------------------------------------------------------------*/
         mstiPortPtr->designatedPriority.dsnBridgeID =
                                            MSTP_MSTI_BRIDGE_IDENTIFIER(mstid);
         char designatedBridge[MSTP_ROOT_ID] = {0};
         snprintf(designatedBridge,MSTP_ROOT_ID,"%d.%d.%02x:%02x:%02x:%02x:%02x:%02x", mstiPortPtr->designatedPriority.dsnBridgeID.priority,
                 mstid , mstiPortPtr->designatedPriority.dsnBridgeID.mac_address[0],
                 mstiPortPtr->designatedPriority.dsnBridgeID.mac_address[1],mstiPortPtr->designatedPriority.dsnBridgeID.mac_address[2],
                 mstiPortPtr->designatedPriority.dsnBridgeID.mac_address[3],mstiPortPtr->designatedPriority.dsnBridgeID.mac_address[4],
                 mstiPortPtr->designatedPriority.dsnBridgeID.mac_address[5]);
         mstp_util_set_msti_port_table_string(DESIGNATED_BRIDGE,designatedRoot,mstid,lport);
         mstp_util_set_msti_port_table_value(DESIGNATED_BRIDGE_PRIORITY,(mstiPortPtr->designatedPriority.dsnBridgeID.priority-mstid),mstid,lport);

         /*-------------------------------------------------------------------
          * 3). Substitute 'DesignatedPortID' with this Port Identifier
          *------------------------------------------------------------------*/
         char dsnPort[10] = {0};
         mstiPortPtr->designatedPriority.dsnPortID = mstiPortPtr->portId;
         if (mstiPortPtr->portId != 0)
         {
             intf_get_port_name(MSTP_GET_PORT_NUM(mstiPortPtr->designatedPriority.dsnPortID),dsnPort);
             mstp_util_set_msti_port_table_string(DESIGNATED_PORT,dsnPort,mstid,lport);
         }
         else
         {
             mstp_util_set_msti_port_table_string(DESIGNATED_PORT,"0",mstid,lport);
         }

         /*------------------------------------------------------------------
          * Update the Designated Times for the Port.
          * NOTE: The value for the 'designatedTimes' of the Port is
          *       copied from this MSTI's 'rootTimes' parameter
          *-----------------------------------------------------------------*/
         mstiPortPtr->designatedTimes = MSTP_MSTI_ROOT_TIMES(mstid);


         mstiPortPtr->rootInconsistent = FALSE;
         /*------------------------------------------------------------------
          * Assign the MSTI Port Role for the Port.
          * (802.1Q-REV/D5.0 13.26.23 f)-m))
          *------------------------------------------------------------------*/
         if(mstiPortPtr->infoIs == MSTP_INFO_IS_DISABLED)
         {/* the Port is Disabled */

            /*----------------------------------------------------------------
             * 13.26.23 f)
             *---------------------------------------------------------------*/
            selectedRole = MSTP_PORT_ROLE_DISABLED;
         }
         else if((cistPortPtr->infoIs == MSTP_INFO_IS_RECEIVED) &&
                 !MSTP_COMM_PORT_IS_BIT_SET(commPortPtr->bitMap,
                                            MSTP_PORT_RCVD_INTERNAL))
         {/* the Port is not 'Disabled' and the CIST Port Priority Information
           * is received from a Bridge external to the MST Region */
            bool checkForUpdate = FALSE;

            if(cistPortPtr->selectedRole == MSTP_PORT_ROLE_ROOT)
            {/* the selected CIST Port Role (calculated prior to invoking
              * this procedure) is 'RootPort' */

               /*-------------------------------------------------------------
                * 13.26.23 g) case 1
                *------------------------------------------------------------*/
               selectedRole = MSTP_PORT_ROLE_MASTER;
               checkForUpdate = TRUE;
            }
            else if(cistPortPtr->selectedRole == MSTP_PORT_ROLE_ALTERNATE)
            {/* the selected CIST Port Role (calculated prior to invoking
              * this procedure) is 'AlternatePort' */

               /*-------------------------------------------------------------
                * 13.26.23 g) case 2
                *------------------------------------------------------------*/
               selectedRole = MSTP_PORT_ROLE_ALTERNATE;
               checkForUpdate = TRUE;
            }
            else if(cistPortPtr->selectedRole == MSTP_PORT_ROLE_BACKUP)
            {/* if the CIST Port Role is Backup Port then each MSTI's Port Role
              * should be the same (as at a Boundary Port frames allocated to
              * the CIST and all MSTIs are forwarded or not forwarded alike) */
               selectedRole = MSTP_PORT_ROLE_BACKUP;
               checkForUpdate = TRUE;
            }

            if(checkForUpdate)
            {
               bool timesEqual = (mstiPortPtr->designatedTimes.hops ==
                                   mstiPortPtr->portTimes.hops);

               if((mstp_mstiPriorityVectorsCompare(&mstiPortPtr->portPriority,
                                 &mstiPortPtr->designatedPriority) != 0) ||
               (timesEqual == FALSE))
               {/* either the Port Priority Vector differs from the
                 * Designated Priority Vector or the Port's associated timer
                 * parameter differs from the one for the Root Port. In any
                 * case set 'updtInfo' flag for the Port */
                  MSTP_MSTI_PORT_SET_BIT(mstiPortPtr->bitMap,
                                         MSTP_MSTI_PORT_UPDT_INFO);
               }
            }
         }
         else
         {/* the Port is not 'Disabled' and the CIST Port Priority Information
           * is not received from a Bridge external to the Region */
            if(mstiPortPtr->infoIs == MSTP_INFO_IS_AGED)
            {/* the Port Priority Vector information is aged */
               if (mstiPortPtr->loopInconsistent)
               {
                  selectedRole = MSTP_PORT_ROLE_ALTERNATE;
                  MSTP_CIST_PORT_SET_BIT(mstiPortPtr->bitMap,
                        MSTP_MSTI_PORT_UPDT_INFO);
               }
               else
               {
                  /*----------------------------------------------------------
                   * 13.26.23 h)
                   *----------------------------------------------------------*/
                  selectedRole = MSTP_PORT_ROLE_DESIGNATED;
                  MSTP_MSTI_PORT_SET_BIT(mstiPortPtr->bitMap,
                        MSTP_MSTI_PORT_UPDT_INFO);
               }
            }
            else if((mstiPortPtr->infoIs == MSTP_INFO_IS_MINE)
                    &&
                   (mstiPortPtr->loopInconsistent == FALSE)
                    )
            {/* the Port Priority Vector is derived from another port on the
              * Bridge or from the Bridge itself as the Root Bridge */
               bool timesEqual = (mstiPortPtr->designatedTimes.hops ==
                                   mstiPortPtr->portTimes.hops);

               /*-------------------------------------------------------------
                * 13.26.23 i)
                *------------------------------------------------------------*/
               selectedRole = MSTP_PORT_ROLE_DESIGNATED;

               if((mstp_mstiPriorityVectorsCompare
                                (&mstiPortPtr->portPriority,
                                 &mstiPortPtr->designatedPriority) != 0) ||
                  (timesEqual == FALSE))
               {/* either the Port Priority Vector differs from the Designated
                 * Priority Vector or the Port's associated timer parameters
                 * differ from those for the Root Port. In any case set
                 * 'updtInfo' flag for the Port */
                  MSTP_MSTI_PORT_SET_BIT(mstiPortPtr->bitMap,
                                         MSTP_MSTI_PORT_UPDT_INFO);
               }
            }
            else if(mstiPortPtr->infoIs == MSTP_INFO_IS_RECEIVED)
            {/* the Port Priority Vector is received in a Configuration Message
              * and is not aged */
               if(commPortPtr->rcvdSelfSentPkt)
               {/* The received BPDU is the result of an existing loopback
                 * condition */
                  selectedRole = MSTP_PORT_ROLE_BACKUP;
                  MSTP_MSTI_PORT_CLR_BIT(mstiPortPtr->bitMap,
                                         MSTP_MSTI_PORT_UPDT_INFO);
               }
               else
               if(mstiPortPtr->portId == MSTP_MSTI_ROOT_PORT_ID(mstid))
               {/* the Root Priority Vector is now derived from this Port */

                  /*----------------------------------------------------------
                   * 13.26.23 j)
                   *---------------------------------------------------------*/
                  selectedRole = MSTP_PORT_ROLE_ROOT;
                  MSTP_MSTI_PORT_CLR_BIT(mstiPortPtr->bitMap,
                                         MSTP_MSTI_PORT_UPDT_INFO);
               }
               else
               {/* the Root Priority Vector is not now derived from this Port */
                  MSTP_MSTI_DESIGNATED_PRI_VECTOR_t *dsnPriVecPtr =
                                          &mstiPortPtr->designatedPriority;
                  MSTP_MSTI_PORT_PRI_VECTOR_t       *portPriVecPtr =
                                          &mstiPortPtr->portPriority;

                  if((mstp_mstiPriorityVectorsCompare(dsnPriVecPtr,
                                                      portPriVecPtr) < 0))
                  {/* the Designated Priority Vector is better than the Port
                    * Priority Vector */

                     /*------------------------------------------------------
                      * 13.26.23 m)
                      *------------------------------------------------------*/
                     selectedRole = MSTP_PORT_ROLE_DESIGNATED;
                     MSTP_MSTI_PORT_SET_BIT(mstiPortPtr->bitMap,
                                            MSTP_MSTI_PORT_UPDT_INFO);
                   }
                  else
                  {/* the Designated Priority Vector is not better than the Port
                    * Priority Vector */
                     MSTP_MSTI_PORT_INFO_t *mstiRootPortPtr;
                     MSTP_MSTI_MSG_PRI_VECTOR_t  *msgPriVecPtr;

                     mstiRootPortPtr =
                        MSTP_MSTI_PORT_PTR(mstid,
                              MSTP_GET_PORT_NUM(MSTP_MSTI_ROOT_PORT_ID(mstid)));
                     if(mstiRootPortPtr)
                     {
                        msgPriVecPtr = &mstiPortPtr->msgPriority;
                     }

                     if(MSTP_BRIDGE_ID_EQUAL(portPriVecPtr->dsnBridgeID,
                                             MSTP_MSTI_BRIDGE_IDENTIFIER(mstid))
                        && (portPriVecPtr->dsnPortID != mstiPortPtr->portId))
                     {/* the Designated Bridge and Designated Port components of
                       * the Port Priority Vector reflect another Port on this
                       * Bridge */

                        /*----------------------------------------------------
                         * 13.26.23 l)
                         *---------------------------------------------------*/
                        selectedRole = MSTP_PORT_ROLE_BACKUP;
                        MSTP_MSTI_PORT_CLR_BIT(mstiPortPtr->bitMap,
                                               MSTP_MSTI_PORT_UPDT_INFO);
                     }
                     else
                     {/* the Designated Bridge and Designated Port components of
                       * the Port Priority Vector do not reflect another Port on
                       * this Bridge */

                        /*----------------------------------------------------
                         * 13.26.23 k)
                         *---------------------------------------------------*/
                        selectedRole = MSTP_PORT_ROLE_ALTERNATE;
                        MSTP_MSTI_PORT_CLR_BIT(mstiPortPtr->bitMap,
                                               MSTP_MSTI_PORT_UPDT_INFO);
                     }
                     if((MSTP_COMM_PORT_IS_BIT_SET(commPortPtr->bitMap,
                                                   MSTP_PORT_RESTRICTED_ROLE)) &&
                        ((!mstiRootPortPtr) ||
                         (mstp_mstiPriorityVectorsCompare(&mstiRootPortPtr->msgPriority,
                                                          msgPriVecPtr) > 0)))
                     {
                        mstiPortPtr->rootInconsistent = TRUE;
                        //mstp_sendRootGaurdInconsistencyTrap(mstid, lport);
                     }
                  }
               }
            }
         }
         /*-------------------------------------------------------------------
          * We need to inform about the Role change to interested sub-systems
          * It can be used for Distributed STP in future.
          *------------------------------------------------------------------*/
         if (selectedRole != MSTP_PORT_ROLE_UNKNOWN)
         {
            if(mstiPortPtr->selectedRole != selectedRole)
            {
               char port_role[20] = {0};
               mstp_updatePortHistory(mstid, lport, selectedRole);
               mstp_convertPortRoleEnumToString(selectedRole,port_role);
               mstp_util_set_msti_port_table_string(PORT_ROLE,port_role,mstid,lport);
               /* Does this generate Topology change if so record the
                  current and prev port roles */
               if (mstpCheckForTcGeneration(mstid, lport,
                                            selectedRole))
               {
                  mstpUpdateTcHistory(mstid, lport, TRUE);
                  /*send a trap*/
                  //mstp_sendTopologyChangeTrap(mstid, lport);
               }
            }
            mstiPortPtr->selectedRole = selectedRole;
         }
      }/* end of '(commPortPtr && mstiPortPtr)' statement */
   }/* end of 'for(lport = 1; lport <= MAX_LPORTS; lport++)' loop */
}

/**PROC+**********************************************************************
 * Name:      mstp_updtRolesDisabledTree
 *
 * Purpose:   This procedure sets 'selectedRole' to 'DisabledPort' for all
 *            Ports of the Bridge for a given tree (CIST or MSTI).
 *            (802.1Q-REV/D5.0 13.26.24)
 *            Called from Port Role Selection (PRS) state machine.
 *
 * Params:    mstid -> MST Instance Identifier
 *
 * Returns:   none
 *
 * Globals:   mstp_CB, mstp_Bridge
 *
 **PROC-**********************************************************************/
void
mstp_updtRolesDisabledTree(MSTID_t mstid)
{
   LPORT_t lport;

   STP_ASSERT(MSTP_ENABLED);
   STP_ASSERT((mstid == MSTP_CISTID) || MSTP_VALID_MSTID(mstid));
   STP_ASSERT(MSTP_INSTANCE_IS_VALID(mstid));

   if(mstid == MSTP_CISTID)
   {/* set all CIST ports */
      MSTP_CIST_PORT_INFO_t *cistPortPtr;

      for(lport = 1; lport <= MAX_LPORTS; lport++)
      {
         cistPortPtr = MSTP_CIST_PORT_PTR(lport);
         if(cistPortPtr)
            cistPortPtr->selectedRole = MSTP_PORT_ROLE_DISABLED;
      }
   }
   else
   {/* set all ports for a given MSTI */
      MSTP_MSTI_PORT_INFO_t *mstiPortPtr;

      for(lport = 1; lport <= MAX_LPORTS; lport++)
      {
         mstiPortPtr = MSTP_MSTI_PORT_PTR(mstid, lport);
         if(mstiPortPtr)
            mstiPortPtr->selectedRole = MSTP_PORT_ROLE_DISABLED;
      }
   }
}

/**PROC+**********************************************************************
 * Name:      mstp_AllSyncedCondition
 *
 * Purpose:   Utility function to verify if 'allSynced' condition
 *            is met for a given Port for a given Tree.
 *            The condition 'allSynced' is TRUE for a given Port,
 *            for a given Tree, if and only if:
 *            a) for all Ports for the given Tree, 'selected' is TRUE,
 *               the Port's role is the same as its 'selectedRole', and
 *               'updtInfo' is FALSE; and
 *            b) the role of the given Port is
 *               1) Root Port or Alternate Port, and 'synced' is TRUE
 *                  for all Ports for the given Tree other than the
 *                  Root Port; or
 *               2) Designated Port, and 'synced' is TRUE for all Ports
 *                  for the given Tree other than the given Port;
 *                  or
 *               3) Master Port, and 'synced' is TRUE for all Ports for
 *                  the given Tree other than the given Port.
 *            Called from the Port Role Transition (PRT) State Machine *
 *            (802.1Q-REV/D5.0 13.25.1)
 *
 * Params:    mstid -> MST Instance Identifier (the CIST or an MSTI)
 *            lport -> logical port number
 *
 * Returns:   TRUE if 'allSynced' condition is met for a given 'lport' for a
 *            given 'mstid', FALSE otherwise
 *
 * Globals:
 *
 **PROC-**********************************************************************/
bool
mstp_AllSyncedCondition(MSTID_t mstid, LPORT_t lport)
{
   bool             allSynced          = FALSE;
   MSTP_PORT_ROLE_t role               = MSTP_PORT_ROLE_UNKNOWN;
   bool            roleEqSelectedRole = FALSE;
   bool            updtInfo           = TRUE;
   bool            otherPortsSynced   = TRUE;
   bool            allPortsSelected   = TRUE;
   LPORT_t          lportTmp           = 0;

   STP_ASSERT(MSTP_ENABLED);
   STP_ASSERT(IS_VALID_LPORT(lport));
   STP_ASSERT((mstid == MSTP_CISTID) || MSTP_VALID_MSTID(mstid));

   /*------------------------------------------------------------------------
    * Collect information necessary to determine the 'allSynced' condition
    *------------------------------------------------------------------------*/
   if(mstid == MSTP_CISTID)
   {
      MSTP_CIST_PORT_INFO_t *cistPortPtr = MSTP_CIST_PORT_PTR(lport);

      STP_ASSERT(cistPortPtr);
      role               = cistPortPtr->role;
      roleEqSelectedRole = (role == cistPortPtr->selectedRole);
      updtInfo           =  MSTP_CIST_PORT_IS_BIT_SET(cistPortPtr->bitMap,
                                                      MSTP_CIST_PORT_UPDT_INFO);
      if(roleEqSelectedRole && !updtInfo)
      {
         for(lportTmp = 1; lportTmp <= MAX_LPORTS; lportTmp++)
         {
            if((cistPortPtr = MSTP_CIST_PORT_PTR(lportTmp)))
            {
               /* check if 'selected' is TRUE for all Ports
                * for the given Tree */
               if(!MSTP_CIST_PORT_IS_BIT_SET(cistPortPtr->bitMap,
                                             MSTP_CIST_PORT_SELECTED))
               {
                  allPortsSelected = FALSE;
                  break;
               }

               if(role == MSTP_PORT_ROLE_ALTERNATE)
               {/* check if 'synced' is TRUE for all Ports for the given Tree
                 * other than the Root Port */
                  if((cistPortPtr->role != MSTP_PORT_ROLE_ROOT) &&
                     !MSTP_CIST_PORT_IS_BIT_SET(cistPortPtr->bitMap,
                                                MSTP_CIST_PORT_SYNCED))
                  {
                     otherPortsSynced = FALSE;
                     break;
                  }
               }
               else if((role == MSTP_PORT_ROLE_ROOT) ||
                       (role == MSTP_PORT_ROLE_DESIGNATED) ||
                       (role == MSTP_PORT_ROLE_MASTER))
               {/* check if 'synced' is TRUE for all Ports for the given Tree
                 * other than given Port */
                  if((lportTmp != lport) &&
                     !MSTP_CIST_PORT_IS_BIT_SET(cistPortPtr->bitMap,
                                                MSTP_CIST_PORT_SYNCED))
                  {
                     otherPortsSynced = FALSE;
                     break;
                  }
               }
            }
         }
      }
   }
   else
   {
      MSTP_MSTI_PORT_INFO_t *mstiPortPtr = MSTP_MSTI_PORT_PTR(mstid, lport);

      STP_ASSERT(mstiPortPtr);
      role               = mstiPortPtr->role;
      roleEqSelectedRole = (role == mstiPortPtr->selectedRole);
      updtInfo           =  MSTP_MSTI_PORT_IS_BIT_SET(mstiPortPtr->bitMap,
                                                      MSTP_MSTI_PORT_UPDT_INFO);
      if(roleEqSelectedRole && !updtInfo)
      {
         for(lportTmp = 1; lportTmp <= MAX_LPORTS; lportTmp++)
         {
            if((mstiPortPtr = MSTP_MSTI_PORT_PTR(mstid, lportTmp)))
            {
               /* check if 'selected' is TRUE for all Ports
                * for the given Tree */
               if(!MSTP_MSTI_PORT_IS_BIT_SET(mstiPortPtr->bitMap,
                                             MSTP_MSTI_PORT_SELECTED))
               {
                  allPortsSelected = FALSE;
                  break;
               }

               if(role == MSTP_PORT_ROLE_ALTERNATE)
               {/* check if 'synced' is TRUE for all Ports for the given Tree
                 * other than the Root Port */
                  if((mstiPortPtr->role != MSTP_PORT_ROLE_ROOT) &&
                     !MSTP_MSTI_PORT_IS_BIT_SET(mstiPortPtr->bitMap,
                                                MSTP_MSTI_PORT_SYNCED))
                  {
                     otherPortsSynced = FALSE;
                     break;
                  }
               }
               else if((role == MSTP_PORT_ROLE_ROOT) ||
                       (role == MSTP_PORT_ROLE_DESIGNATED) ||
                       (role == MSTP_PORT_ROLE_MASTER))
               {/* check if 'synced' is TRUE for all Ports for the given Tree
                 * other than given Port */
                  if((lportTmp != lport) &&
                     !MSTP_MSTI_PORT_IS_BIT_SET(mstiPortPtr->bitMap,
                                                MSTP_MSTI_PORT_SYNCED))
                  {
                     otherPortsSynced = FALSE;
                     break;
                  }
               }
            }
         }
      }
   }

  /*-------------------------------------------------------------------------
   * Final check for 'allSynced' condition
   *-------------------------------------------------------------------------*/
   allSynced = (roleEqSelectedRole && !updtInfo &&
                allPortsSelected && otherPortsSynced);

   return allSynced;
}

/**PROC+**********************************************************************
 * Name:      mstp_allTransmitReadyCondition
 *
 * Purpose:   Utility function to verify if 'allTransmitReady' condition
 *            is met for a given Port for all Trees (the CIST and all MSTIs).
 *            The condition 'allTransmitReady' is TRUE if and only if,
 *            for the given Port for all Trees:
 *               a) 'selected' is TRUE; and
 *               b) 'updtInfo' is FALSE.
 *
 * Params:    lport -> logical port number
 *
 * Returns:   TRUE if 'allTransmitReady' condition is met for a given 'lport',
 *            FALSE otherwise
 *
 * Globals:
 *
 **PROC-**********************************************************************/
bool
mstp_allTransmitReadyCondition(LPORT_t lport)
{
   bool                   allTransmitReady = FALSE;
   bool                  selected         = FALSE;
   bool                  updtInfo         = FALSE;
   MSTP_CIST_PORT_INFO_t *cistPortPtr      = MSTP_CIST_PORT_PTR(lport);

   STP_ASSERT(MSTP_ENABLED);
   STP_ASSERT(MSTP_NUM_OF_VALID_TREES > 0);
   STP_ASSERT(IS_VALID_LPORT(lport));
   STP_ASSERT(cistPortPtr);

  /*-------------------------------------------------------------------------
   * Check Port's 'allTransmitReady' condition for the CIST
   *-------------------------------------------------------------------------*/
   selected = MSTP_CIST_PORT_IS_BIT_SET(cistPortPtr->bitMap,
                                        MSTP_CIST_PORT_SELECTED);
   updtInfo = MSTP_CIST_PORT_IS_BIT_SET(cistPortPtr->bitMap,
                                        MSTP_CIST_PORT_UPDT_INFO);
   allTransmitReady = (selected && !updtInfo);

   if(allTransmitReady && (MSTP_NUM_OF_VALID_TREES > 1))
   {
      MSTID_t mstid;

     /*----------------------------------------------------------------------
      * Check Port's 'allTransmitReady' condition for all MSTIs
      *----------------------------------------------------------------------*/
      for(mstid = MSTP_MSTID_MIN; mstid <= MSTP_INSTANCES_MAX; mstid++)
      {
         if(MSTP_MSTI_VALID(mstid))
         {
            MSTP_MSTI_PORT_INFO_t *mstiPortPtr = MSTP_MSTI_PORT_PTR(mstid,
                                                                    lport);
            STP_ASSERT(mstiPortPtr);
            selected = MSTP_MSTI_PORT_IS_BIT_SET(mstiPortPtr->bitMap,
                                                 MSTP_MSTI_PORT_SELECTED);
            updtInfo = MSTP_MSTI_PORT_IS_BIT_SET(mstiPortPtr->bitMap,
                                                 MSTP_MSTI_PORT_UPDT_INFO);
            allTransmitReady = (selected && !updtInfo);
         }

         if(!allTransmitReady)
            break;
      }
   }

   return allTransmitReady;
}

/**PROC+**********************************************************************
 * Name:      mstp_ReRootedCondition
 *
 * Purpose:   Utility function to verify if 'reRooted' condition
 *            is met for a given Port for a given Tree.
 *            The condition 'reRooted' is TRUE if the 'rrWhile' timer
 *            is clear (zero) for all Ports for the given Tree other than
 *            the given Port.
 *            (802.1Q-REV/D5.0 13.25 f); 802.1D-2004 17.20.10)
 *
 * Params:    mstid -> MST Instance Identifier (the CIST or an MSTI)
 *            lport -> logical port number
 *
 * Returns:   TRUE if 'reRooted' condition is met for a given 'lport' for a
 *            given 'mstid', FALSE otherwise
 *
 * Globals:
 *
 **PROC-**********************************************************************/
bool
mstp_ReRootedCondition(MSTID_t mstid, LPORT_t lport)
{
   bool    res = TRUE;
   LPORT_t lportTmp;

   STP_ASSERT(MSTP_ENABLED);
   STP_ASSERT((mstid == MSTP_CISTID) || MSTP_VALID_MSTID(mstid));
   STP_ASSERT(IS_VALID_LPORT(lport));

  /*------------------------------------------------------------------------
   * Check for the 'reRooted' condition
   *------------------------------------------------------------------------*/
   for(lportTmp = 1; lportTmp <= MAX_LPORTS; lportTmp++)
   {
      if(lportTmp == lport)
         continue;

      if(mstid == MSTP_CISTID)
      {
         MSTP_CIST_PORT_INFO_t *cistPortPtr = MSTP_CIST_PORT_PTR(lportTmp);

         if(cistPortPtr && (cistPortPtr->rrWhile != 0))
            res = FALSE;
      }
      else
      {
         MSTP_MSTI_PORT_INFO_t *mstiPortPtr =
                                           MSTP_MSTI_PORT_PTR(mstid, lportTmp);

         if(mstiPortPtr && (mstiPortPtr->rrWhile != 0))
            res = FALSE;
      }

      if(!res)
         break;
   }

   return res;
}

/**PROC+**********************************************************************
 * Name:      mstp_forwardDelayParameter
 *
 * Purpose:   Calculate the value of 'forwardDelay' parameter to be
 *            used by the Port Role Transitions (PRT) State Machine.
 *
 * Params:    lport -> logical port number
 *
 * Returns:   the value of 'HelloTime' if 'sendRstp' is TRUE,
 *            and the value of 'FwdDelay' otherwise.
 *
 * Globals:   mstp_Bridge
 *
 **PROC-**********************************************************************/
uint16_t
mstp_forwardDelayParameter(LPORT_t lport)
{
   MSTP_COMM_PORT_INFO_t *commPortPtr  = NULL;
   uint16_t                forwardDelay = 0;

   STP_ASSERT(MSTP_ENABLED);
   STP_ASSERT(IS_VALID_LPORT(lport));

   commPortPtr = MSTP_COMM_PORT_PTR(lport);
   STP_ASSERT(commPortPtr);
   if(MSTP_COMM_PORT_IS_BIT_SET(commPortPtr->bitMap, MSTP_PORT_SEND_RSTP))
      forwardDelay = commPortPtr->HelloTime;
   else
      forwardDelay = MSTP_CIST_ROOT_TIMES.fwdDelay;

   return forwardDelay;
}

/**PROC+**********************************************************************
 * Name:      mstp_isPortRoleSetOnAnyTree
 *
 * Purpose:   Verify if given 'lport' has assigned given 'role' on any tree
 *
 * Params:    lport -> logical port number
 *            role  -> Port Role to check against to
 *
 * Returns:   TRUE if 'lport' has the 'role' assigned to it on any tree,
 *            FALSE otherwise
 *
 * Globals:   mstp_Bridge
 *
 **PROC-**********************************************************************/
bool
mstp_isPortRoleSetOnAnyTree(LPORT_t lport, MSTP_PORT_ROLE_t role)
{
   bool res = FALSE;

   STP_ASSERT(MSTP_ENABLED);
   STP_ASSERT(IS_VALID_LPORT(lport));

   if(MSTP_CIST_PORT_PTR(lport) && (MSTP_CIST_PORT_PTR(lport)->role == role))
      res = TRUE;
   else
   {
      MSTID_t mstid;

      for(mstid = MSTP_MSTID_MIN; mstid <= MSTP_INSTANCES_MAX; mstid++)
      {
         if(MSTP_MSTI_VALID(mstid) &&
            MSTP_MSTI_PORT_PTR(mstid, lport) &&
            MSTP_MSTI_PORT_PTR(mstid, lport)->role == role)
         {
            res = TRUE;
            break;
         }
      }
   }

   return res;
}

/**PROC+**********************************************************************
 * Name:      mstp_updateCstRootHistory
 *
 * Purpose:   Update history information for the CST Root Changes
 *            NOTE: called by 'mstp_updtRolesCist' procedure.
 *
 * Params:    rootID -> Identifier of the new Root Bridge for the CST
 *
 * Returns:   none
 *
 * Globals:   mstp_Bridge
 *
 **PROC-**********************************************************************/
void
mstp_updateCstRootHistory(MSTP_BRIDGE_IDENTIFIER_t rootID)
{
   int idx;

   STP_ASSERT(MSTP_ENABLED);
   STP_ASSERT(MSTP_CIST_VALID);

   /* increment CST Root Changes Counter */
   MSTP_CIST_INFO.cstRootChangeCnt++;

   /* shift all entries one step down to the bottom of the history array */
   for(idx = MSTP_ROOT_HISTORY_MAX-1; idx > 0; idx--)
   {
      MSTP_CIST_INFO.cstRootHistory[idx] = MSTP_CIST_INFO.cstRootHistory[idx-1];
   }

   /* store new info in the first entry of the history array */
   idx = 0;
   MSTP_CIST_INFO.cstRootHistory[idx].rootID = rootID;
   MSTP_CIST_INFO.cstRootHistory[idx].timeStamp = time(NULL);
   MSTP_CIST_INFO.cstRootHistory[idx].valid = TRUE;
}

/**PROC+**********************************************************************
 * Name:      mstp_updateIstRootHistory
 *
 * Purpose:   Update history information for the IST Regional Root Changes
 *            NOTE: called by 'mstp_updtRolesCist' procedure.
 *
 * Params:    rgnRootID -> Identifier of the new Regional Root Bridge
 *                         for the IST
 *
 * Returns:   none
 *
 * Globals:   mstp_Bridge
 *
 **PROC-**********************************************************************/
void
mstp_updateIstRootHistory(MSTP_BRIDGE_IDENTIFIER_t rgnRootID)
{
   int idx;

   STP_ASSERT(MSTP_ENABLED);
   STP_ASSERT(MSTP_CIST_VALID);

   /* increment IST Regional Root Changes Counter */
   MSTP_CIST_INFO.istRgnRootChangeCnt++;

   /* shift all entries one step down to the bottom of the history array */
   for(idx = MSTP_ROOT_HISTORY_MAX-1; idx > 0; idx--)
   {
      MSTP_CIST_INFO.istRgnRootHistory[idx] =
                                      MSTP_CIST_INFO.istRgnRootHistory[idx-1];
   }

   /* store new info in the first entry of the history array */
   idx = 0;
   MSTP_CIST_INFO.istRgnRootHistory[idx].rootID = rgnRootID;
   MSTP_CIST_INFO.istRgnRootHistory[idx].timeStamp = time(NULL);
   MSTP_CIST_INFO.istRgnRootHistory[idx].valid = TRUE;
}

/**PROC+**********************************************************************
 * Name:      mstp_updateMstiRootHistory
 *
 * Purpose:   Update history information for the MSTI Regional Root Changes
 *            NOTE: called by 'mstp_updtRolesMsti' procedure.
 *
 * Params:    mstid     -> MSTI Identifier
 *            rgnRootID -> Identifier of the new Regional Root Bridge
 *                         for the MSTI
 *
 * Returns:   none
 *
 * Globals:   mstp_Bridge
 *
 **PROC-**********************************************************************/
void
mstp_updateMstiRootHistory(MSTID_t mstid, MSTP_BRIDGE_IDENTIFIER_t rgnRootID)
{
   int idx;

   STP_ASSERT(MSTP_ENABLED);
   STP_ASSERT(MSTP_MSTI_VALID(mstid));

   /* increment MSTI's Regional Root Changes Counter */
   MSTP_MSTI_INFO(mstid)->mstiRgnRootChangeCnt++;

   /* shift all entries one step down to the bottom of the history array */
   for(idx = MSTP_ROOT_HISTORY_MAX-1; idx > 0; idx--)
   {
      MSTP_MSTI_INFO(mstid)->mstiRgnRootHistory[idx] =
         MSTP_MSTI_INFO(mstid)->mstiRgnRootHistory[idx-1];
   }

   /* store new info in the first entry of the history array */
   idx = 0;
   MSTP_MSTI_INFO(mstid)->mstiRgnRootHistory[idx].rootID = rgnRootID;
   MSTP_MSTI_INFO(mstid)->mstiRgnRootHistory[idx].timeStamp =
                                                         time(NULL);
   MSTP_MSTI_INFO(mstid)->mstiRgnRootHistory[idx].valid = TRUE;
}

/**PROC+**********************************************************************
 * Name:      mstp_logNewRootId
 *
 * Purpose:   Print log message for root changes
 *
 * Params:    oldRootId -> old Root Bridge ID
 *            newRootd  -> newly calculated Root Bridge ID
 *
 * Returns:   None
 *
 * Globals:   None
 *
 * Constraints:
 **PROC-**********************************************************************/
void
mstp_logNewRootId(MSTP_BRIDGE_IDENTIFIER_t oldRootId,
                  MSTP_BRIDGE_IDENTIFIER_t newRootId,
                  bool isCST, MSTID_t mstid)

{
   char mstType[10];
   char old_mac[14], new_mac[14];
   MSTP_TREE_TYPE_t treeType;
   MAC_ADDRESS vlanMac = {0}; //, switchBaseMac;
   if(isCST == TRUE)
   {
      strcpy(mstType,"CST ");
   }
   else
   {
      if(mstid == MSTP_CISTID)
         strcpy(mstType,"IST ");
      else
         sprintf(mstType,"MSTI %d ",mstid);
   }

   //bsp_get_base_mac_addr(switchBaseMac);

   snprintf(old_mac, sizeof(old_mac), "%02x%02x%02x-%02x%02x%02x",
            PRINT_MAC_ADDR(oldRootId.mac_address));

   snprintf(new_mac, sizeof(new_mac), "%02x%02x%02x-%02x%02x%02x",
            PRINT_MAC_ADDR(newRootId.mac_address));
#if OPS_MSTP_TODO
   snprintf(stpLogMsg, RMON_MAX_LOG_STR, GET_RMON_EVENT(RMON_STP_NEW_ROOT),
            mstType,
            MSTP_GET_BRIDGE_PRIORITY(oldRootId),
            (MAC_ADDRS_EQUAL((switchBaseMac), (oldRootId.mac_address))?
            "(this device)": old_mac),
            MSTP_GET_BRIDGE_PRIORITY(newRootId),
            (MAC_ADDRS_EQUAL((switchBaseMac), (newRootId.mac_address))?
            "(this device)": new_mac));

   rmon_log_event(RMON_STP_NEW_ROOT, stpLogMsg);
#endif /*OPS_MSTP_TODO*/
   if(isCST && mstp_debugEventCist)
   {
       MSTP_PRINTF_EVENT("CIST - Root changed from %d:%02x%02x%02x-%02x%02x%02x to %d:%02x%02x%02x-%02x%02x%02x",
                         MSTP_GET_BRIDGE_PRIORITY(oldRootId),
                         PRINT_MAC_ADDR(oldRootId.mac_address),
                         MSTP_GET_BRIDGE_PRIORITY(newRootId),
                         PRINT_MAC_ADDR(newRootId.mac_address));
   }
   else if (mstid == 0 && mstp_debugEventCist)
   {
       MSTP_PRINTF_EVENT("IST - Root changed from %d:%02x%02x%02x-%02x%02x%02x to %d:%02x%02x%02x-%02x%02x%02x",
                         MSTP_GET_BRIDGE_PRIORITY(oldRootId),
                         PRINT_MAC_ADDR(oldRootId.mac_address),
                         MSTP_GET_BRIDGE_PRIORITY(newRootId),
                         PRINT_MAC_ADDR(newRootId.mac_address));
   }

   log_event("MSTP_NEW_ROOT",
       EV_KV("proto", "%s", mstType),
       EV_KV("old_priority", "%d", MSTP_GET_BRIDGE_PRIORITY(oldRootId)),
       EV_KV("old_mac", "%02x:%02x:%02x:%02x:%02x:%02x", PRINT_MAC_ADDR(oldRootId.mac_address)),
       EV_KV("new_priority", "%d", MSTP_GET_BRIDGE_PRIORITY(newRootId)),
       EV_KV("new_mac", "%02x:%02x:%02x:%02x:%02x:%02x", PRINT_MAC_ADDR(newRootId.mac_address)));

   /*send a trap*/
   //getVlanMacaddr(DEFAULT_VLAN_NUMBER, vlanMac); /*To be rewritten*/

   if(MAC_ADDRS_EQUAL(vlanMac, newRootId.mac_address))
   {
      treeType = (isCST ? MSTP_TREE_TYPE_CST :
                  (mstid == MSTP_CISTID ?MSTP_TREE_TYPE_IST : MSTP_TREE_TYPE_MST));
      printf("%d",treeType);
     // mstp_sendNewRootTrap(mstid, treeType );
   }
}

/**PROC+**********************************************************************
 * Name:      mstp_findMstiPortStateChgMsg
 *
 * Purpose:   Find ports state change information block on the global
 *            queue for the given MST Instance.
 *
 * Params:    mstid -> MST Instance Identifier in question.
 *
 * Returns:   pointer to the tree change information block corresponding to
 *            the given 'mstid' if found, NULL otherwise.
 *
 * Globals:   none
 *
 **PROC-**********************************************************************/
MSTP_TREE_MSG_t *
mstp_findMstiPortStateChgMsg(MSTID_t mstid)
{
   MSTP_TREE_MSG_t *m = (MSTP_TREE_MSG_t *)qfirst_nodis(&MSTP_TREE_MSGS_QUEUE);

   for(; m != (MSTP_TREE_MSG_t *) Q_NULL;
         m  = (MSTP_TREE_MSG_t *) qnext_nodis(&MSTP_TREE_MSGS_QUEUE, &m->link))
   {
      if (m->mstid == mstid)
         break;
   }

   return m;
}

/**PROC+*********************************************************************
 * Name:      mstp_getMstiVidMap
 *
 * Purpose:   To fill caller's VID map with VIDs currently associated with
 *            given MST instance.
 *
 * Params:    mstid  -> MST instance identifier
 *            vidMap -> pointer to the caller's VID MAP location to be
 *                      filled in
 *
 * Returns:   none
 *
 * Globals:   mstp_MstiVidTable
 *
 * Constraints:
 *****************************************************************************/
void
mstp_getMstiVidMap(MSTID_t mstid, VID_MAP *vidMap)
{
   STP_ASSERT(MSTP_ENABLED);
   STP_ASSERT((mstid == MSTP_CISTID) || MSTP_VALID_MSTID(mstid));
   STP_ASSERT(vidMap);

   /*------------------------------------------------------------------------
    * If MST Instance does exist then copy it's run time VID MAP data to
    * the caller's provided buffer, otherwise just clear it
    *------------------------------------------------------------------------*/
   if(MSTP_INSTANCE_IS_VALID(mstid))
      copy_vid_map(&mstp_MstiVidTable[mstid], vidMap);
   else
      clear_vid_map(vidMap);

}

/**PROC+**********************************************************************
 * Name:      mstp_getMstIdForVid
 *
 * Purpose:   This function returns MST Instance Identifier to which given
 *            'vid' is mapped to.
 *
 * Params:    vid -> ID of VLAN in question
 *
 * Returns:   the MST Instance Identifier the given 'vid' is mapped to
 *
 * Globals:   mstp_MstiVidTable
 *
 * Constraints:
 **PROC-**********************************************************************/
MSTID_t
mstp_getMstIdForVid(VID_t vid)
{
   MSTID_t mstid = MSTP_NO_MSTID;
   MSTID_t tmpMstid;

   STP_ASSERT(MSTP_ENABLED);
   STP_ASSERT(IS_VALID_VID(vid));


   /*------------------------------------------------------------------------
    * Search in 'mstp_MstiVidTable'
    *------------------------------------------------------------------------*/
   for(tmpMstid = MSTP_CISTID; tmpMstid <= MSTP_INSTANCES_MAX; tmpMstid++)
   {
      if(is_vid_set(&mstp_MstiVidTable[tmpMstid], vid))
      {
         mstid = tmpMstid;
         break;
      }
   }

   return mstid;
}

/**PROC+**********************************************************************
 * Name:      mstp_getComponentId
 *
 * Purpose:   Convert VID map from SNMP format to the switch's internal fromat
 *            NOTE: MSTP MIB objects representing VIDs information designed
 *                  so that VIDs are encoded bitwise from left to right, which
 *                  may differ from the internal bit map representation.
 *
 * Params:    vidMap  -> VID map to convert
 *
 * Returns:   none
 *
 * Globals:   none
 *
 * Constraints:
 **PROC-**********************************************************************/
int  mstp_getComponentId()
{
  return MSTP_MIN_COMPONENT_ID;
}


/**PROC+**********************************************************************
 * Name:      mstp_getMstiUptime
 *
 * Purpose    Get Uptime of each port
 *
 *
 * Params:    lport
 *
 *
 * Returns:   PortUptime
 *
 * Globals:   none
 *
 * Constraints:
 **PROC-**********************************************************************/
int
mstp_getMstiUptime(MSTID_t mstid, LPORT_t lport)
{
 uint32_t     mstiPort_uptime;
 MSTP_MSTI_PORT_INFO_t *mstiPortPtr = NULL;

 mstiPortPtr = MSTP_MSTI_PORT_PTR(mstid, lport);

 mstiPort_uptime = time(NULL) - mstiPortPtr->mstiPort_uptime;
 return (mstiPort_uptime);
}

/**PROC+**********************************************************************
 * Name:      mstp_getCistUptime
 *
 * Purpose    Get Uptime of each port
 *
 *
 * Params:    lport
 *
 *
 * Returns:   PortUptime
 *
 * Globals:   none
 *
 * Constraints:
 **PROC-**********************************************************************/
int
mstp_getCistUptime(LPORT_t lport)
{
 uint32_t     cistPort_uptime;
 MSTP_CIST_PORT_INFO_t *cistPortPtr = NULL;

 cistPortPtr = MSTP_CIST_PORT_PTR(lport);

 cistPort_uptime = time(NULL) - cistPortPtr->cistPort_uptime;
 return (cistPort_uptime);
}
/**PROC+**********************************************************************
 * Name:      mstp_isTopologyChange
 *
 * Purpose:   Whether Topology has changed for the CIST or the MSTIs).
 *
 * Params:    MSTP instance id
 *
 * Returns:   TRUE if topology change else FALSE
 *
 * Globals:   none
 *
 **PROC-**********************************************************************/
bool
mstp_isTopologyChange(MSTID_t mstid)
{
   LPORT_t                lport;
   MSTP_CIST_PORT_INFO_t *cistPortPtr;
   MSTP_MSTI_PORT_INFO_t *mstiPortPtr;
   STP_ASSERT(MSTP_ENABLED);
   STP_ASSERT(mstid <= MSTP_INSTANCES_MAX);


   for(lport = 1;lport <= MAX_LPORTS; lport++)
   {
      /*------------------------------------------------------------------------
       * check the CIST
       *----------------------------------------------------------------------*/
      if(mstid == MSTP_CISTID )
      {
         cistPortPtr = MSTP_CIST_PORT_PTR(lport);
         STP_ASSERT(cistPortPtr);
         if(cistPortPtr && (cistPortPtr->tcWhile != 0))
         {
            return TRUE;
         }

      }
      /*---------------------------------------------------------------------
       * continue check through  configured MSTIs
       *---------------------------------------------------------------------*/
      else
      {
         STP_ASSERT(mstid <= MSTP_INSTANCES_MAX);
         mstiPortPtr = MSTP_MSTI_PORT_PTR(mstid, lport);
         STP_ASSERT(mstiPortPtr);
         if(mstiPortPtr && (mstiPortPtr->tcWhile != 0))
         {
            return TRUE;
         }
      }
   }
   return FALSE;
}

/**PROC+*********************************************************************
 * Name:         mstp_printVidMap
 *
 * Purpose:      To print list of VIDs set in the provided vid map
 *               with specified MSTP instance (the CIST or an MSTI).
 *
 * Params:       srcVidMap  -> pointer to the VID MAP to be printed out
 *               lineLen    -> max length of the output line to be displayed
 *               indent     -> output indentation length (left margin size)
 *
 * Return        none
 *
 * Constraints
 *****************************************************************************/
void
mstp_printVidMap(VID_MAP *srcVidMap, uint16_t lineLen, uint16_t indent)
{
#define MSTP_MAX_VID_STR_LEN 10 /* length of "xxxx-xxxx" + '\0' */
   VID_MAP vidMap;
   int     vid;
   int     vidFound       = 0;
   bool   findRange      = FALSE;
   int     printedLineLen = 0;
   char    vidStr[MSTP_MAX_VID_STR_LEN];
   char   *tmp;
   char   *vidDelimiter = ",";
   char   *rangeDelimiter = "-";
   int     l = 0;

   STP_ASSERT(srcVidMap);
   STP_ASSERT(lineLen >= MSTP_MAX_VID_STR_LEN);
   if(!are_any_vids_set(srcVidMap))
      return;

   clear_vid_map(&vidMap);
   copy_vid_map(srcVidMap, &vidMap);

   /* Print VIDs that are set in the VID MAP
    * NOTE: We loop one extra time, so that we can print the final VID
    *       before we exit */
   STP_ASSERT(sizeof(vidMap)*8 == MAX_VLAN_ID);
   tmp = vidStr;
   for(vid = MIN_VLAN_ID; vid <= MAX_VLAN_ID + 1; vid++)
   {
      if(is_vid_set(&vidMap, vid))
      {/* VID is set */
         if(findRange == FALSE)
         {/* print the VID found and start looking for a range */
            STP_ASSERT((tmp - vidStr) < (int)sizeof(vidStr));
            sprintf(tmp, "%d%n", vid, &l);
            tmp += l;
            findRange = TRUE;
            vidFound = vid;
         }
         /* clear VID from map to keep track on how many others left */
         clear_vid(&vidMap, vid);
      }
      else
      {/* VID is not set */
         if(findRange == TRUE)
         {/* we tried to find a VID range and the first VID in range has been
           * already printed */
            int rangeSize = (vid - 1) - vidFound;

            if(rangeSize == 0)
            {/* no range detected (i.e. no next adjacent VID found), if
              * there are still other VIDs follow in the map then print
              * 'vidDelimiter' */
               if(are_any_vids_set(&vidMap))
               {
                  STP_ASSERT((tmp - vidStr) < (int)sizeof(vidStr));
                  sprintf(tmp, "%s%n", vidDelimiter, &l);
                  tmp += l;
               }
            }
            else
            {/* the VID range is detected; print last VID in the range, if
              * range size is greater than 1 then print 'rangeDelimiter',
              * otherwise use 'vidDelimiter' */
               STP_ASSERT((tmp - vidStr) < (int)sizeof(vidStr));
               sprintf(tmp, "%s%d%n",
                       (rangeSize > 1) ? rangeDelimiter : vidDelimiter,
                       vid - 1, &l);
               tmp += l;
               if(are_any_vids_set(&vidMap))
               {
                  STP_ASSERT((tmp - vidStr) < (int)sizeof(vidStr));
                  sprintf(tmp, "%s%n", vidDelimiter, &l);
                  tmp += l;
               }
            }
            findRange = FALSE;

            /* Format output lines if necessary */
            if((printedLineLen + strlen(vidStr)) > lineLen)
            {
               printf("\n");
               printf("%*s", indent, "");
               printedLineLen = 0;
            }
            printf("%s%n", vidStr, &l);
            printedLineLen += l;
            tmp = vidStr;
         }
      }
   }
}

/**PROC+*********************************************************************
 * Name:         mstp_vidMapToVidStr
 *
 * Purpose:      To fill caller's supplied buffer with the list of VIDs
 *               set in the passed 'srcVidMap'. It fills buffer up to the
 *               specified buffer size.
 *
 * Params:       srcVidMap  -> pointer to the VID MAP
 *               buf        -> buffer to be filled in
 *               bufLen     -> length of the buffer
 *
 * Return        the next VID yet to be printed, '0' if no unprinted VIDs
 *               left in the map
 *
 * Constraints
 *****************************************************************************/
VID_t
mstp_vidMapToVidStr(VID_MAP *srcVidMap, char *buf, uint16_t bufLen)
{
#define MSTP_MAX_VID_STR_LEN 10 /* length of "xxxx-xxxx" + '\0' */
   VID_MAP vidMap;
   VID_t   vid            = 0;
   VID_t   vidFound       = 0;
   VID_t   maxVidFound    = 0;
   VID_t   nextVidToPrint = 0;
   VID_t   i              = 0;
   bool   findRange      = FALSE;
   int     l              = 0;
   char   *vidDelimiter   = " ";
   char   *rangeDelimiter = "-";
   char   *tmp            = NULL;
   char   *d              = NULL;
   char    vidStr[MSTP_MAX_VID_STR_LEN];
   char    vidStr1[MSTP_MAX_VID_STR_LEN];
   char    vidStr2[MSTP_MAX_VID_STR_LEN];

   STP_ASSERT(srcVidMap);
   STP_ASSERT(buf);
   STP_ASSERT(bufLen>0);

   clear_vid_map(&vidMap);
   copy_vid_map(srcVidMap, &vidMap);

   tmp = buf;
   for(vid = MIN_VLAN_ID; vid <= MAX_VLAN_ID + 1; vid++)
   {
      if(is_vid_set(&vidMap, vid))
      {/* VID is set */
         if(findRange == FALSE)
         {/* The first VID in a potential range. Mark it and continue. */
            findRange = TRUE;
            vidFound = vid;
            maxVidFound = vid;
         }
         else
         {/* The next VID in the range. Move the end of the range. */
            maxVidFound = vid;
         }
      }
      else
      {/* VID is not set */
         if(findRange == TRUE){/* A range just ended. Print it */
             if (vidFound == maxVidFound)
             {/* A range of 1 VID */
                 sprintf(vidStr,"%d",vidFound);
                 //itoa(vidFound, vidStr);
                 l = strlen(vidStr);
                 if(((tmp - buf) + l) > bufLen)
                    break;
                 sprintf(tmp, "%s", vidStr);
                 tmp += l;
                 clear_vid(&vidMap, vidFound);
             }
             else
             { /* multiple-VID range */
                 int rangeSize = maxVidFound - vidFound;
                 d = ((rangeSize > 1) ? rangeDelimiter : vidDelimiter);
                 //itoa(vidFound, vidStr1);
                 sprintf(vidStr1,"%d",vidFound);
                 //itoa(maxVidFound, vidStr2);
                 sprintf(vidStr2,"%d",vidFound);
                 sprintf(vidStr, "%s%s%s", vidStr1, d, vidStr2);
                 l = strlen(vidStr);
                 if(((tmp - buf) + l) > bufLen)
                    break;
                 sprintf(tmp, "%s", vidStr);
                 tmp += l;
                 for(i = vidFound; i<=maxVidFound; i++) {
                     clear_vid(&vidMap, i);
                 }
             }
             findRange = FALSE;
             /* if there are still other VIDs follow in the map then print
              * 'vidDelimiter' */
             if(are_any_vids_set(&vidMap))
             {
                 l = strlen(vidDelimiter);
                 if(((tmp - buf) + l) > bufLen)
                    break;
                 sprintf(tmp, "%s", vidDelimiter);
                 tmp += l;
             }
         }
      }
   }

   nextVidToPrint = find_first_vid_set(&vidMap);
   return (IS_VALID_VID(nextVidToPrint)) ? nextVidToPrint : 0;
}

/** ======================================================================= **
 *                                                                           *
 *     Static (local to this file) Functions                                 *
 *                                                                           *
 ** ======================================================================= **/

/**PROC+**********************************************************************
 * Name:      mstp_updtMstiRootInfoChg
 *
 * Purpose:   Add the state change information of the logical port on the
 *            given Spanning Tree to the global tree changes info collector
 *            for further distribution to the interested external subsystems.
 *
 * Params:    mstid -> MST Instance Identifier for which a port has the state
 *                     change.
 *
 * Returns:   none
 *
 * Globals:   none
 *
 **PROC-**********************************************************************/
static void
mstp_updtMstiRootInfoChg(MSTID_t mstid)
{
   MSTP_TREE_MSG_t *m = mstp_findMstiPortStateChgMsg(mstid);


   if(m == NULL)
   {
      m = calloc(1, sizeof(MSTP_TREE_MSG_t));
      m->mstid        = mstid;
      m->link.q_flink = NULL;
      m->link.q_blink = NULL;
      insqti_nodis(&MSTP_TREE_MSGS_QUEUE, &m->link);
   }

   m->rootInfoChanged = TRUE;
}

/**PROC+**********************************************************************
 * Name:      mstp_updtMstiPortStateChgMsg
 *
 * Purpose:   Add the state change information of the logical port on the
 *            given Spanning Tree to the global tree changes info collector
 *            for further distribution to the interested external subsystems.
 *
 * Params:    mstid -> MST Instance Identifier for which a port has the state
 *                     change.
 *            lport -> logical port number that changed the state
 *            state -> the new state of the logical port
 *
 * Returns:   none
 *
 * Globals:   none
 *
 **PROC-**********************************************************************/
static void
mstp_updtMstiPortStateChgMsg(MSTID_t mstid, LPORT_t lport,
                             MSTP_ACT_TYPE_t state)
{
   MSTP_TREE_MSG_t *m = mstp_findMstiPortStateChgMsg(mstid);

   if(m == NULL)
   {
      m = calloc(1, sizeof(MSTP_TREE_MSG_t));
      m->mstid        = mstid;
      m->link.q_flink = NULL;
      m->link.q_blink = NULL;
      insqti_nodis(&MSTP_TREE_MSGS_QUEUE, &m->link);
   }

   switch(state)
   {
      case MSTP_ACT_PROPAGATE_DOWN:
      case MSTP_ACT_DISABLE_FORWARDING:
         clear_port(&m->portsFwd, lport);
         clear_port(&m->portsLrn, lport);
         set_port(&m->portsBlk, lport);
         clear_port(&m->portsUp, lport);
         set_port(&m->portsDwn, lport);
         break;
      case MSTP_ACT_PROPAGATE_UP:
      case MSTP_ACT_ENABLE_FORWARDING:
         set_port(&m->portsFwd, lport);
         clear_port(&m->portsLrn, lport);
         clear_port(&m->portsBlk, lport);
         set_port(&m->portsUp, lport);
         clear_port(&m->portsDwn, lport);
         break;
      case MSTP_ACT_ENABLE_LEARNING:
         clear_port(&m->portsFwd, lport);
         set_port(&m->portsLrn, lport);
         clear_port(&m->portsBlk, lport);
         clear_port(&m->portsUp, lport);
         clear_port(&m->portsDwn, lport);
         break;
      default:
         STP_ASSERT(0);
   }
}

/**PROC+**********************************************************************
 * Name:      mstp_portIsForwardingOnAnyTree
 *
 * Purpose:   Check if given logical port is in FORWARDING state on any of the
 *            configured Spanning Trees (the CIST or the MSTIs).
 *
 * Params:    lport -> logical port number in question
 *
 * Returns:   TRUE if 'lport' is in FORWARDING state on any of the configured
 *            Trees, FALSE otherwise.
 *
 * Globals:   none
 *
 **PROC-**********************************************************************/
bool
mstp_portIsForwardingOnAnyTree(LPORT_t lport)
{
   bool                   fwd;
   MSTP_CIST_PORT_INFO_t *cistPortPtr;

   STP_ASSERT(MSTP_ENABLED);
   STP_ASSERT(IS_VALID_LPORT(lport));

   /*------------------------------------------------------------------------
    * check the CIST
    *------------------------------------------------------------------------*/
   cistPortPtr = MSTP_CIST_PORT_PTR(lport);
   STP_ASSERT(cistPortPtr);
   fwd = MSTP_CIST_PORT_IS_BIT_SET(cistPortPtr->bitMap,
                                   MSTP_CIST_PORT_FORWARDING);

   if(!fwd)
   {
      MSTID_t                mstid;
      MSTP_MSTI_PORT_INFO_t *mstiPortPtr;

      /*---------------------------------------------------------------------
       * continue check through all configured MSTIs
       *---------------------------------------------------------------------*/
      for(mstid = MSTP_MSTID_MIN; mstid <= MSTP_INSTANCES_MAX; mstid++)
      {
         if(MSTP_MSTI_VALID(mstid))
         {
            mstiPortPtr = MSTP_MSTI_PORT_PTR(mstid, lport);
            STP_ASSERT(mstiPortPtr);
            fwd = MSTP_MSTI_PORT_IS_BIT_SET(mstiPortPtr->bitMap,
                                            MSTP_MSTI_PORT_FORWARDING);
            if(fwd)
               break;
         }
      }
   }

   return fwd;
}
/**PROC+**********************************************************************
 * Name:      mstp_updatePmaps
 *
 * Purpose:   This function called when number of Spanning Trees is 1 (the CIST)
 *            and updates 'MSTP_FWD_LPORTS' and 'MSTP_BLK_LPORTS'
 *            global port maps to keep track of logical ports MSTP have told
 *            IDL they are forwarding or blocked. These maps will be used when
 *            we have more than one Spanning Tree configured, in order to
 *            filter those ports whose states are already known by IDL. Thus
 *            we are accomplish the following things:
 *              a) preventing IDL from confusion, as the same port may have
 *                 different states on different Trees
 *              b) eliminating message flooding when a port is transitioning to
 *                 the same state on multiple Trees
 *            In general, we are trying to keep IDL informed about ports states
 *            on per-Box basis rather then on per-Tree.
 *
 * Params:    pmap    -> pointer to the map of logical ports that have state
 *                       change
 *            action  -> indicates what type of action is being performed
 *                       on the port(s)
 *                       (MSTP_ACT_DISABLE_FORWARDING,
 *                        MSTP_ACT_ENABLE_FORWARDING,
 *                        MSTP_ACT_ENABLE_LEARNING)
 *
 * Returns:   none
 *
 * Globals:   mstp_CB.fwdLports, mstp_CB.blkLports
 *
 **PROC-**********************************************************************/
void
mstp_updatePmaps(PORT_MAP *pmap, MSTP_ACT_TYPE_t action)
{
   PORT_MAP tmp_pmap;

   STP_ASSERT(MSTP_ENABLED && (MSTP_NUM_OF_VALID_TREES == 1));

   clear_port_map(&tmp_pmap);
   if(action == MSTP_ACT_ENABLE_FORWARDING)
   {
      /*---------------------------------------------------------------------
       * Update global 'fwdLports' and 'blkLports' maps with the
       * ports we tell IDL they are forwarding.
       *---------------------------------------------------------------------*/
      bit_or_port_maps(pmap, &MSTP_FWD_LPORTS);
      copy_port_map(pmap, &tmp_pmap);
      bit_inverse_port_map(&tmp_pmap);
      bit_and_port_maps(&tmp_pmap, &MSTP_BLK_LPORTS);
   }
   else
   {
      STP_ASSERT(action == MSTP_ACT_DISABLE_FORWARDING ||
             action == MSTP_ACT_ENABLE_LEARNING);
      /*---------------------------------------------------------------------
       * Update global 'fwdLports' and 'blkLports' maps with the
       * ports we tell IDL they are blocked.
       *---------------------------------------------------------------------*/
      bit_or_port_maps(pmap, &MSTP_BLK_LPORTS);
      copy_port_map(pmap, &tmp_pmap);
      bit_inverse_port_map(&tmp_pmap);
      bit_and_port_maps(&tmp_pmap, &MSTP_FWD_LPORTS);
   }
}

/**PROC+**********************************************************************
 * Name:      mstp_filterPmapsFromDuplicatePorts
 *
 * Purpose:   From 'srcPmap' remove logical ports that we have already told
 *            IDL are forwarding or ports that are still forwarding on at
 *            least one Tree while blocked on the others, thus leaving in
 *            'dstPmap' only those ports whose states changed for the whole Box.
 *            NOTE: MSTP ports do change their state on per-Vlan basis, i.e.
 *                  the same port may be forwarding or blocked on multiple
 *                  VLANs at the same time. As IDL maintaines port state info
 *                  on per-Box basis we will inform IDL only about logical
 *                  ports that are either first time become forwarding on some
 *                  Tree (first forwarding for the whole Box) or become blocked
 *                  on all configured Trees (blocked for the whole Box).
 *
 * Params:    srcPmap -> pointer to the map of logical ports that have state
 *                       change
 *            dstPmap -> pointer to the map of logical ports whose state change
 *                       needs to be propagated to IDL.
 *            action  -> indicates what type of action is being performed
 *                       on the port(s)
 *                       (MSTP_ACT_DISABLE_FORWARDING,
 *                        MSTP_ACT_ENABLE_FORWARDING,
 *                        MSTP_ACT_ENABLE_LEARNING)
 *
 * Returns:   none
 *
 * Globals:   mstp_CB.fwdLports, mstp_CB.blkLports
 *
 **PROC-**********************************************************************/
void
mstp_filterPmapsFromDuplicatePorts(PORT_MAP *srcPmap, PORT_MAP *dstPmap,
                                       MSTP_ACT_TYPE_t action)
{
   PORT_MAP tmp_pmap;

   STP_ASSERT(MSTP_ENABLED && (MSTP_NUM_OF_VALID_TREES > 1));
   STP_ASSERT(srcPmap);
   STP_ASSERT(dstPmap);
   STP_ASSERT(are_any_ports_set(srcPmap));

   clear_port_map(dstPmap);
   if(action == MSTP_ACT_ENABLE_FORWARDING)
   {
      /*---------------------------------------------------------------------
       * extract from 'srcPmap' only those ports that are first forwarding on
       * the whole Box (first forwarding on one of the all Trees), i.e we have
       * not told yet IDL they are forwarding.
       *---------------------------------------------------------------------*/
      copy_port_map(&MSTP_FWD_LPORTS, &tmp_pmap);
      bit_inverse_port_map(&tmp_pmap);
      bit_and_port_maps(srcPmap, &tmp_pmap);
      /*---------------------------------------------------------------------
       * update 'dstPmap' with the newly forwarding ports. Also update global
       * 'fwdLports' and 'blkLports' maps with the ports we tell
       *  IDL they are forwarding.
       *---------------------------------------------------------------------*/
      if(are_any_ports_set(&tmp_pmap))
      {
         copy_port_map(&tmp_pmap, dstPmap);
         bit_or_port_maps(dstPmap, &MSTP_FWD_LPORTS);
         bit_inverse_port_map(&tmp_pmap);
         bit_and_port_maps(&tmp_pmap, &MSTP_BLK_LPORTS);
      }
   }
   else
   {
      LPORT_t lport;

      STP_ASSERT(action == MSTP_ACT_DISABLE_FORWARDING ||
             action == MSTP_ACT_ENABLE_LEARNING);
      /*---------------------------------------------------------------------
       * extract from 'srcPmap' only those ports that are blocked on the
       * whole Box (not forwarding on any Tree).
       *---------------------------------------------------------------------*/
      copy_port_map(srcPmap, dstPmap);
      for (lport = (LPORT_t)find_first_port_set(dstPmap);
           IS_VALID_LPORT(lport);
           lport = (LPORT_t)find_next_port_set(dstPmap, lport))
      {
         if(mstp_portIsForwardingOnAnyTree(lport))
         {
            clear_port(dstPmap, lport);
         }
      }

      /*---------------------------------------------------------------------
       * update 'dstPmap' with the newly blocked ports. Also update global
       * 'fwdLports' and 'blkLports' maps with the ports that we
       * tell IDL they are blocked.
       *---------------------------------------------------------------------*/
      if(are_any_ports_set(dstPmap))
      {
         copy_port_map(&MSTP_BLK_LPORTS, &tmp_pmap);
         bit_inverse_port_map(&tmp_pmap);
         bit_and_port_maps(&tmp_pmap, dstPmap);
         if(are_any_ports_set(dstPmap))
         {
            bit_or_port_maps(dstPmap, &MSTP_BLK_LPORTS);
            copy_port_map(dstPmap, &tmp_pmap);
            bit_inverse_port_map(&tmp_pmap);
            bit_and_port_maps(&tmp_pmap, &MSTP_FWD_LPORTS);
         }
      }
   }
}
/**PROC+**********************************************************************
 * Name:      mstp_convertLportSpeedToPathCost
 *
 * Purpose:   convert port speed to MSTP path cost value.
 *
 * Params:    speedDplx -> pointer to the SPEED_DPLX data structure
 *
 * Returns:   Path Cost value that corresponds to the current value of the
 *            port's physical link characteristics.
 *
 * Globals:   none
 *
 * Constraints:
 **PROC-**********************************************************************/
uint32_t
mstp_convertLportSpeedToPathCost(SPEED_DPLX* speedDplx)
{
    STP_ASSERT(speedDplx);

    switch(speedDplx->speed)
    {
        case SPEED_10MB:
            return MSTP_PORT_PATH_COST_ETHERNET;
            break;
        case SPEED_100MB:
            return MSTP_PORT_PATH_COST_100MB;
            break;
        case SPEED_1000MB:
            return MSTP_PORT_PATH_COST_1000MB;
            break;
        case SPEED_2500MB:
            return MSTP_PORT_PATH_COST_2500MB;
            break;
        case SPEED_5000MB:
            return MSTP_PORT_PATH_COST_5000MB;
            break;
        case SPEED_10000MB:
            return MSTP_PORT_PATH_COST_10000MB;
            break;
        case SPEED_40000MB:
            return MSTP_PORT_PATH_COST_40000MB;
            break;
        default:
            //STP_ASSERT(0);
            return DEF_MSTP_COST;
            break;
    }
}

/**PROC+**********************************************************************
 * Name:      mstp_isNeighboreBridgeInMyRegion
 *
 * Purpose:   Check if MST Configuration Identification information in
 *            the received BPDU (located in the packet buffer) is identical
 *            to this Bridge's one.
 *
 * Params:    pkt  -> pointer to the packet buffer with BPDU in
 *
 * Returns:   TRUE if MST Configuration Identifiers of the sending Bridge
 *            and this receiving Bridge are identical, FALSE otherwise.
 *
 * Globals:   mstp_Bridge
 *
 **PROC-**********************************************************************/
static bool
mstp_isNeighboreBridgeInMyRegion(MSTP_RX_PDU *pkt)
{
   MSTP_MST_BPDU_t             *bpdu;
   MSTP_MST_CONFIGURATION_ID_t  bpdu_mstCfgId;
   MSTP_MST_CONFIGURATION_ID_t  my_mstCfgId;
   bool                         res = FALSE;

   STP_ASSERT(pkt);
   STP_ASSERT(mstp_isMstBpdu(pkt));

   memset((void *)&bpdu_mstCfgId, 0, sizeof(MSTP_MST_CONFIGURATION_ID_t));
   memset((void *)&my_mstCfgId, 0, sizeof(MSTP_MST_CONFIGURATION_ID_t));

   /*------------------------------------------------------------------------
    * get sending Bridge MST Config Id
    *------------------------------------------------------------------------*/
   bpdu = (MSTP_MST_BPDU_t *)(pkt->data);
   bpdu_mstCfgId = bpdu->mstConfigurationId;

   /*------------------------------------------------------------------------
    * get this Bridge MST Config Id
    *------------------------------------------------------------------------*/
   memset(&my_mstCfgId, 0 , sizeof(my_mstCfgId));
   mstp_getMyMstConfigurationId(&my_mstCfgId);

   /*------------------------------------------------------------------------
    * compare MST Ids
    *------------------------------------------------------------------------*/
   if((my_mstCfgId.formatSelector == bpdu_mstCfgId.formatSelector)
      &&
      (!memcmp(my_mstCfgId.configName, bpdu_mstCfgId.configName,
               MSTP_MST_CONFIG_NAME_LEN))
      &&
      (my_mstCfgId.revisionLevel == getShortFromPacket(&bpdu_mstCfgId.revisionLevel))
      &&
      !memcmp(my_mstCfgId.digest, bpdu_mstCfgId.digest, MSTP_DIGEST_SIZE))
   {
      res = TRUE;
   }

   return res;
}

/**PROC+**********************************************************************
 * Name:      mstp_mstRgnCfgConsistencyCheck
 *
 * Purpose:   Perform consistency check for the MST Region Configuration
 *            information used by this receiving Bridge and transmitting
 *            neighbor Bridge (e.g. transmitting Bridge may claim itself
 *            to be in the same region as this Bridge but has a different
 *            VLANs->MSTIs mapping, which is very likely indicates the
 *            misconfiguration error).
 *            Update statistics counter if inconsistency error has been
 *            detected.
 *
 * Params:    bpdu  -> pointer to the received MST BPDU
 *            lport -> logical port number MST BPDU was received on
 *
 * Returns:   none
 *
 * Globals:   mstp_Bridge
 *
 **PROC-**********************************************************************/
static void
mstp_mstRgnCfgConsistencyCheck(MSTP_MST_BPDU_t *bpdu, LPORT_t lport)
{
   MSTP_CIST_PORT_INFO_t       *cistPortPtr   = NULL;
   bool                         sameFormat    = FALSE;
   bool                         sameName      = FALSE;
   bool                         sameRevision  = FALSE;
   bool                         sameDigest    = FALSE;
   MSTP_MST_CONFIGURATION_ID_t  bpdu_mstCfgId;
   MSTP_MST_CONFIGURATION_ID_t  my_mstCfgId;

   STP_ASSERT(bpdu);
   STP_ASSERT(IS_VALID_LPORT(lport));

   cistPortPtr = MSTP_CIST_PORT_PTR(lport);
   STP_ASSERT(cistPortPtr);

   memset((void *)&bpdu_mstCfgId,0,sizeof(MSTP_MST_CONFIGURATION_ID_t));
   memset((void *)&my_mstCfgId,0,sizeof(MSTP_MST_CONFIGURATION_ID_t));
   /*------------------------------------------------------------------------
    * get transmitting Bridge MST Config Id
    *------------------------------------------------------------------------*/
   bpdu_mstCfgId = bpdu->mstConfigurationId;

   /*------------------------------------------------------------------------
    * get this Bridge MST Config Id
    *------------------------------------------------------------------------*/
   memset(&my_mstCfgId, 0, sizeof(my_mstCfgId));
   mstp_getMyMstConfigurationId(&my_mstCfgId);

   /*------------------------------------------------------------------------
    * compare MST Ids
    *------------------------------------------------------------------------*/
   sameFormat   = (my_mstCfgId.formatSelector == bpdu_mstCfgId.formatSelector);
   sameName     = !memcmp(my_mstCfgId.configName, bpdu_mstCfgId.configName,
                          MSTP_MST_CONFIG_NAME_LEN);
   sameRevision = (my_mstCfgId.revisionLevel == ntohs(bpdu_mstCfgId.revisionLevel));
   sameDigest   = !memcmp(my_mstCfgId.digest, bpdu_mstCfgId.digest,
                          MSTP_DIGEST_SIZE);
#if 1
   if(sameFormat && sameName && sameRevision && !sameDigest)
#else/* 0 */
   if((sameFormat && sameName && sameRevision && !sameDigest) ||
     (sameDigest && !(sameFormat && sameName && sameRevision)))
#endif /* 0 */
   {/* update statistics info */
      cistPortPtr->dbgCnts.mstCfgErrorBpduCnt++;
      cistPortPtr->dbgCnts.mstCfgErrorBpduCntLastUpdated =
                                                         time(NULL);
   }
}

/**PROC+**********************************************************************
 * Name:      mstp_cistPriorityVectorsCompare
 *
 * Purpose:   Compares two CIST priority vectors.
 *            NOTE: For all components of a priority vector a lesser
 *                  numerical value is better, and earlier components
 *                  are more significant.
 *            (802.1Q-REV/D5.0 13.9; 13.10)
 *
 * Params:    v1 -> a pointer to the first CIST priority vector
 *            v2 -> a pointer to the second CIST priority vector
 *
 * Returns:   returns an integer less than, equal to, or greater than zero,
 *            depending on whether 'v1' is less than (better),
 *            equal to (same), or greater than (worse) 'v2'.
 *
 * Globals:   none
 *
 * Constraints:
 **PROC-**********************************************************************/
static int
mstp_cistPriorityVectorsCompare(MSTP_CIST_BRIDGE_PRI_VECTOR_t *v1,
                                MSTP_CIST_BRIDGE_PRI_VECTOR_t *v2)
{
   int res;

   STP_ASSERT(v1 && v2);

   if((MSTP_BRIDGE_ID_EQUAL(v1->rootID, v2->rootID))
      &&
      (v1->extRootPathCost == v2->extRootPathCost)
      &&
      (MSTP_BRIDGE_ID_EQUAL(v1->rgnRootID, v2->rgnRootID))
      &&
      (v1->intRootPathCost == v2->intRootPathCost)
      &&
      (MSTP_BRIDGE_ID_EQUAL(v1->dsnBridgeID, v2->dsnBridgeID))
      &&
      (v1->dsnPortID == v2->dsnPortID))
   {/* the first priority vector is the same as the second one */
      res = 0;
   }
   else
   if((MSTP_BRIDGE_ID_LOWER(v1->rootID, v2->rootID))
      ||
      (MSTP_BRIDGE_ID_EQUAL(v1->rootID, v2->rootID) &&
       (v1->extRootPathCost < v2->extRootPathCost))
      ||
      (MSTP_BRIDGE_ID_EQUAL(v1->rootID, v2->rootID) &&
       (v1->extRootPathCost == v2->extRootPathCost) &&
       (MSTP_BRIDGE_ID_LOWER(v1->rgnRootID, v2->rgnRootID)))
      ||
      (MSTP_BRIDGE_ID_EQUAL(v1->rootID, v2->rootID) &&
       (v1->extRootPathCost == v2->extRootPathCost) &&
       (MSTP_BRIDGE_ID_EQUAL(v1->rgnRootID, v2->rgnRootID)) &&
       (v1->intRootPathCost < v2->intRootPathCost))
      ||
      (MSTP_BRIDGE_ID_EQUAL(v1->rootID, v2->rootID) &&
       (v1->extRootPathCost == v2->extRootPathCost) &&
       (MSTP_BRIDGE_ID_EQUAL(v1->rgnRootID, v2->rgnRootID)) &&
       (v1->intRootPathCost == v2->intRootPathCost) &&
       MSTP_BRIDGE_ID_LOWER(v1->dsnBridgeID, v2->dsnBridgeID))
      ||
      (MSTP_BRIDGE_ID_EQUAL(v1->rootID, v2->rootID) &&
       (v1->extRootPathCost == v2->extRootPathCost) &&
       (MSTP_BRIDGE_ID_EQUAL(v1->rgnRootID, v2->rgnRootID)) &&
       (v1->intRootPathCost == v2->intRootPathCost) &&
       (MSTP_BRIDGE_ID_EQUAL(v1->dsnBridgeID, v2->dsnBridgeID)) &&
       (v1->dsnPortID < v2->dsnPortID)))
   {/* the first priority vector is better than the second one */
      res = -1;
   }
   else
   {/* the first priority vector is worse than the second one */
      res = 1;
   }

   return res;
}

/**PROC+**********************************************************************
 * Name:      mstp_mstiPriorityVectorsCompare
 *
 * Purpose:   Compares two MSTI priority vectors.
 *            NOTE: For all components of a priority vector a lesser
 *                  numerical value is better, and earlier components
 *                  are more significant.
 *            (802.1Q-REV/D5.0 13.9; 13.11)
 *
 * Params:    v1 -> a pointer to the first MSTI priority vector
 *            v2 -> a pointer to the second MSTI priority vector
 *
 * Returns:   returns an integer less than, equal to, or greater than zero,
 *            depending on whether 'v1' is less than (better),
 *            equal to (same), or greater than (worse) 'v2'.
 *
 * Globals:   none
 *
 * Constraints:
 **PROC-**********************************************************************/
static int
mstp_mstiPriorityVectorsCompare(MSTP_MSTI_BRIDGE_PRI_VECTOR_t *v1,
                                MSTP_MSTI_BRIDGE_PRI_VECTOR_t *v2)
{
   int res;

   STP_ASSERT(v1 && v2);

   if((MSTP_BRIDGE_ID_EQUAL(v1->rgnRootID, v2->rgnRootID))
      &&
      (v1->intRootPathCost == v2->intRootPathCost)
      &&
      (MSTP_BRIDGE_ID_EQUAL(v1->dsnBridgeID, v2->dsnBridgeID))
      &&
      (v1->dsnPortID == v2->dsnPortID))
   {/* the first priority vector is the same as the second one */
      res = 0;
   }
   else
   if((MSTP_BRIDGE_ID_LOWER(v1->rgnRootID, v2->rgnRootID))
      ||
      (MSTP_BRIDGE_ID_EQUAL(v1->rgnRootID, v2->rgnRootID) &&
       (v1->intRootPathCost < v2->intRootPathCost))
      ||
      (MSTP_BRIDGE_ID_EQUAL(v1->rgnRootID, v2->rgnRootID) &&
       (v1->intRootPathCost == v2->intRootPathCost) &&
       (MSTP_BRIDGE_ID_LOWER(v1->dsnBridgeID, v2->dsnBridgeID)))
      ||
      (MSTP_BRIDGE_ID_EQUAL(v1->rgnRootID, v2->rgnRootID) &&
       (v1->intRootPathCost == v2->intRootPathCost) &&
       (MSTP_BRIDGE_ID_EQUAL(v1->dsnBridgeID, v2->dsnBridgeID)) &&
       (v1->dsnPortID < v2->dsnPortID)))
   {/* the first priority vector is better than the second one */
      res = -1;
   }
   else
   {/* the first priority vector is worse than the second one */
      res = 1;
   }

   return res;
}

/**PROC+**********************************************************************
 * Name:      mstp_findMstiCfgMsgInBpdu
 *
 * Purpose:   In the received BPDU search for the location of the MSTI
 *            Configuration Message for the given MSTI.
 *
 * Params:    bpdu  -> pointer to the packet buffer with BPDU in
 *            mstid -> MST Instance Identifier
 *
 * Returns:   returns pointer to the location of the MSTI Configuration
 *            Message if found, NULL otherwise.
 *
 * Globals:   none
 *
 * Constraints:
 **PROC-**********************************************************************/
static MSTP_MSTI_CONFIG_MSG_t *
mstp_findMstiCfgMsgInBpdu(MSTP_RX_PDU *pkt, MSTID_t mstid)
{
   MSTP_MST_BPDU_t        *bpdu          = NULL;
   MSTP_MSTI_CONFIG_MSG_t *mstiCfgMsgPtr = NULL;
   char                   *end           = NULL;
   int                     len           = 0;
   MSTID_t                 sysid         = 0;
   bool                   found         = FALSE;

   STP_ASSERT(pkt);
   STP_ASSERT(MSTP_VALID_MSTID(mstid));

   /*------------------------------------------------------------------------
    * sanity checks
    *------------------------------------------------------------------------*/
   if(mstp_isMstBpdu(pkt) == FALSE)
   {/* wrong BPDU type */
      STP_ASSERT(0);
      return NULL;
   }

   bpdu = (MSTP_MST_BPDU_t *)(pkt->data);
   len  = MSTP_MSTI_CFG_MSGS_SIZE(bpdu);
   if(len == 0)
   {
      STP_ASSERT(0);
      return NULL;
   }

   STP_ASSERT(len/sizeof(MSTP_MSTI_CONFIG_MSG_t) <= 64);

   mstiCfgMsgPtr = (MSTP_MSTI_CONFIG_MSG_t *) bpdu->mstiConfigMsgs;
   end           = (char*)mstiCfgMsgPtr + len;

   /*------------------------------------------------------------------------
    * do search
    *------------------------------------------------------------------------*/
   while((char*)mstiCfgMsgPtr < end)
   {
      sysid = MSTP_GET_BRIDGE_SYS_ID_FROM_PKT(mstiCfgMsgPtr->mstiRgnRootId);
      if(sysid == mstid)
      {
         found = TRUE;
         break;
      }

      mstiCfgMsgPtr++;
   }

   return found ? mstiCfgMsgPtr : NULL;
}

/**PROC+**********************************************************************
 * Name:      mstp_isStpConfigBpdu
 *
 * Purpose:   Examine passed in packet buffer whether it contains valid
 *            Configuration BPDU
 *            (802.1Q-REV/D5.0 14.4 a))
 *
 * Params:    pkt -> pointer to the packet buffer
 *
 * Returns:   TRUE if valid Configuration BPDU is found in the packet buffer,
 *            FALSE otherwise
 *
 * Globals:   none
 *
 * Constraints:
 **PROC-**********************************************************************/
static bool
mstp_isStpConfigBpdu(MSTP_RX_PDU *pkt)
{
   MSTP_CFG_BPDU_t *bpdu;
   uint32_t         length = 0;
   bool             res = FALSE;

   STP_ASSERT(pkt);

   bpdu   = (MSTP_CFG_BPDU_t *)(pkt->data);
   length = MSTP_BPDU_LENGTH(bpdu);

   /* NOTE: Added check for the 'Protocol Version Identifier' to match the
    *           logic of 'mstp_updtBPDUVersion' routine that treats a TCN or
    *           Config BPDU as being 'STP' type only if version is '0' or '1',
    *           as the standard determines. */
   if((bpdu->protocolId == MSTP_STP_RST_MST_PROTOCOL_ID) &&
      (bpdu->protocolVersionId < MSTP_PROTOCOL_VERSION_ID_RST) &&
      (bpdu->bpduType == MSTP_BPDU_TYPE_STP_CONFIG) &&
      (length >= MSTP_STP_CONFIG_BPDU_LEN_MIN))
   {
      res = TRUE;
   }

   return res;
}

/**PROC+**********************************************************************
 * Name:      mstp_isStpTcnBpdu
 *
 * Purpose:   Examine passed in packet buffer whether it contains valid
 *            Topology Change Notification BPDU
 *            (802.1Q-REV/D5.0 14.4 b) )
 *
 * Params:    pkt -> pointer to the packet buffer
 *
 * Returns:   TRUE if valid TCN BPDU is found in the packet buffer,
 *            FALSE otherwise
 *
 * Globals:   none
 *
 * Constraints:
 **PROC-**********************************************************************/
static bool
mstp_isStpTcnBpdu(MSTP_RX_PDU *pkt)
{
   MSTP_TCN_BPDU_t *bpdu;
   uint32_t         length = 0;
   bool             res = FALSE;

   STP_ASSERT(pkt);

   bpdu   = (MSTP_TCN_BPDU_t *)(pkt->data);
   length = MSTP_BPDU_LENGTH(bpdu);

   /* NOTE: Added check for the 'Protocol Version Identifier' to match the
    *           logic of 'mstp_updtBPDUVersion' routine that treats a TCN or
    *           Config BPDU as being 'STP' type only if version is '0' or '1',
    *           as the standard determines. */
   if((bpdu->protocolId == MSTP_STP_RST_MST_PROTOCOL_ID) &&
      (bpdu->protocolVersionId < MSTP_PROTOCOL_VERSION_ID_RST) &&
      (bpdu->bpduType == MSTP_BPDU_TYPE_STP_TCN) &&
      (length >= MSTP_STP_TCN_BPDU_LEN_MIN))
   {
      res = TRUE;
   }

   return res;
}

/**PROC+**********************************************************************
 * Name:      mstp_isRstBpdu
 *
 * Purpose:   Examine passed in packet buffer whether it contains valid
 *            RST BPDU
 *            (802.1Q-REV/5.0 14.4 c)-d))
 *
 * Params:    pkt -> pointer to the packet buffer
 *
 * Returns:   TRUE if valid RST BPDU is found in the packet buffer,
 *            FALSE otherwise
 *
 * Globals:   none
 *
 * Constraints:
 **PROC-**********************************************************************/
static bool
mstp_isRstBpdu(MSTP_RX_PDU *pkt)
{
   MSTP_RST_BPDU_t *bpdu;
   bool             res = FALSE;

   STP_ASSERT(pkt);

   bpdu = (MSTP_RST_BPDU_t *)(pkt->data);
   if(bpdu->protocolId == MSTP_STP_RST_MST_PROTOCOL_ID)
   {/* A Spanning Tree Packet */
      uint32_t length = 0 ;// MSTP_BPDU_LENGTH(bpdu);

      if(bpdu->protocolVersionId == MSTP_PROTOCOL_VERSION_ID_RST)
      {/* RSTP packet */
         if((bpdu->bpduType == MSTP_BPDU_TYPE_RST) &&
            (length >= MSTP_RST_BPDU_LEN_MIN))
         {/* meet test case 14.4 c) */
            res = TRUE;
         }
      }
      else if(bpdu->protocolVersionId >= MSTP_PROTOCOL_VERSION_ID_MST)
      {/* MSTP or future version of Spanning Tree */
         if(bpdu->bpduType == MSTP_BPDU_TYPE_MST)
         {
            MSTP_MST_BPDU_t *mst_bpdu = (MSTP_MST_BPDU_t *)bpdu;

            if((length >= MSTP_STP_CONFIG_BPDU_LEN_MIN) &&
               (length <= MSTP_MST_BPDU_LEN_MIN))
            {
               res = TRUE;    /* meet case 14.4 d)-1) */
            }
            else if(mst_bpdu->version1Length != 0)
            {
               res = TRUE;    /* meet case 14.4 d)-2) */
            }
            else
            {
               int mstiMsgsNum =
                  MSTP_MSTI_CFG_MSGS_SIZE(mst_bpdu)/sizeof(MSTP_MSTI_CONFIG_MSG_t);

               if(!(mstiMsgsNum >= 0 && mstiMsgsNum <= 64))
                  res = TRUE; /* meet case 14.4 d)-3) */
            }
         }
      }
   }

   return res;
}

/**PROC+**********************************************************************
 * Name:      mstp_isMstBpdu
 *
 * Purpose:   Examine passed in packet buffer whether it contains valid
 *            MST BPDU
 *            (802.1Q-REV/D5.0 14.4 e))
 *
 * Params:    pkt -> pointer to the packet buffer
 *
 * Returns:   TRUE if valid MST BPDU is found in the packet buffer,
 *            FALSE otherwise
 *
 * Globals:   none
 *
 * Constraints:
 **PROC-**********************************************************************/
static bool
mstp_isMstBpdu(MSTP_RX_PDU *pkt)
{
   MSTP_MST_BPDU_t *bpdu;
   uint32_t         length = 0;
   bool             res = FALSE;

   STP_ASSERT(pkt);
   bpdu   = (MSTP_MST_BPDU_t *)(pkt->data);
   length = MSTP_BPDU_LENGTH(bpdu);

   if((bpdu->protocolId == MSTP_STP_RST_MST_PROTOCOL_ID) &&
      (bpdu->protocolVersionId >= MSTP_PROTOCOL_VERSION_ID_MST) &&
      (bpdu->bpduType == MSTP_BPDU_TYPE_MST) &&
      (length >= MSTP_MST_BPDU_LEN_MIN) &&
      (bpdu->version1Length == 0))
   {
      int mstiMsgsNum;

      mstiMsgsNum = (ntohs(bpdu->version3Length) - 64)/
          sizeof(MSTP_MSTI_CONFIG_MSG_t);
      if(mstiMsgsNum >= 0 && mstiMsgsNum <= 64)
         res = TRUE;
   }

   return res;
}

/**PROC+**********************************************************************
 * Name:      mstp_isSelfSentPkt
 *
 * Purpose:   Perform the check if the packet was received as a result of an
 *            'external' loop condition (i.e. packet relayed through the port
 *            is looping back on the port).
 *
 * Params:    pkt -> pointer to the packet buffer
 *
 * Returns:   TRUE if received packet is self sent packet, FALSE otherwise
 *
 * Globals:   none
 *
 * Constraints:
 **PROC-**********************************************************************/
static bool
mstp_isSelfSentPkt(MSTP_RX_PDU *pkt)
{
    bool res = FALSE;
   ENET_HDR    *enetHdr;  /* pointer to start of ethernet header */
   LPORT_t      lport;    /* logical port pkt arrived on */
   const char *my_mac = NULL;
   MAC_ADDRESS  portSrc;  /* port's own source MAC address */
   MAC_ADDRESS *src_mac = NULL;

   STP_ASSERT(pkt);
   lport = GET_PKT_LOGICAL_PORT(pkt);
   /* Get the logical port's source MAC address */
   my_mac = intf_get_mac_addr(lport);
   sscanf(my_mac,"%02hhx:%02hhx:%02hhx:%02hhx:%02hhx:%02hhx",&portSrc[0],&portSrc[1],&portSrc[2],&portSrc[3],&portSrc[4],&portSrc[5]);
   src_mac = (MAC_ADDRESS *)pkt->data + ENET_ADDR_SIZE;
   res = MAC_ADDRS_EQUAL(src_mac,portSrc);

   /* Extract ethernet header from the received frame */
   enetHdr = (ENET_HDR *)(pkt->data);
   /* Compare source MAC addresses */
   res = MAC_ADDRS_EQUAL(enetHdr->src, portSrc);

   return res;
}

/**PROC+**********************************************************************
 * Name:      mstp_getBpduType
 *
 * Purpose:   Identify type of the received BPDU
 *
 * Params:    pkt -> pointer to the packet buffer with BPDU in
 *            NOTE: the order of BPDU type verification is important as
 *                      the rules defined in 802.1Q-REV/D5.0 14.4 d) case 1
 *                      and 14.4 e) case 1 overlap, that may cause MST BPDU
 *                      be identified as RST BPDU if MST BPDU does not
 *                      carry optional MSTI Configuration Messages. So we
 *                      do a check first for MST BPDU type and only if it
 *                      fails we do a check for RST BPDU type.
 *
 * Returns:   one of the following:
 *            'MSTP_BPDU_TYPE_MSTP'    if MST BPDU or
 *            'MSTP_BPDU_TYPE_RSTP'    if RST BPDU or
 *            'MSTP_BPDU_TYPE_STP'     if STP Configuration BPDU or
 *            'MSTP_BPDU_TYPE_TCN'     if STP TCN BPDU or
 *            'MSTP_BPDU_TYPE_UNKNOWN' if none of the above
 *
 * Globals:   none
 *
 * Constraints:
 **PROC-**********************************************************************/
MSTP_BPDU_TYPE_t
mstp_getBpduType(MSTP_RX_PDU *pkt)
{
   MSTP_BPDU_TYPE_t bpduType;

   STP_ASSERT(pkt);

   if(mstp_isMstBpdu(pkt))
      bpduType = MSTP_BPDU_TYPE_MSTP;
   else if(mstp_isRstBpdu(pkt))
      bpduType = MSTP_BPDU_TYPE_RSTP;
   else if(mstp_isStpConfigBpdu(pkt))
      bpduType = MSTP_BPDU_TYPE_STP;
   else if(mstp_isStpTcnBpdu(pkt))
      bpduType = MSTP_BPDU_TYPE_TCN;
   else
      bpduType = MSTP_BPDU_TYPE_UNKNOWN;

   return bpduType;
}

/*===========================================================================
 * Miscellaneous functions used to provide detail information about MSTP
 * ports dynamic variables (these functions currently called from 'browse.cc'
 * only).
 *===========================================================================*/

/**PROC+**********************************************************************
 * Name:      mstp_validRootHistoryEntry
 *
 * Purpose:   Check if requested entry in a Root Changes History table is
 *            valid.
 *            NOTE: There are 3 different kinds of Root may exist in MSTP
 *                  environment:
 *                  - Common Spanning Tree Root
 *                  - Internal Spanning Regional Root
 *                  - MST Instance Regional Root
 *                  For each case we maintain a separate Root Changes History
 *                  table
 *
 * Params:    mstid     -> MSTI Identifier (the CIST or an MSTI)
 *            treeType  -> type of the Spanning Tree (CST, IST or MSTI)
 *            idx       -> entry index in the table to lookup
 *
 * Returns:   TRUE if requested entry contains valid information,
 *            FALSE otherwise
 *
 * Globals:   mstp_CB
 *
 * Constraints:
 **PROC-**********************************************************************/
bool
mstp_validRootHistoryEntry(MSTID_t mstid, MSTP_TREE_TYPE_t treeType,
                           uint32_t idx)
{
   bool valid = FALSE;

   if(!MSTP_ENABLED)
      return FALSE;


   if(MSTP_INSTANCE_IS_VALID(mstid) && (idx < MSTP_ROOT_HISTORY_MAX))
   {
      switch(treeType)
      {
         case MSTP_TREE_TYPE_CST:
            STP_ASSERT(mstid == MSTP_CISTID);
            valid = MSTP_CIST_INFO.cstRootHistory[idx].valid;
         break;
         case MSTP_TREE_TYPE_IST:
            STP_ASSERT(mstid == MSTP_CISTID);
            valid = MSTP_CIST_INFO.istRgnRootHistory[idx].valid;
         break;
         case MSTP_TREE_TYPE_MST:
            STP_ASSERT(mstid != MSTP_CISTID);
            valid = MSTP_MSTI_INFO(mstid)->mstiRgnRootHistory[idx].valid ;
         break;
         default:
            STP_ASSERT(0);
         break;
      }
   }

   return valid;
}

/**PROC+**********************************************************************
 * Name:      mstp_getRootHistoryEntry
 *
 * Purpose:   Read an entry from the Root Changes History table
 *
 * Params:    mstid     -> MSTI Identifier (the CIST or an MSTI)
 *            treeType  -> type of the Spanning Tree (CST, IST or MSTI)
 *            idx       -> entry index in the table to lookup
 *            mac_addr  -> Root's MAC Address to return
 *            priority  -> Root's Priority to return
 *            timeStamp -> time stamp of the last entry update to return
 *
 * Returns:   TRUE if requested entry was found and contains valid information,
 *            FALSE otherwise. Fills caller's provided place holders with the
 *            data from the valid entry
 *
 * Globals:   mstp_CB
 *
 * Constraints:
 **PROC-**********************************************************************/
bool
mstp_getRootHistoryEntry(MSTID_t mstid, MSTP_TREE_TYPE_t treeType, uint32_t idx,
                         MAC_ADDRESS mac_addr, uint16_t *priority,
                         time_t *timeStamp)
{
   bool               found = FALSE;
   MSTP_ROOT_HISTORY_t rootEntry;

   STP_ASSERT((mstid == MSTP_CISTID) || MSTP_VALID_MSTID(mstid));
   STP_ASSERT(idx < MSTP_ROOT_HISTORY_MAX);
   STP_ASSERT(mac_addr && priority && timeStamp);

   if(!MSTP_ENABLED || !MSTP_INSTANCE_IS_VALID(mstid))
      return 0;

   if(mstp_validRootHistoryEntry(mstid, treeType, idx))
   {
      found = TRUE;
      switch(treeType)
      {
         case MSTP_TREE_TYPE_CST:
            rootEntry = MSTP_CIST_INFO.cstRootHistory[idx];
         break;
         case MSTP_TREE_TYPE_IST:
            rootEntry = MSTP_CIST_INFO.istRgnRootHistory[idx];
         break;
         case MSTP_TREE_TYPE_MST:
            rootEntry = MSTP_MSTI_INFO(mstid)->mstiRgnRootHistory[idx];
         break;
         default:
            STP_ASSERT(0);
         break;
      }
   }


   if(found)
   {
      MAC_ADDR_COPY(rootEntry.rootID.mac_address, mac_addr);
      *priority = MSTP_GET_BRIDGE_PRIORITY(rootEntry.rootID);
      *timeStamp = rootEntry.timeStamp;
   }

   return found;
}

/**PROC+**********************************************************************
 * Name:      mstp_rootChangesCounter
 *
 * Purpose:   Read the value of Root Changes Counter for the given tree
 *
 * Params:    none
 *
 * Returns:   the Root Changes Counter value for the given tree
 *
 * Globals:   mstp_CB
 *
 * Constraints:
 **PROC-**********************************************************************/
uint32_t
mstp_rootChangesCounter(MSTID_t mstid, MSTP_TREE_TYPE_t treeType)
{
   uint32_t rootChangeCnt = 0;

   STP_ASSERT((mstid == MSTP_CISTID) || MSTP_VALID_MSTID(mstid));

   if(!MSTP_ENABLED || !MSTP_INSTANCE_IS_VALID(mstid))
      return 0;


   if(mstid == MSTP_CISTID)
   {
      if(treeType == MSTP_TREE_TYPE_CST)
         rootChangeCnt = MSTP_CIST_INFO.cstRootChangeCnt;
      else
      if(treeType == MSTP_TREE_TYPE_IST)
         rootChangeCnt = MSTP_CIST_INFO.istRgnRootChangeCnt;
      else
         STP_ASSERT(0);
   }
   else
   {
      STP_ASSERT(treeType == MSTP_TREE_TYPE_MST);
      rootChangeCnt = MSTP_MSTI_INFO(mstid)->mstiRgnRootChangeCnt;
   }

   return rootChangeCnt;
}

/**PROC+**********************************************************************
 * Name:      mstp_clrMstiPortDbgCntInfo
 *
 * Purpose:   Clear (reset to zero) all debug counters maintained on the
 *            specified port for the given Instance of Spanning Tree
 *            (the CIST or an MSTI)
 *
 * Params:    mstid -> MST Instance Identifier (the CIST or an MSTI)
 *            pmap  -> pointer to the map of lports
 *
 * Returns:   none
 *
 * Globals:   mstp_CB
 *
 * Constraints:
 **PROC-**********************************************************************/
void
mstp_clrMstiPortDbgCntInfo(MSTID_t mstid, LPORT_t lport)
{
   STP_ASSERT((mstid == MSTP_CISTID) || MSTP_VALID_MSTID(mstid));
   STP_ASSERT(IS_VALID_LPORT(lport));

   if(!MSTP_ENABLED || !MSTP_INSTANCE_IS_VALID(mstid))
      return;


   /*------------------------------------------------------------------------
    * Clear CIST/MSTI port's Debug Counter Information
    *------------------------------------------------------------------------*/
   if(mstid == MSTP_CISTID)
   {
      MSTP_CIST_PORT_INFO_t *cistPortPtr = MSTP_CIST_PORT_PTR(lport);

      if(cistPortPtr)
         memset(&cistPortPtr->dbgCnts, 0, sizeof(cistPortPtr->dbgCnts));
   }
   else
   {
      MSTP_MSTI_PORT_INFO_t *mstiPortPtr = MSTP_MSTI_PORT_PTR(mstid, lport);

      if(mstiPortPtr)
         memset(&mstiPortPtr->dbgCnts, 0, sizeof(mstiPortPtr->dbgCnts));
   }

}

/**PROC+**********************************************************************
 * Name:      mstp_clrMstiDbgCntsInfo
 *
 * Purpose:   Clear (reset to zero) all debug counters maintained for the
 *            specified Instance of Spanning Tree (the CIST or an MSTI).
 *
 * Params:    mstid -> MST Instance Identifier (the CIST or an MSTI)
 *
 * Returns:   none
 *
 * Globals:   mstp_CB
 *
 * Constraints:
 **PROC-**********************************************************************/
void
mstp_clrMstiDbgCntsInfo(MSTID_t mstid)
{
   LPORT_t lport;

   STP_ASSERT((mstid == MSTP_CISTID) || MSTP_VALID_MSTID(mstid));

   if(!MSTP_ENABLED || !MSTP_INSTANCE_IS_VALID(mstid))
      return;

   /*------------------------------------------------------------------------
    * Clear the CIST's/MSTI's Debug Information maintained on a per-port basis
    *------------------------------------------------------------------------*/
   for(lport = 1; lport <= MAX_LPORTS; lport++)
   {
      if(MSTP_COMM_PORT_PTR(lport))
         mstp_clrMstiPortDbgCntInfo(mstid, lport);
   }

}

/**PROC+**********************************************************************
 * Name:      mstp_clrMstpBridgeDbgInfo
 *
 * Purpose:   Clear (reset to zero) all debug counters maintained for this
 *            MSTP Bridge.
 *
 * Params:    none
 *
 * Returns:   none
 *
 * Globals:   mstp_CB
 *
 * Constraints:
 **PROC-**********************************************************************/
void
mstp_clrMstpBridgeDbgInfo(void)
{
   MSTID_t mstid;

   if(!MSTP_ENABLED)
      return;

   /*------------------------------------------------------------------------
    * Clear Debug Information maintained for all Spanning Tree Instances
    * (the CIST and all MSTIs)
    *------------------------------------------------------------------------*/
   mstp_clrMstiDbgCntsInfo(MSTP_CISTID);
   for(mstid = MSTP_MSTID_MIN; mstid <= MSTP_INSTANCES_MAX; mstid++)
   {
      if(MSTP_INSTANCE_IS_VALID(mstid))
         mstp_clrMstiDbgCntsInfo(mstid);
   }

}

/**PROC+**********************************************************************
 * Name:      mstp_getMstiPortDbgCntInfo
 *
 * Purpose:   Get the value of the specified debug counter maintained for
 *            the given port for the given Instance of Spanning Tree
 *            (the CIST or an MSTI), supply counter's time stamp information
 *            if requested.
 *            NOTE: this function reflects the current state of supported
 *                  debug information and is the subject for future changes
 *
 * Params:    mstid     -> Spanning Tree Instance Identifier (the CIST or an MSTI)
 *            lport     -> logical port number
 *            cntId     -> counter type to look for
 *            timeStamp -> optional place holder for the counter's time stamp
 *                         to be return
 *
 * Returns:   the debug counter value and optionally counter's time stamp
 *
 * Globals:   mstp_CB
 *
 * Constraints:
 **PROC-**********************************************************************/
uint32_t
mstp_getMstiPortDbgCntInfo(MSTID_t mstid, LPORT_t lport,
                           uint32_t cntId, time_t *timeStamp)
{
   uint32_t value = 0;

   STP_ASSERT((mstid == MSTP_CISTID) || MSTP_VALID_MSTID(mstid));
   STP_ASSERT(IS_VALID_LPORT(lport));

   if(!MSTP_ENABLED || !MSTP_INSTANCE_IS_VALID(mstid))
      return 0;


   if(mstid == MSTP_CISTID)
   {
      MSTP_CIST_PORT_INFO_t *cistPortPtr = NULL;

      if((cistPortPtr = MSTP_CIST_PORT_PTR(lport)))
      {
         switch(cntId)
         {
            case MSTP_CIST_DBG_CNT_INVALID_BPDUS:
               value = cistPortPtr->dbgCnts.invalidBpduCnt;
               if(timeStamp)
                  *timeStamp = cistPortPtr->dbgCnts.invalidBpduCntLastUpdated;
               break;
            case MSTP_CIST_DBG_CNT_ERRANT_BPDUS:
               value = cistPortPtr->dbgCnts.errantBpduCnt;
               if(timeStamp)
                  *timeStamp = cistPortPtr->dbgCnts.errantBpduCntLastUpdated;
               break;
            case MSTP_CIST_DBG_CNT_MST_CFG_ERROR_BPDUS:
               value = cistPortPtr->dbgCnts.mstCfgErrorBpduCnt;
               if(timeStamp)
                  *timeStamp = cistPortPtr->dbgCnts.mstCfgErrorBpduCntLastUpdated;
               break;
            case MSTP_CIST_DBG_CNT_LOOPED_BACK_BPDUS:
               value = cistPortPtr->dbgCnts.loopBackBpduCnt;
               if(timeStamp)
                  *timeStamp = cistPortPtr->dbgCnts.loopBackBpduCntLastUpdated;
               break;
            case MSTP_CIST_DBG_CNT_STARVED_BPDUS:
               value = cistPortPtr->dbgCnts.starvedBpduCnt;
               if(timeStamp)
                  *timeStamp = cistPortPtr->dbgCnts.starvedBpduCntLastUpdated;
               break;
            case MSTP_CIST_DBG_CNT_EXCEEDED_MAX_AGE_BPDUS:
               value = cistPortPtr->dbgCnts.agedBpduCnt;
               if(timeStamp)
                  *timeStamp = cistPortPtr->dbgCnts.agedBpduCntLastUpdated;
               break;
            case MSTP_CIST_DBG_CNT_EXCEEDED_MAX_HOPS_BPDUS:
               value = cistPortPtr->dbgCnts.exceededHopsBpduCnt;
               if(timeStamp)
                  *timeStamp = cistPortPtr->dbgCnts.exceededHopsBpduCntLastUpdated;
               break;
            case MSTP_CIST_DBG_CNT_TC_DETECTED:
               value = cistPortPtr->dbgCnts.tcDetectCnt;
               if(timeStamp)
                  *timeStamp = cistPortPtr->dbgCnts.tcDetectCntLastUpdated;
               break;
            case MSTP_CIST_DBG_CNT_TC_FLAGS_TX:
               value = cistPortPtr->dbgCnts.tcFlagTxCnt;
               if(timeStamp)
                  *timeStamp = cistPortPtr->dbgCnts.tcFlagTxCntLastUpdated;
               break;
            case MSTP_CIST_DBG_CNT_TC_FLAGS_RX:
               value = cistPortPtr->dbgCnts.tcFlagRxCnt;
               if(timeStamp)
                  *timeStamp = cistPortPtr->dbgCnts.tcFlagRxCntLastUpdated;
               break;
            case MSTP_CIST_DBG_CNT_TC_ACK_FLAGS_TX:
               value = cistPortPtr->dbgCnts.tcAckFlagTxCnt;
               if(timeStamp)
                  *timeStamp = cistPortPtr->dbgCnts.tcAckFlagTxCntLastUpdated;
               break;
            case MSTP_CIST_DBG_CNT_TC_ACK_FLAGS_RX:
               value = cistPortPtr->dbgCnts.tcAckFlagRxCnt;
               if(timeStamp)
                  *timeStamp = cistPortPtr->dbgCnts.tcAckFlagRxCntLastUpdated;
               break;
            case MSTP_CIST_DBG_CNT_MST_BPDUS_TX:
               value = cistPortPtr->dbgCnts.mstBpduTxCnt;
               if(timeStamp)
                  *timeStamp = cistPortPtr->dbgCnts.mstBpduTxCntLastUpdated;
               break;
            case MSTP_CIST_DBG_CNT_MST_BPDUS_RX:
               value = cistPortPtr->dbgCnts.mstBpduRxCnt;
               if(timeStamp)
                  *timeStamp = cistPortPtr->dbgCnts.mstBpduRxCntLastUpdated;
               break;
            case MSTP_CIST_DBG_CNT_RST_BPDUS_TX:
               value = cistPortPtr->dbgCnts.rstBpduTxCnt;
               if(timeStamp)
                  *timeStamp = cistPortPtr->dbgCnts.rstBpduTxCntLastUpdated;
               break;
            case MSTP_CIST_DBG_CNT_RST_BPDUS_RX:
               value = cistPortPtr->dbgCnts.rstBpduRxCnt;
               if(timeStamp)
                  *timeStamp = cistPortPtr->dbgCnts.rstBpduRxCntLastUpdated;
               break;
            case MSTP_CIST_DBG_CNT_CFG_BPDUS_TX:
               value = cistPortPtr->dbgCnts.cfgBpduTxCnt;
               if(timeStamp)
                  *timeStamp = cistPortPtr->dbgCnts.cfgBpduTxCntLastUpdated;
               break;
            case MSTP_CIST_DBG_CNT_CFG_BPDUS_RX:
               value = cistPortPtr->dbgCnts.cfgBpduRxCnt;
               if(timeStamp)
                  *timeStamp = cistPortPtr->dbgCnts.cfgBpduRxCntLastUpdated;
               break;
            case MSTP_CIST_DBG_CNT_TCN_BPDUS_TX:
               value = cistPortPtr->dbgCnts.tcnBpduTxCnt;
               if(timeStamp)
                  *timeStamp = cistPortPtr->dbgCnts.tcnBpduTxCntLastUpdated;
               break;
            case MSTP_CIST_DBG_CNT_TCN_BPDUS_RX:
               value = cistPortPtr->dbgCnts.tcnBpduRxCnt;
               if(timeStamp)
                  *timeStamp = cistPortPtr->dbgCnts.tcnBpduRxCntLastUpdated;
               break;
            default:
               STP_ASSERT(0);
               break;
         }
      }
   }
   else
   {
      MSTP_MSTI_PORT_INFO_t *mstiPortPtr = NULL;

      if((mstiPortPtr = MSTP_MSTI_PORT_PTR(mstid, lport)))
      {
         switch(cntId)
         {
            case MSTP_MSTI_DBG_CNT_STARVED_MSTI_MSGS:
               value = mstiPortPtr->dbgCnts.starvedMsgCnt;
               if(timeStamp)
                  *timeStamp = mstiPortPtr->dbgCnts.starvedMsgCntLastUpdated;
               break;
            case MSTP_MSTI_DBG_CNT_EXCEEDED_MAX_HOPS_MSTI_MSGS:
               value = mstiPortPtr->dbgCnts.exceededHopsMsgCnt;
               if(timeStamp)
               {
                  *timeStamp =
                     mstiPortPtr->dbgCnts.exceededHopsMsgCntLastUpdated;
               }
               break;
            case MSTP_MSTI_DBG_CNT_TC_DETECTED:
               value = mstiPortPtr->dbgCnts.tcDetectCnt;
               if(timeStamp)
                  *timeStamp = mstiPortPtr->dbgCnts.tcDetectCntLastUpdated;
               break;
            case MSTP_MSTI_DBG_CNT_TC_FLAGS_TX:
               value = mstiPortPtr->dbgCnts.tcFlagTxCnt;
               if(timeStamp)
                  *timeStamp = mstiPortPtr->dbgCnts.tcFlagTxCntLastUpdated;
               break;
            case MSTP_MSTI_DBG_CNT_TC_FLAGS_RX:
               value = mstiPortPtr->dbgCnts.tcFlagRxCnt;
               if(timeStamp)
                  *timeStamp = mstiPortPtr->dbgCnts.tcFlagRxCntLastUpdated;
               break;
            case MSTP_MSTI_DBG_CNT_MSTI_MSGS_TX:
               value = mstiPortPtr->dbgCnts.mstiMsgTxCnt;
               if(timeStamp)
                  *timeStamp = mstiPortPtr->dbgCnts.mstiMsgTxCntLastUpdated;
               break;
            case MSTP_MSTI_DBG_CNT_MSTI_MSGS_RX:
               value = mstiPortPtr->dbgCnts.mstiMsgRxCnt;
               if(timeStamp)
                  *timeStamp = mstiPortPtr->dbgCnts.mstiMsgRxCntLastUpdated;
               break;
            default:
               STP_ASSERT(0);
               break;
         }
      }
   }

   return value;
}

/**PROC+**********************************************************************
 * Name:      mstp_getMstiPortsDbgCntInfo
 *
 * Purpose:   For the given debug counter's calculate the aggregated value
 *            collected from all ports for a given Instance of Spanning Tree
 *            (the CIST or an MSTI)
 *
 * Params:    mstid -> MST Instance Identifier (the CIST or an MSTI)
 *            cntId -> debug counter identifier to look for
 *
 * Returns:   the debug counter's (aggregate) value
 *
 * Globals:   mstp_CB
 *
 * Constraints:
 **PROC-**********************************************************************/
static uint32_t
mstp_getMstiPortsDbgCntInfo(MSTID_t mstid, uint32_t cntId)
{
   LPORT_t                lport       = 0;
   uint32_t               value       = 0;

   STP_ASSERT(MSTP_ENABLED);
   STP_ASSERT((mstid == MSTP_CISTID) || MSTP_VALID_MSTID(mstid));

   if(!MSTP_ENABLED || !MSTP_INSTANCE_IS_VALID(mstid))
      return 0;


   /*------------------------------------------------------------------------
    * Collect debug counter information from all ports for the given Spanning
    * Tree Instance
    *------------------------------------------------------------------------*/
   STP_ASSERT(MSTP_INSTANCE_IS_VALID(mstid));
   for(lport = 1; lport <= MAX_LPORTS; lport++)
   {
      if(MSTP_COMM_PORT_PTR(lport))
         value += mstp_getMstiPortDbgCntInfo(mstid, lport, cntId, NULL);
   }


   return value;
}

/**PROC+**********************************************************************
 * Name:      mstp_getMstiDbgCntInfo
 *
 * Purpose:   Obtain a value for the specified debug counter maintained
 *            for the given Instance of Spanning Tree.
 *            NOTE: Depending on counter type the return value may represent
 *                  an aggregate value collected from different locations.
 *            NOTE1: So far we maintain MSTI's debug counters only on a
 *                   per-tree/per-port basis.
 *
 * Params:    cntId -> debug counter identifier to look for
 *
 * Returns:   current value for the requested type of debug information
 *
 * Globals:   mstp_CB
 *
 * Constraints:
 **PROC-**********************************************************************/
uint32_t
mstp_getMstiDbgCntInfo(MSTID_t mstid, uint32_t cntId)
{
   uint32_t value = 0;

   STP_ASSERT(MSTP_ENABLED);
   STP_ASSERT((mstid == MSTP_CISTID) || MSTP_VALID_MSTID(mstid));

   if(!MSTP_ENABLED || !MSTP_INSTANCE_IS_VALID(mstid))
      return 0;

   /*------------------------------------------------------------------------
    * Get the CIST's or an MSTI's Ports Debug Counter Information
    *------------------------------------------------------------------------*/
   value = mstp_getMstiPortsDbgCntInfo(mstid, cntId);

   return value;
}

/**PROC+**********************************************************************
 * Name:      mstp_getMstpBridgeDbgCntInfo
 *
 * Purpose:   Obtain a value for the specified debug counter maintained
 *            for this MSTP Bridge.
 *            NOTE:  Depending on counter type the return value may represent
 *                   an aggregate value collected from different locations.
 *            NOTE1: So far we maintain MSTP Bridge debug counters only on a
 *                   per-tree/per-port basis.
 *            NOTE2: this function reflects the current state of supported
 *                   debug information and is the subject for future changes
 *
 * Params:    cntId -> debug counter identifier to look for
 *
 * Returns:   current value for the requested type of debug information
 *
 * Globals:   mstp_CB
 *
 * Constraints:
 **PROC-**********************************************************************/
uint32_t
mstp_getMstpBridgeDbgCntInfo(uint32_t cntId)
{
   MSTID_t mstid = MSTP_NO_MSTID;
   uint32_t value = 0;

   STP_ASSERT((cntId > 0) && (cntId < MSTP_BRIDGE_DBG_CNT_TYPE_MAX));

   if(!MSTP_ENABLED)
      return 0;


   /*------------------------------------------------------------------------
    * Get Debug Counter Information in a way specific to the counter type
    *------------------------------------------------------------------------*/
   switch(cntId)
   {
      case MSTP_BRIDGE_DBG_CNT_INVALID_BPDUS:
         value = mstp_getMstiPortsDbgCntInfo(MSTP_CISTID,
                                              MSTP_CIST_DBG_CNT_INVALID_BPDUS);
         break;
      case MSTP_BRIDGE_DBG_CNT_ERRANT_BPDUS:
         value = mstp_getMstiPortsDbgCntInfo(MSTP_CISTID,
                                               MSTP_CIST_DBG_CNT_ERRANT_BPDUS);
         break;
      case MSTP_BRIDGE_DBG_CNT_MST_CFG_ERROR_BPDUS:
         value = mstp_getMstiPortsDbgCntInfo(MSTP_CISTID,
                                        MSTP_CIST_DBG_CNT_MST_CFG_ERROR_BPDUS);
         break;
      case MSTP_BRIDGE_DBG_CNT_LOOPED_BACK_BPDUS:
         value = mstp_getMstiPortsDbgCntInfo(MSTP_CISTID,
                                          MSTP_CIST_DBG_CNT_LOOPED_BACK_BPDUS);
         break;
      case MSTP_BRIDGE_DBG_CNT_STARVED_BPDUS_MSTI_MSGS:
         value = mstp_getMstiPortsDbgCntInfo(MSTP_CISTID,
                                              MSTP_CIST_DBG_CNT_STARVED_BPDUS);
         for(mstid = MSTP_MSTID_MIN; mstid <= MSTP_INSTANCES_MAX; mstid++)
         {
            if(MSTP_MSTI_VALID(mstid))
               value += mstp_getMstiPortsDbgCntInfo(mstid,
                                          MSTP_MSTI_DBG_CNT_STARVED_MSTI_MSGS);
         }
         break;
      case MSTP_BRIDGE_DBG_CNT_EXCEEDED_MAX_AGE_BPDUS:
         value = mstp_getMstiPortsDbgCntInfo(MSTP_CISTID,
                                     MSTP_CIST_DBG_CNT_EXCEEDED_MAX_AGE_BPDUS);
         break;
      case MSTP_BRIDGE_DBG_CNT_EXCEEDED_MAX_HOPS_BPDUS_MSTI_MSGS:
         value = mstp_getMstiPortsDbgCntInfo(MSTP_CISTID,
                                    MSTP_CIST_DBG_CNT_EXCEEDED_MAX_HOPS_BPDUS);
         for(mstid = MSTP_MSTID_MIN; mstid <= MSTP_INSTANCES_MAX; mstid++)
         {
            if(MSTP_MSTI_VALID(mstid))
               value += mstp_getMstiPortsDbgCntInfo(mstid,
                                MSTP_MSTI_DBG_CNT_EXCEEDED_MAX_HOPS_MSTI_MSGS);
         }
         break;
      case MSTP_BRIDGE_DBG_CNT_TC_DETECTED:
         value = mstp_getMstiPortsDbgCntInfo(MSTP_CISTID,
                                                MSTP_CIST_DBG_CNT_TC_DETECTED);
         for(mstid = MSTP_MSTID_MIN; mstid <= MSTP_INSTANCES_MAX; mstid++)
         {
            if(MSTP_MSTI_VALID(mstid))
               value += mstp_getMstiPortsDbgCntInfo(mstid,
                                                MSTP_MSTI_DBG_CNT_TC_DETECTED);
         }
         break;
      case MSTP_BRIDGE_DBG_CNT_TC_FLAGS_TX:
         value = mstp_getMstiPortsDbgCntInfo(MSTP_CISTID,
                                                MSTP_CIST_DBG_CNT_TC_FLAGS_TX);
         for(mstid = MSTP_MSTID_MIN; mstid <= MSTP_INSTANCES_MAX; mstid++)
         {
            if(MSTP_MSTI_VALID(mstid))
               value += mstp_getMstiPortsDbgCntInfo(mstid,
                                                MSTP_MSTI_DBG_CNT_TC_FLAGS_TX);
         }
         break;
      case MSTP_BRIDGE_DBG_CNT_TC_FLAGS_RX:
         value = mstp_getMstiPortsDbgCntInfo(MSTP_CISTID,
                                                MSTP_CIST_DBG_CNT_TC_FLAGS_RX);
         for(mstid = MSTP_MSTID_MIN; mstid <= MSTP_INSTANCES_MAX; mstid++)
         {
            if(MSTP_MSTI_VALID(mstid))
               value += mstp_getMstiPortsDbgCntInfo(mstid,
                                                MSTP_MSTI_DBG_CNT_TC_FLAGS_RX);
         }
         break;
      case MSTP_BRIDGE_DBG_CNT_TC_ACK_FLAGS_TX:
         value = mstp_getMstiPortsDbgCntInfo(MSTP_CISTID,
                                            MSTP_CIST_DBG_CNT_TC_ACK_FLAGS_TX);
         break;
      case MSTP_BRIDGE_DBG_CNT_TC_ACK_FLAGS_RX:
         value = mstp_getMstiPortsDbgCntInfo(MSTP_CISTID,
                                            MSTP_CIST_DBG_CNT_TC_ACK_FLAGS_RX);
         break;
      case MSTP_BRIDGE_DBG_CNT_TCN_BPDUS_TX:
         value = mstp_getMstiPortsDbgCntInfo(MSTP_CISTID,
                                               MSTP_CIST_DBG_CNT_TCN_BPDUS_TX);
         break;
      case MSTP_BRIDGE_DBG_CNT_TCN_BPDUS_RX:
         value = mstp_getMstiPortsDbgCntInfo(MSTP_CISTID,
                                               MSTP_CIST_DBG_CNT_TCN_BPDUS_RX);
         break;
     case MSTP_BRIDGE_DBG_CNT_CFG_BPDUS_TX:
         value = mstp_getMstiPortsDbgCntInfo(MSTP_CISTID,
                                               MSTP_CIST_DBG_CNT_CFG_BPDUS_TX);
         break;
      case MSTP_BRIDGE_DBG_CNT_CFG_BPDUS_RX:
         value = mstp_getMstiPortsDbgCntInfo(MSTP_CISTID,
                                               MSTP_CIST_DBG_CNT_CFG_BPDUS_RX);
         break;
      case MSTP_BRIDGE_DBG_CNT_RST_BPDUS_TX:
         value = mstp_getMstiPortsDbgCntInfo(MSTP_CISTID,
                                               MSTP_CIST_DBG_CNT_RST_BPDUS_TX);
         break;
      case MSTP_BRIDGE_DBG_CNT_RST_BPDUS_RX:
         value = mstp_getMstiPortsDbgCntInfo(MSTP_CISTID,
                                               MSTP_CIST_DBG_CNT_RST_BPDUS_RX);
         break;
      case MSTP_BRIDGE_DBG_CNT_MST_BPDUS_MSTI_MSGS_TX:
         value = mstp_getMstiPortsDbgCntInfo(MSTP_CISTID,
                                               MSTP_CIST_DBG_CNT_MST_BPDUS_TX);
         for(mstid = MSTP_MSTID_MIN; mstid <= MSTP_INSTANCES_MAX; mstid++)
         {
            if(MSTP_MSTI_VALID(mstid))
               value += mstp_getMstiPortsDbgCntInfo(mstid,
                                               MSTP_MSTI_DBG_CNT_MSTI_MSGS_TX);
         }
         break;
      case MSTP_BRIDGE_DBG_CNT_MST_BPDUS_MSTI_MSGS_RX:
         value = mstp_getMstiPortsDbgCntInfo(MSTP_CISTID,
                                               MSTP_CIST_DBG_CNT_MST_BPDUS_RX);
         for(mstid = MSTP_MSTID_MIN; mstid <= MSTP_INSTANCES_MAX; mstid++)
         {
            if(MSTP_MSTI_VALID(mstid))
               value += mstp_getMstiPortsDbgCntInfo(mstid,
                                               MSTP_MSTI_DBG_CNT_MSTI_MSGS_RX);
         }
         break;
      default:
         STP_ASSERT(0);
         break;
   }

   return value;
}

/**PROC+**********************************************************************
 * Name:      mstp_DbgCntScope
 *
 * Purpose:   Given debug counter identifier determine the scope of debug
 *            information associated with this counter (e.g. whole Bridge,
 *            the CIST, all MSTIs, the CIST and all MSTIs, all Ports)
 *            NOTE: this function reflects the current state of supported
 *                  debug information and is the subject for future changes
 *
 * Params:    mstid -> integer representing an Instance of Spanning Tree
 *                     (the CIST or an MSTI) or whole Bridge (MSTP_NO_MSTID)
 *            cntId -> debug counter identifier
 *
 * Returns:   type of debug information associated with given counter
 *
 * Globals:   mstp_CB
 *
 * Constraints:
 **PROC-**********************************************************************/
MSTP_DBG_CNT_SCOPE_t
mstp_DbgCntScope(MSTID_t mstid, uint32_t cntId)
{
   uint32_t res = MSTP_DBG_CNT_SCOPE_UNKNOWN;

   if(mstid == MSTP_NO_MSTID)
   {
      switch(cntId)
      {
         /* CIST */
         case MSTP_BRIDGE_DBG_CNT_INVALID_BPDUS:
         case MSTP_BRIDGE_DBG_CNT_ERRANT_BPDUS:
         case MSTP_BRIDGE_DBG_CNT_MST_CFG_ERROR_BPDUS:
         case MSTP_BRIDGE_DBG_CNT_LOOPED_BACK_BPDUS:
         case MSTP_BRIDGE_DBG_CNT_EXCEEDED_MAX_AGE_BPDUS:
         case MSTP_BRIDGE_DBG_CNT_TC_ACK_FLAGS_TX:
         case MSTP_BRIDGE_DBG_CNT_TC_ACK_FLAGS_RX:
         case MSTP_BRIDGE_DBG_CNT_TCN_BPDUS_TX:
         case MSTP_BRIDGE_DBG_CNT_TCN_BPDUS_RX:
         case MSTP_BRIDGE_DBG_CNT_CFG_BPDUS_TX:
         case MSTP_BRIDGE_DBG_CNT_CFG_BPDUS_RX:
         case MSTP_BRIDGE_DBG_CNT_RST_BPDUS_TX:
         case MSTP_BRIDGE_DBG_CNT_RST_BPDUS_RX:
            res = MSTP_DBG_CNT_SCOPE_CIST;
             break;
         /* CIST/MSTIs */
         case MSTP_BRIDGE_DBG_CNT_STARVED_BPDUS_MSTI_MSGS:
         case MSTP_BRIDGE_DBG_CNT_EXCEEDED_MAX_HOPS_BPDUS_MSTI_MSGS:
         case MSTP_BRIDGE_DBG_CNT_TC_DETECTED:
         case MSTP_BRIDGE_DBG_CNT_TC_FLAGS_TX:
         case MSTP_BRIDGE_DBG_CNT_TC_FLAGS_RX:
         case MSTP_BRIDGE_DBG_CNT_MST_BPDUS_MSTI_MSGS_TX:
         case MSTP_BRIDGE_DBG_CNT_MST_BPDUS_MSTI_MSGS_RX:
            res = MSTP_DBG_CNT_SCOPE_CIST_MSTIS;
            break;
         default:
            STP_ASSERT(0);
            break;
       }
   }
   else
   {
      STP_ASSERT((mstid == MSTP_CISTID) || MSTP_VALID_MSTID(mstid));

      /* Ports */
      res = MSTP_DBG_CNT_SCOPE_PORTS;
   }

   return res;
}

/**PROC+**********************************************************************
 * Name:      mstp_rootBridgeId
 *
 * Purpose:   Read ID of the Root Bridge currently known on this switch for
 *            the given tree
 *
 * Params:    mstid    -> MSTI Identifier (the CIST or an MSTI)
 *            treeType -> type of the Spanning Tree (CST, IST or MST)
 *            mac_addr -> place holder where to return the Mac Address of
 *                        the current Root Bridge
 *            priority -> place holder where to return the Priority value
 *                        of the current Root Bridge.
 *
 * Returns:   ID of the currently known Root Bridge for the tree
 *            (placed to 'mac_addr' and 'priority')
 *
 * Globals:   mstp_CB
 *
 * Constraints:
 **PROC-**********************************************************************/
void
mstp_rootBridgeId(MSTID_t mstid, MSTP_TREE_TYPE_t treeType,
                  MAC_ADDRESS mac_addr, uint16_t *priority)
{
   STP_ASSERT(MSTP_ENABLED);
   STP_ASSERT((mstid == MSTP_CISTID) || MSTP_VALID_MSTID(mstid));
   STP_ASSERT(MSTP_INSTANCE_IS_VALID(mstid));
   STP_ASSERT(mac_addr && priority);

   memset(mac_addr, 0, sizeof(MAC_ADDRESS));
   *priority = 0;


   if(mstid == MSTP_CISTID)
   {
      MSTP_CIST_ROOT_PRI_VECTOR_t rootPriority = MSTP_CIST_ROOT_PRIORITY;

      if(treeType == MSTP_TREE_TYPE_CST)
      {
         MAC_ADDR_COPY(rootPriority.rootID.mac_address, mac_addr);
         *priority = MSTP_GET_BRIDGE_PRIORITY(rootPriority.rootID);
      }
      else
      if(treeType == MSTP_TREE_TYPE_IST)
      {
         MAC_ADDR_COPY(rootPriority.rgnRootID.mac_address, mac_addr);
         *priority = MSTP_GET_BRIDGE_PRIORITY(rootPriority.rgnRootID);
      }
      else
         STP_ASSERT(0);
   }
   else
   {
      MSTP_MSTI_ROOT_PRI_VECTOR_t rootPriority = MSTP_MSTI_ROOT_PRIORITY(mstid);

      STP_ASSERT(treeType == MSTP_TREE_TYPE_MST);
      MAC_ADDR_COPY(rootPriority.rgnRootID.mac_address, mac_addr);
      *priority = MSTP_GET_BRIDGE_PRIORITY(rootPriority.rgnRootID);
   }

}

/**PROC+**********************************************************************
 * Name:      mstp_portMstRgnBoundary
 *
 * Purpose:   Check whether 'lport' is located on the boundary of MST Region
 *            (by refering to the current value of 'rcvdInternal' port's
 *             variable).
 *            NOTE: 'rcvdInternal' variable set TRUE by the Port Receive State
 *                   Machine when the received BPDU was transmitted by a Bridge
 *                   in the same MST Region as the receiving Bridge and FALSE
 *                   otherwise.
 *
 * Params:    lport -> logical port number
 *
 * Returns:   TRUE if 'lport' is located on the boundary of MST Region,
 *            FALSE otherwise.
 *
 * Globals:   mstp_Bridge, mstp_CB
 *
 * Constraints:
 **PROC-**********************************************************************/
bool
mstp_portMstRgnBoundary(LPORT_t lport)
{
   bool res = FALSE;

   STP_ASSERT(MSTP_ENABLED);
   STP_ASSERT(IS_VALID_LPORT(lport));

   if(MSTP_COMM_PORT_PTR(lport))
      res = !MSTP_COMM_PORT_IS_BIT_SET(MSTP_COMM_PORT_PTR(lport)->bitMap,
                                       MSTP_PORT_RCVD_INTERNAL);


   return res;
}

/**PROC+**********************************************************************
 * Name:      mstp_portExternalRootPathCost
 *
 * Purpose:   Read External Root Path Cost value known on 'lport'
 *
 * Params:    lport -> logical port number
 *
 * Returns:   External Root Path Cost Value known on MSTI's 'lport'
 *
 * Globals:   mstp_Bridge, mstp_CB
 *
 * Constraints:
 **PROC-**********************************************************************/
uint32_t
mstp_portExternalRootPathCost(LPORT_t lport)
{
   uint32_t extRootPathCost = 0;

   STP_ASSERT(IS_VALID_LPORT(lport));


   if(MSTP_CIST_PORT_PTR(lport))
   {
      extRootPathCost =
         MSTP_CIST_PORT_PTR(lport)->portPriority.extRootPathCost;
   }


   return extRootPathCost;
}

/**PROC+**********************************************************************
 * Name:      mstp_portMstBpduTxCnt
 *
 * Purpose:   Read the number of MST BPDUs transmitted on 'lport'
 *
 * Params:    lport -> logical port number
 *
 * Returns:   number of MST BPDUs transmitted on 'lport'
 *
 * Globals:   mstp_Bridge, mstp_CB
 *
 * Constraints:
 **PROC-**********************************************************************/
uint32_t
mstp_portMstBpduTxCnt(LPORT_t lport)
{
   uint32_t cnt = 0;

   STP_ASSERT(IS_VALID_LPORT(lport));


   if(MSTP_CIST_PORT_PTR(lport))
      cnt = MSTP_CIST_PORT_PTR(lport)->dbgCnts.mstBpduTxCnt;


   return cnt;
}

/**PROC+**********************************************************************
 * Name:      mstp_portMstBpduRxCnt
 *
 * Purpose:   Read the number of MST BPDUs received on 'lport'
 *
 * Params:    lport -> logical port number
 *
 * Returns:   number of MST BPDUs received on 'lport'
 *
 * Globals:   mstp_Bridge, mstp_CB
 *
 * Constraints:
 **PROC-**********************************************************************/
uint32_t
mstp_portMstBpduRxCnt(LPORT_t lport)
{
   uint32_t cnt = 0;

   STP_ASSERT(IS_VALID_LPORT(lport));


   if(MSTP_CIST_PORT_PTR(lport))
      cnt = MSTP_CIST_PORT_PTR(lport)->dbgCnts.mstBpduRxCnt;


   return cnt;
}

/**PROC+**********************************************************************
 * Name:      mstp_portCfgBpduTxCnt
 *
 * Purpose:   Read the number of Configuration BPDUs transmitted on 'lport'
 *
 * Params:    lport -> logical port number
 *
 * Returns:   number of Configuration BPDUs transmitted on 'lport'
 *
 * Globals:   mstp_Bridge, mstp_CB
 *
 * Constraints:
 **PROC-**********************************************************************/
uint32_t
mstp_portCfgBpduTxCnt(LPORT_t lport)
{
   uint32_t cnt = 0;

   STP_ASSERT(IS_VALID_LPORT(lport));


   if(MSTP_CIST_PORT_PTR(lport))
      cnt = MSTP_CIST_PORT_PTR(lport)->dbgCnts.cfgBpduTxCnt;


   return cnt;
}

/**PROC+**********************************************************************
 * Name:      mstp_portCfgBpduRxCnt
 *
 * Purpose:   Read the number of Configuration BPDUs received on 'lport'
 *
 * Params:    lport -> logical port number
 *
 * Returns:   number of Configuration BPDUs received on 'lport'
 *
 * Globals:   mstp_Bridge, mstp_CB
 *
 * Constraints:
 **PROC-**********************************************************************/
uint32_t
mstp_portCfgBpduRxCnt(LPORT_t lport)
{
   uint32_t cnt = 0;

   STP_ASSERT(IS_VALID_LPORT(lport));

   if(MSTP_CIST_PORT_PTR(lport))
      cnt = MSTP_CIST_PORT_PTR(lport)->dbgCnts.cfgBpduRxCnt;


   return cnt;
}

/**PROC+**********************************************************************
 * Name:      mstp_portTcnBpduTxCnt
 *
 * Purpose:   Read the number of TCN BPDUs transmitted on 'lport'
 *
 * Params:    lport -> logical port number
 *
 * Returns:   number of TCN BPDUs transmitted on 'lport'
 *
 * Globals:   mstp_Bridge, mstp_CB
 *
 * Constraints:
 **PROC-**********************************************************************/
uint32_t
mstp_portTcnBpduTxCnt(LPORT_t lport)
{
   uint32_t cnt = 0;

   STP_ASSERT(IS_VALID_LPORT(lport));


   if(MSTP_CIST_PORT_PTR(lport))
      cnt = MSTP_CIST_PORT_PTR(lport)->dbgCnts.tcnBpduTxCnt;


   return cnt;
}

/**PROC+**********************************************************************
 * Name:      mstp_portTcnBpduRxCnt
 *
 * Purpose:   Read the number of TCN BPDUs received on 'lport'
 *
 * Params:    lport -> logical port number
 *
 * Returns:   number of TCN BPDUs received on 'lport'
 *
 * Globals:   mstp_Bridge, mstp_CB
 *
 * Constraints:
 **PROC-**********************************************************************/
uint32_t
mstp_portTcnBpduRxCnt(LPORT_t lport)
{
   uint32_t cnt = 0;

   STP_ASSERT(IS_VALID_LPORT(lport));


   if(MSTP_CIST_PORT_PTR(lport))
      cnt = MSTP_CIST_PORT_PTR(lport)->dbgCnts.tcnBpduRxCnt;


   return cnt;
}

/**PROC+**********************************************************************
 * Name:      mstp_portTcAckFlagTxCnt
 *
 * Purpose:   Read how many times the TC ACK Flag was set in the Configuration
 *            BPDUs transmitted through 'lport'.
 *
 * Params:    lport -> logical port number
 *
 * Returns:   number of times the TC ACK Flag was set in Configuration BPDUs
 *            transmitted through 'lport'
 *
 * Globals:   mstp_Bridge, mstp_CB
 *
 * Constraints:
 **PROC-**********************************************************************/
uint32_t
mstp_portTcAckFlagTxCnt(LPORT_t lport)
{
   uint32_t cnt = 0;

   STP_ASSERT(IS_VALID_LPORT(lport));


   if(MSTP_CIST_PORT_PTR(lport))
      cnt = MSTP_CIST_PORT_PTR(lport)->dbgCnts.tcAckFlagTxCnt;


   return cnt;
}

/**PROC+**********************************************************************
 * Name:      mstp_portTcAckFlagRxCnt
 *
 * Purpose:   Read how many times the TC ACK Flag was set in the Configuration
 *            BPDUs received on 'lport'.
 *
 * Params:    lport -> logical port number
 *
 * Returns:   number of times the TC ACK Flag was set in Configuration BPDUs
 *            received on 'lport'
 *
 * Globals:   mstp_Bridge, mstp_CB
 *
 * Constraints:
 **PROC-**********************************************************************/
uint32_t
mstp_portTcAckFlagRxCnt(LPORT_t lport)
{
   uint32_t cnt = 0;

   STP_ASSERT(IS_VALID_LPORT(lport));


   if(MSTP_CIST_PORT_PTR(lport))
      cnt = MSTP_CIST_PORT_PTR(lport)->dbgCnts.tcAckFlagRxCnt;


   return cnt;
}

/**PROC+**********************************************************************
 * Name:      mstp_portLoopBackBpduCnt
 *
 * Purpose:   Read the number of loop-backed BPDUs received on 'lport'.
 *            NOTE: Loop-backed BPDUs are the ones that transmitting port
 *                   receives back as the result of an external loop
 *                   existence.
 *
 * Params:    lport -> logical port number
 *
 * Returns:   number of received loop-backed BPDUs
 *
 * Globals:   mstp_Bridge, mstp_CB
 *
 * Constraints:
 **PROC-**********************************************************************/
uint32_t
mstp_portLoopBackBpduCnt(LPORT_t lport)
{
   uint32_t cnt = 0;

   STP_ASSERT(IS_VALID_LPORT(lport));


   if(MSTP_CIST_PORT_PTR(lport))
      cnt = MSTP_CIST_PORT_PTR(lport)->dbgCnts.loopBackBpduCnt;


   return cnt;
}

/**PROC+**********************************************************************
 * Name:      mstp_portAgedBpduCnt
 *
 * Purpose:   Read the number of times when received BPDUs were aged out on
 *            'lport'
 *            NOTE: Aged BPDU is the one whose 'Message Age' exeeds the
 *                   'Max Age' at the time of processing this BPDU.
 *
 * Params:    lport -> logical port number
 *
 * Returns:   number of BPDUs aged out on 'lport'
 *
 * Globals:   mstp_Bridge, mstp_CB
 *
 * Constraints:
 **PROC-**********************************************************************/
uint32_t
mstp_portAgedBpduCnt(LPORT_t lport)
{
   uint32_t cnt = 0;

   STP_ASSERT(IS_VALID_LPORT(lport));

   if(MSTP_CIST_PORT_PTR(lport))
      cnt = MSTP_CIST_PORT_PTR(lport)->dbgCnts.agedBpduCnt;

   return cnt;
}

/**PROC+**********************************************************************
 * Name:      mstp_mstiPortRgnRootBridgeId
 *
 * Purpose:   Read ID of the Regional Root Bridge known on MSTI's 'lport'
 *
 * Params:    lport    -> logical port number
 *            mac_addr -> place holder where to return the
 *                        Mac Address of the Regional Root Bridge
 *            priority -> place holder where to return the Priority value
 *                        of the Regional Root Bridge.
 *
 * Returns:   the ID of the Regional Root Bridge known on MSTI's 'lport'
 *            (placed to 'mac_addr' and 'priority')
 *
 * Globals:   mstp_Bridge, mstp_CB
 *
 * Constraints:
 **PROC-**********************************************************************/
void
mstp_mstiPortRgnRootBridgeId(MSTID_t mstid, LPORT_t lport,
                                  MAC_ADDRESS mac_addr, uint16_t *priority)
{
   STP_ASSERT(IS_VALID_LPORT(lport));
   STP_ASSERT(mac_addr && priority);

   memset(mac_addr, 0, sizeof(MAC_ADDRESS));
   *priority = 0;


   if(MSTP_INSTANCE_IS_VALID(mstid))
   {
      if(mstid == MSTP_CISTID)
      {
         MSTP_CIST_PORT_INFO_t *cistPortPtr = MSTP_CIST_PORT_PTR(lport);

         if(cistPortPtr)
         {
            MAC_ADDR_COPY(cistPortPtr->portPriority.rgnRootID.mac_address,
                          mac_addr);
            *priority = cistPortPtr->portPriority.rgnRootID.priority;
         }
      }
      else
      {
         MSTP_MSTI_PORT_INFO_t *mstiPortPtr = MSTP_MSTI_PORT_PTR(mstid, lport);

         if(mstiPortPtr)
         {
            MAC_ADDR_COPY(mstiPortPtr->portPriority.rgnRootID.mac_address,
                          mac_addr);
            *priority = mstiPortPtr->portPriority.rgnRootID.priority;
         }
      }
   }

}

/**PROC+**********************************************************************
 * Name:      mstp_mstiPortInternalRootPathCost
 *
 * Purpose:   Read Internal Root Path Cost value known on MSTI's 'lport'
 *
 * Params:    lport -> logical port number
 *
 * Returns:   Internal Root Path Cost Value known on MSTI's 'lport'
 *
 * Globals:   mstp_Bridge, mstp_CB
 *
 * Constraints:
 **PROC-**********************************************************************/
uint32_t
mstp_mstiPortInternalRootPathCost(MSTID_t mstid, LPORT_t lport)
{
   uint32_t intRootPathCost = 0;

   STP_ASSERT(IS_VALID_LPORT(lport));


   if(MSTP_INSTANCE_IS_VALID(mstid))
   {
      if(mstid == MSTP_CISTID)
      {
         if(MSTP_CIST_PORT_PTR(lport))
         {
            intRootPathCost =
               MSTP_CIST_PORT_PTR(lport)->portPriority.intRootPathCost;
         }
      }
      else
      {
         if(MSTP_MSTI_PORT_PTR(mstid, lport))
         {
            intRootPathCost =
               MSTP_MSTI_PORT_PTR(mstid, lport)->portPriority.intRootPathCost;
         }
      }
   }

   return intRootPathCost;
}

/**PROC+**********************************************************************
 * Name:      mstp_mstiPortDsnBridgeId
 *
 * Purpose:   Read ID of the Designated Bridge known on MSTI's 'lport'
 *
 * Params:    lport    -> logical port number
 *            mac_addr -> place holder where to return the Mac Address of the
 *                        Designated Bridge
 *            priority -> place holder where to return the Priority value
 *                        of the Designated Bridge.
 *
 * Returns:   the ID of the Designated Bridge known on MSTI's 'lport'
 *            (placed to 'mac_addr' and 'priority')
 *
 * Globals:   mstp_Bridge, mstp_CB
 *
 * Constraints:
 **PROC-**********************************************************************/
void
mstp_mstiPortDsnBridgeId(MSTID_t mstid, LPORT_t lport,
                         MAC_ADDRESS mac_addr, uint16_t *priority)
{
   STP_ASSERT(IS_VALID_LPORT(lport));
   STP_ASSERT(mac_addr && priority);

   memset(mac_addr, 0, sizeof(MAC_ADDRESS));
   *priority = 0;


   if(MSTP_INSTANCE_IS_VALID(mstid))
   {
      if(mstid == MSTP_CISTID)
      {
         MSTP_CIST_PORT_INFO_t *cistPortPtr = MSTP_CIST_PORT_PTR(lport);

         if(cistPortPtr)
         {
            MAC_ADDR_COPY(cistPortPtr->portPriority.dsnBridgeID.mac_address,
                          mac_addr);
            *priority = cistPortPtr->portPriority.dsnBridgeID.priority;
         }
      }
      else
      {
         MSTP_MSTI_PORT_INFO_t *mstiPortPtr = MSTP_MSTI_PORT_PTR(mstid, lport);

         if(mstiPortPtr)
         {
            MAC_ADDR_COPY(mstiPortPtr->portPriority.dsnBridgeID.mac_address,
                          mac_addr);
            *priority = mstiPortPtr->portPriority.dsnBridgeID.priority;
         }
      }
   }

}

/**PROC+**********************************************************************
 * Name:      mstp_mstiPortDsnPortId
 *
 * Purpose:   Read ID of the Designated Port known on MSTI's 'lport'
 *
 * Params:    mstid -> MST Instance ID
 *            lport -> logical port number
 *
 * Returns:   Designated Port ID known on given MSTI's 'lport'
 *
 * Globals:   mstp_Bridge, mstp_CB
 *
 * Constraints:
 **PROC-**********************************************************************/
MSTP_PORT_ID_t
mstp_mstiPortDsnPortId(MSTID_t mstid, LPORT_t lport)
{
   MSTP_PORT_ID_t dsnPortId = 0;

   STP_ASSERT(IS_VALID_LPORT(lport));


   if(MSTP_INSTANCE_IS_VALID(mstid))
   {
      if(mstid == MSTP_CISTID)
      {
         if(MSTP_CIST_PORT_PTR(lport))
            dsnPortId = MSTP_CIST_PORT_PTR(lport)->portPriority.dsnPortID;
      }
      else
      {
         if(MSTP_MSTI_PORT_PTR(mstid, lport))
         {
            dsnPortId =
               MSTP_MSTI_PORT_PTR(mstid, lport)->portPriority.dsnPortID;
         }
      }
   }


   return dsnPortId;
}

/**PROC+**********************************************************************
 * Name:      mstp_mstiPortTcDetectCnt
 *
 * Purpose:   Read the number of Topology Changes detected on the MSTI's
 *            'lport'.
 *
 * Params:    mstid -> MST Instance ID
 *            lport -> logical port number
 *
 * Returns:   number of Topology Changes detected on given MSTI's 'lport'
 *
 * Globals:   mstp_Bridge, mstp_CB
 *
 * Constraints:
 **PROC-**********************************************************************/
uint32_t
mstp_mstiPortTcDetectCnt(MSTID_t mstid, LPORT_t lport)
{
   uint32_t cnt = 0;

   STP_ASSERT(IS_VALID_LPORT(lport));


   if(MSTP_INSTANCE_IS_VALID(mstid))
   {
      if(mstid == MSTP_CISTID)
      {
         if(MSTP_CIST_PORT_PTR(lport))
            cnt = MSTP_CIST_PORT_PTR(lport)->dbgCnts.tcDetectCnt;
      }
      else
      {
         if(MSTP_MSTI_PORT_PTR(mstid, lport))
            cnt = MSTP_MSTI_PORT_PTR(mstid, lport)->dbgCnts.tcDetectCnt;
      }
   }


   return cnt;
}

/**PROC+**********************************************************************
 * Name:      mstp_mstiPortTcFlagTxCnt
 *
 * Purpose:   Read the number of times the TC flag was set in BPDUs or
 *            MSTI Configuration Messages transmitted through this MSTI's port
 *
 * Params:    mstid -> MST Instance ID
 *            lport -> logical port number
 *
 * Returns:   number of times the TC flag was set in messages transmitted
 *            through 'lport'
 *
 * Globals:   mstp_Bridge, mstp_CB
 *
 * Constraints:
 **PROC-**********************************************************************/
uint32_t
mstp_mstiPortTcFlagTxCnt(MSTID_t mstid, LPORT_t lport)
{
   uint32_t cnt = 0;

   STP_ASSERT(IS_VALID_LPORT(lport));


   if(MSTP_INSTANCE_IS_VALID(mstid))
   {
      if(mstid == MSTP_CISTID)
      {
         if(MSTP_CIST_PORT_PTR(lport))
            cnt = MSTP_CIST_PORT_PTR(lport)->dbgCnts.tcFlagTxCnt;
      }
      else
      {
         if(MSTP_MSTI_PORT_PTR(mstid, lport))
            cnt = MSTP_MSTI_PORT_PTR(mstid, lport)->dbgCnts.tcFlagTxCnt;
      }
   }


   return cnt;
}

/**PROC+**********************************************************************
 * Name:      mstp_mstiPortTcFlagRxCnt
 *
 * Purpose:   Read the number of times the TC flag was detected in BPDUs or
 *            MSTI Configuration Messages received on this MSTI's port
 *
 * Params:    mstid -> MST Instance ID
 *            lport -> logical port number
 *
 * Returns:   number of times the TC flag was detected in messages received
 *            on 'lport'
 *
 * Globals:   mstp_Bridge, mstp_CB
 *
 * Constraints:
 **PROC-**********************************************************************/
uint32_t
mstp_mstiPortTcFlagRxCnt(MSTID_t mstid, LPORT_t lport)
{
   uint32_t cnt = 0;

   STP_ASSERT(IS_VALID_LPORT(lport));

   if(MSTP_INSTANCE_IS_VALID(mstid))
   {
      if(mstid == MSTP_CISTID)
      {
         if(MSTP_CIST_PORT_PTR(lport))
            cnt = MSTP_CIST_PORT_PTR(lport)->dbgCnts.tcFlagRxCnt;
      }
      else
      {
         if(MSTP_MSTI_PORT_PTR(mstid, lport))
            cnt = MSTP_MSTI_PORT_PTR(mstid, lport)->dbgCnts.tcFlagRxCnt;
      }
   }


   return cnt;
}

/**PROC+**********************************************************************
 * Name:      mstp_mstiPortExceededHopsBpduCnt
 *
 * Purpose:   Read how many BPDUs with 'remainingHops' less than or equal
 *            to zero were received on MSTI's 'lport'.
 *
 * Params:    mstid -> MST Instance ID
 *            lport -> logical port number
 *
 * Returns:   Number of received BPDUs with the 'remainingHops' parameter
 *            being less than or equal to zero.
 *
 * Globals:   mstp_Bridge, mstp_CB
 *
 * Constraints:
 **PROC-**********************************************************************/
uint32_t
mstp_mstiPortExceededHopsBpduCnt(MSTID_t mstid, LPORT_t lport)
{
   uint32_t cnt = 0;

   STP_ASSERT(IS_VALID_LPORT(lport));


   if(MSTP_INSTANCE_IS_VALID(mstid))
   {
      if(mstid == MSTP_CISTID)
      {
         if(MSTP_CIST_PORT_PTR(lport))
            cnt = MSTP_CIST_PORT_PTR(lport)->dbgCnts.exceededHopsBpduCnt;
      }
      else
      {
         if(MSTP_MSTI_PORT_PTR(mstid, lport))
            cnt = MSTP_MSTI_PORT_PTR(mstid, lport)->dbgCnts.exceededHopsMsgCnt;
      }
   }


   return cnt;
}

/**PROC+**********************************************************************
 * Name:      mstp_get_bridge_oper_edge
 *
 * Purpose:   Allows access to lport's operEdge value
 *
 * Params:    lport -> logical port number
 *
 * Returns:   lport's operEdge value
 *
 * Globals:   mstp_Bridge, mstp_CB
 *
 * Constraints:
 **PROC-**********************************************************************/
bool
mstp_get_bridge_oper_edge(LPORT_t lport)
{
   bool                 result;
   MSTP_COMM_PORT_INFO_t  *commPortPtr  = NULL;

   STP_ASSERT(IS_VALID_LPORT(lport));

   commPortPtr = MSTP_COMM_PORT_PTR(lport);
   STP_ASSERT(commPortPtr);

   result = MSTP_COMM_PORT_IS_BIT_SET(commPortPtr->bitMap,
                                      MSTP_PORT_OPER_EDGE);


   return result;
}
bool
mstp_isp2pEnable(LPORT_t port)
{
   MSTP_COMM_PORT_INFO_t *commPortPtr;
   if(MSTP_ENABLED)
   {
      commPortPtr = MSTP_COMM_PORT_PTR(port);
      if(commPortPtr && (MSTP_COMM_PORT_IS_BIT_SET(commPortPtr->bitMap,
                                        MSTP_PORT_OPER_POINT_TO_POINT_MAC)))
      {
       return(TRUE);
      }
    }
    return(FALSE);
}

/**PROC+**********************************************************************
 * Name:      mstp_portBpduFilterCheck
 *
 * Purpose:   returns TRUE, for bpdu validation if the lport passing the bpdu
 *            is on the 'hpSwitchStpPortBpduFilter' data structure
 *
 * Params:    lport -> logical port number
 *
 * Returns:   TRUE if lport is part of the hpSwitchStpPortBpduFilter
 *
 * Globals:   mstp_Bridge, mstp_CB
 *
 * Constraints:
 **PROC-**********************************************************************/
bool
mstp_portBpduFilterCheck(LPORT_t lport)
{
   bool result;
   STP_ASSERT(IS_VALID_LPORT(lport));


   if(MSTP_COMM_IS_BPDU_FILTER(lport))
   {/* drop the BPDU by not validating it */
      result = TRUE;
   }
   else
   {/* port is not disabled, continue with normal stp operations */
      result = FALSE;
   }


   return (result);
}

/**PROC+**********************************************************************
 * Name:      mstp_countBpduFilters
 *
 * Purpose:   Provides a public function that accesses and returns the number
 *            of BPDU filters currently in place.
 *
 * Params:    none
 *
 * Returns:   Count of ports with BPDU filtering enabled.
 *
 * Globals:   mstp_Bridge, mstp_CB
 *
 * Constraints:
 **PROC-**********************************************************************/
int
mstp_countBpduFilters(void)
{
   LPORT_t lport;
   int     count = 0;


   lport = (LPORT_t)find_first_port_set(&mstp_Bridge.bpduFilterLports);
   if(lport > 0)
   {
      while(lport <= MAX_LPORTS)
      {
         /* Because filter flag isn't part of port-info,
          * no ptr checked needed. */
         if(MSTP_COMM_IS_BPDU_FILTER(lport))
         {
            ++count;
         }
         ++lport;
      }
   }


   return (count);
}

/**PROC+**********************************************************************
 * Name:      mstp_errantBpduCounter_get
 *
 * Purpose:   Provides a function that accesses and returns a private data
 *            structure value for MSTP's per-port errant BPDUs that have
 *            been filtered away.  At startup when config-SNMP is configuring
 *            the ports, called with NULL cist-port ptr just before port is
 *            built out.
 *
 * Params:    lport -> logical port number
 *
 * Returns:   Value of errant (enexpected) BPDU frames received on port.
 *
 * Globals:   mstp_Bridge, mstp_CB
 *
 * Constraints:
 **PROC-**********************************************************************/
uint32_t
mstp_errantBpduCounter_get(LPORT_t lport)
{
   uint32_t   result = 0;


   if(MSTP_CIST_PORT_PTR(lport))
      result = MSTP_CIST_PORT_PTR(lport)->dbgCnts.errantBpduCnt;


   return (result);
}

/**PROC+**********************************************************************
 * Name:      mstp_dot1dStpPortState
 *
 * Purpose:   Retrieve port state in format defined in BRIDGE-MIB (RFC-1493)
 *
 * Params:    lport -> logical port number
 *
 * Returns:   Port State as defined in BRIDGE-MIB
 *
 * Globals:   mstp_Bridge
 *
 * Constraints:
 **PROC-**********************************************************************/
int32_t
mstp_dot1dStpPortState(LPORT_t lport)
{
   //int32_t                  state = D_hpicfBridgeMSTPortState_broken;
   int32_t                  state = 6;
   MSTP_COMM_PORT_INFO_t *commPortPtr = MSTP_COMM_PORT_PTR(lport);
   MSTP_CIST_PORT_INFO_t *cistPortPtr = MSTP_CIST_PORT_PTR(lport);

   if(!commPortPtr || !cistPortPtr)
   {
      STP_ASSERT(0);
      return state;
   }
   if(commPortPtr->inBpduError == TRUE)
      //state = D_hpicfBridgeMSTPortState_bpduError;
      state = 7;
   else
   if(cistPortPtr->loopInconsistent == TRUE)
      //state = D_hpicfBridgeMSTPortState_loopInconsistent;
      state = 8;
   else
   if(!MSTP_COMM_PORT_IS_BIT_SET(commPortPtr->bitMap, MSTP_PORT_PORT_ENABLED))
      //state = D_hpicfBridgeMSTPortState_disabled;
      state = 1;
   else if(cistPortPtr->pstState == MSTP_PST_STATE_LEARNING)
      //state = D_hpicfBridgeMSTPortState_learning;
      state = 4;
   else if(cistPortPtr->pstState == MSTP_PST_STATE_FORWARDING)
      //state = D_hpicfBridgeMSTPortState_forwarding;
      state = 5;
   else if(cistPortPtr->pstState == MSTP_PST_STATE_DISCARDING)
   {
      if(cistPortPtr->prtState == MSTP_PRT_STATE_DESIGNATED_DISCARD)
         state = 3;
         //state = D_hpicfBridgeMSTPortState_listening;
      else
         //state = D_hpicfBridgeMSTPortState_blocking;
         state = 2;
   }
   else
   {
      //state = D_hpicfBridgeMSTPortState_broken;
      state = 1;
   }
   return (state);
}
/**PROC+**********************************************************************
 * Name:      mstp_isPortInBpduError
 *
 * Purpose:   This function returns whether STP is currently holding the
 *            port in bpdu Error (BPDU PROTECITON), aka "disabled".
 *
 * Params:    lport -> logical port number
 *
 * Returns:   FALSE if not holding port in bpdu error, TRUE otherwise.
 *
 * Note:
 **PROC-**********************************************************************/
bool mstp_isPortInBpduError(LPORT_t lport)
{
   bool                 result;
   MSTP_COMM_PORT_INFO_t  *commPortPtr  = NULL;

   STP_ASSERT(IS_VALID_LPORT(lport));

   commPortPtr = MSTP_COMM_PORT_PTR(lport);
   STP_ASSERT(commPortPtr);
   result = commPortPtr->inBpduError;

   return result;
}

/**PROC+**********************************************************************
 * Name:      mstp_getMstiPortDbgAllCntInfo
 *
 * Purpose:   fills CIST and MST counters
 *
 * Params: mstid - MSTP instance ID
 *         lport - Lport
 *         mCnt  - structure to hold instance independent counters
 *         mInstCnt  - structure to hold instance dependent counters
 * Returns: 1 if structured filled with data, 0 otherwise
 **PROC-**********************************************************************/
uint32_t
mstp_getMstiPortDbgAllCntInfo(uint16_t mstid, LPORT_t lport,
                           mstpCntrs_t *mCnt, mstpInstCntrs_t *mInstCnt)
{
   MSTP_CIST_PORT_INFO_t *cistPortPtr = NULL;
   MSTP_MSTI_PORT_INFO_t *mstiPortPtr = NULL;

   STP_ASSERT((mstid == MSTP_CISTID) || MSTP_VALID_MSTID(mstid));
   STP_ASSERT(IS_VALID_LPORT(lport));

   if(!MSTP_ENABLED || !MSTP_INSTANCE_IS_VALID(mstid))
      return 0;


   if((cistPortPtr = MSTP_CIST_PORT_PTR(lport)))
   {
       mCnt->invalidBpduCnt = cistPortPtr->dbgCnts.invalidBpduCnt;
       mCnt->invalidBpduCntLastUpdated =
          cistPortPtr->dbgCnts.invalidBpduCntLastUpdated;
       mCnt->errantBpduCnt = cistPortPtr->dbgCnts.errantBpduCnt;
       mCnt->errantBpduCntLastUpdated =
          cistPortPtr->dbgCnts.errantBpduCntLastUpdated;
       mCnt->mstCfgErrorBpduCnt = cistPortPtr->dbgCnts.mstCfgErrorBpduCnt;
       mCnt->mstCfgErrorBpduCntLastUpdated =
          cistPortPtr->dbgCnts.mstCfgErrorBpduCntLastUpdated;
       mCnt->loopBackBpduCnt = cistPortPtr->dbgCnts.loopBackBpduCnt;
       mCnt->loopBackBpduCntLastUpdated =
           cistPortPtr->dbgCnts.loopBackBpduCntLastUpdated;
       mCnt->starvedBpduCnt = cistPortPtr->dbgCnts.starvedBpduCnt;
       mCnt->starvedBpduCntLastUpdated =
          cistPortPtr->dbgCnts.starvedBpduCntLastUpdated;
       mCnt->agedBpduCnt = cistPortPtr->dbgCnts.agedBpduCnt;
       mCnt->agedBpduCntLastUpdated =
          cistPortPtr->dbgCnts.agedBpduCntLastUpdated;
       mCnt->exceededHopsBpduCnt = cistPortPtr->dbgCnts.exceededHopsBpduCnt;
       mCnt->exceededHopsBpduCntLastUpdated =
          cistPortPtr->dbgCnts.exceededHopsBpduCntLastUpdated;
       mCnt->tcDetectCnt = cistPortPtr->dbgCnts.tcDetectCnt;
       mCnt->tcDetectCntLastUpdated =
          cistPortPtr->dbgCnts.tcDetectCntLastUpdated;
       mCnt->tcFlagTxCnt = cistPortPtr->dbgCnts.tcFlagTxCnt;
       mCnt->tcFlagTxCntLastUpdated =
          cistPortPtr->dbgCnts.tcFlagTxCntLastUpdated;
       mCnt->tcFlagRxCnt = cistPortPtr->dbgCnts.tcFlagRxCnt;
       mCnt->tcFlagRxCntLastUpdated = cistPortPtr->dbgCnts.tcFlagRxCntLastUpdated;
       mCnt->tcAckFlagTxCnt = cistPortPtr->dbgCnts.tcAckFlagTxCnt;
       mCnt->tcAckFlagTxCntLastUpdated =
          cistPortPtr->dbgCnts.tcAckFlagTxCntLastUpdated;
       mCnt->tcAckFlagRxCnt = cistPortPtr->dbgCnts.tcAckFlagRxCnt;
       mCnt->tcAckFlagRxCntLastUpdated =
          cistPortPtr->dbgCnts.tcAckFlagRxCntLastUpdated;
       mCnt->mstBpduTxCnt = cistPortPtr->dbgCnts.mstBpduTxCnt;
       mCnt->mstBpduTxCntLastUpdated =
          cistPortPtr->dbgCnts.mstBpduTxCntLastUpdated;
       mCnt->mstBpduRxCnt = cistPortPtr->dbgCnts.mstBpduRxCnt;
       mCnt->mstBpduRxCntLastUpdated =
          cistPortPtr->dbgCnts.mstBpduRxCntLastUpdated;
       mCnt->rstBpduTxCnt = cistPortPtr->dbgCnts.rstBpduTxCnt;
       mCnt->rstBpduTxCntLastUpdated =
         cistPortPtr->dbgCnts.rstBpduTxCntLastUpdated;
       mCnt->rstBpduRxCnt = cistPortPtr->dbgCnts.rstBpduRxCnt;
       mCnt->rstBpduRxCntLastUpdated =
          cistPortPtr->dbgCnts.rstBpduRxCntLastUpdated;
       mCnt->cfgBpduTxCnt = cistPortPtr->dbgCnts.cfgBpduTxCnt;
       mCnt->cfgBpduTxCntLastUpdated =
          cistPortPtr->dbgCnts.cfgBpduTxCntLastUpdated;
       mCnt->cfgBpduRxCnt = cistPortPtr->dbgCnts.cfgBpduRxCnt;
       mCnt->cfgBpduRxCntLastUpdated =
          cistPortPtr->dbgCnts.cfgBpduRxCntLastUpdated;
       mCnt->tcnBpduTxCnt = cistPortPtr->dbgCnts.tcnBpduTxCnt;
       mCnt->tcnBpduTxCntLastUpdated =
         cistPortPtr->dbgCnts.tcnBpduTxCntLastUpdated;
       mCnt->tcnBpduRxCnt = cistPortPtr->dbgCnts.tcnBpduRxCnt;
       mCnt->tcnBpduRxCntLastUpdated =
         cistPortPtr->dbgCnts.tcnBpduRxCntLastUpdated;
   }

   if((mstid != MSTP_CISTID) &&
                            (mstiPortPtr = MSTP_MSTI_PORT_PTR(mstid, lport)))
   {
      mInstCnt->starvedMsgCnt = mstiPortPtr->dbgCnts.starvedMsgCnt;
      mInstCnt->starvedMsgCntLastUpdated =
            mstiPortPtr->dbgCnts.starvedMsgCntLastUpdated;
      mInstCnt->exceededHopsMsgCnt = mstiPortPtr->dbgCnts.exceededHopsMsgCnt;
      mInstCnt->exceededHopsMsgCntLastUpdated =
                      mstiPortPtr->dbgCnts.exceededHopsMsgCntLastUpdated;
      mInstCnt->tcDetectCnt = mstiPortPtr->dbgCnts.tcDetectCnt;
      mInstCnt->tcDetectCntLastUpdated = mstiPortPtr->dbgCnts.tcDetectCntLastUpdated;
      mInstCnt->tcFlagTxCnt = mstiPortPtr->dbgCnts.tcFlagTxCnt;
      mInstCnt->tcFlagTxCntLastUpdated = mstiPortPtr->dbgCnts.tcFlagTxCntLastUpdated;
      mInstCnt->tcFlagRxCnt = mstiPortPtr->dbgCnts.tcFlagRxCnt;
      mInstCnt->tcFlagRxCntLastUpdated = mstiPortPtr->dbgCnts.tcFlagRxCntLastUpdated;
      mInstCnt->mstiMsgTxCnt = mstiPortPtr->dbgCnts.mstiMsgTxCnt;
      mInstCnt->mstiMsgTxCntLastUpdated =
            mstiPortPtr->dbgCnts.mstiMsgTxCntLastUpdated;
      mInstCnt->mstiMsgRxCnt = mstiPortPtr->dbgCnts.mstiMsgRxCnt;
      mInstCnt->mstiMsgRxCntLastUpdated =
            mstiPortPtr->dbgCnts.mstiMsgRxCntLastUpdated;
   }


   return 1;
}

/**PROC+**********************************************************************
 * Name:      mstpCistCompareRootTimes
 *
 * Purpose:   To check if there is any changes in the time values received from
 *            root
 *
 * Params:    rootTime  -> contains forward-delay,max-age,max-hops etc
 *            helloTime ->Hello time value received from root
 * Returns:   TRUE if changed else FALSE
 **PROC-**********************************************************************/

bool
mstpCistCompareRootTimes(MSTP_CIST_ROOT_TIMES_t *rootTime,  uint16_t helloTime)
{
   if ((rootTime->fwdDelay == MSTP_CIST_ROOT_TIMES.fwdDelay) &&
       (rootTime->maxAge == MSTP_CIST_ROOT_TIMES.maxAge) &&
       (rootTime->messageAge == MSTP_CIST_ROOT_TIMES.messageAge) &&
       (rootTime->hops == MSTP_CIST_ROOT_TIMES.hops) &&
       (helloTime == MSTP_CIST_ROOT_HELLO_TIME))
   {
      /* Everything is same. Return FALSE */
      return FALSE;
   }
   return TRUE;
}
/**PROC+**********************************************************************
 * Name:      mstp_updatePortHistory
 *
 * Purpose:   To update port role change history
 *
 * Params:    mstid  -> MST instance ID
 *            lport  -> Port number
 *
 * Returns:   No
 **PROC-**********************************************************************/
void
mstp_updatePortHistory(MSTID_t mstid, LPORT_t lport,
                       MSTP_PRT_STATE_t newState)
{
   int idx;

   STP_ASSERT(MSTP_ENABLED);

   if(mstid == MSTP_CISTID)
   {
      MSTP_CIST_PORT_INFO_t *cistPortPtr = MSTP_CIST_PORT_PTR(lport);
#ifdef OPS_MSTP_TODO
      if((cistPortPtr->selectedRole == MSTP_PORT_ROLE_UNKNOWN) ||
         (cistPortPtr->selectedRole == newState))
      {
         return;
      }
#endif /*OPS_MSTP_TODO*/
      /* shift all entries one step down to the bottom of the history array */
      for(idx = MSTP_PORT_HISTORY_MAX-1; idx > 0; idx--)
      {
         cistPortPtr->portHistory[idx] = cistPortPtr->portHistory[idx-1];
      }
      /* store new info in the first entry of the history array */
      idx = 0;
      cistPortPtr->portHistory[idx].newState = newState;
      cistPortPtr->portHistory[idx].oldState = cistPortPtr->selectedRole;

      if(cistPortPtr->infoIs == MSTP_INFO_IS_AGED)
      {
         cistPortPtr->portHistory[idx].aged = 2;
      }
      else
         cistPortPtr->portHistory[idx].aged = 1;

      cistPortPtr->portHistory[idx].timeStamp = time(NULL);
      cistPortPtr->portHistory[idx].portPriority.rootID =
         cistPortPtr->portPriority.rootID;
      cistPortPtr->portHistory[idx].portPriority.extRootPathCost =
         cistPortPtr->portPriority.extRootPathCost;
      cistPortPtr->portHistory[idx].portPriority.rgnRootID =
         cistPortPtr->portPriority.rgnRootID;
      cistPortPtr->portHistory[idx].portPriority.intRootPathCost =
         cistPortPtr->portPriority.intRootPathCost;
      cistPortPtr->portHistory[idx].portPriority.dsnBridgeID =
         cistPortPtr->portPriority.dsnBridgeID;
      cistPortPtr->portHistory[idx].portPriority.dsnPortID =
         cistPortPtr->portPriority.dsnPortID;
      cistPortPtr->portHistory[idx].valid = TRUE;
      if(MSTP_CIST_PORT_STATE_CHANGE)
      {
         if(((cistPortPtr->portHistory[idx].oldState ==
              (int)MSTP_PORT_ROLE_ALTERNATE) ||
             (cistPortPtr->portHistory[idx].oldState ==
              (int)MSTP_PORT_ROLE_BACKUP)) &&
            ((cistPortPtr->portHistory[idx].newState ==
              (int)MSTP_PORT_ROLE_ROOT) ||
             (cistPortPtr->portHistory[idx].newState ==
              (int)MSTP_PORT_ROLE_DESIGNATED)))
         {
            char portName[PORTNAME_LEN];

            intf_get_port_name(lport, portName);

            VLOG_DBG("Port %s unblocked on CST",
                      portName);
            log_event("MSTP_CIST_PORT_UNBLOCK",
                EV_KV("port", "%s", portName));
         }
         else
            if(((cistPortPtr->portHistory[idx].newState ==
                 (int)MSTP_PORT_ROLE_ALTERNATE) ||
                (cistPortPtr->portHistory[idx].newState ==
                 (int)MSTP_PORT_ROLE_BACKUP)) &&
               ((cistPortPtr->portHistory[idx].oldState ==
                 (int)MSTP_PORT_ROLE_ROOT) ||
                (cistPortPtr->portHistory[idx].oldState ==
                 (int)MSTP_PORT_ROLE_DESIGNATED)))
            {
               char portName[PORTNAME_LEN];

               intf_get_port_name(lport, portName);

               VLOG_DBG("Port %s blocked on CST",
                        portName);
               log_event("MSTP_CIST_PORT_BLOCK",
                   EV_KV("port", "%s", portName));
            }
      }
   }
   else
   {
      MSTP_MSTI_PORT_INFO_t *mstiPortPtr = MSTP_MSTI_PORT_PTR(mstid, lport);

      if(mstiPortPtr->selectedRole == MSTP_PORT_ROLE_UNKNOWN)
      {
         return;
      }
      /* shift all entries one step down to the bottom of the history array */
      for(idx = MSTP_PORT_HISTORY_MAX-1; idx > 0; idx--)
      {
         mstiPortPtr->portHistory[idx] = mstiPortPtr->portHistory[idx-1];
      }
      /* store new info in the first entry of the history array */
      idx = 0;
      mstiPortPtr->portHistory[idx].newState = newState;
      mstiPortPtr->portHistory[idx].oldState = mstiPortPtr->selectedRole;
      if(mstiPortPtr->infoIs == MSTP_INFO_IS_AGED)
      {
         mstiPortPtr->portHistory[idx].aged = 2;
      }
      else
         mstiPortPtr->portHistory[idx].aged = 1;
      mstiPortPtr->portHistory[idx].timeStamp = time(NULL);
      mstiPortPtr->portHistory[idx].portPriority.rgnRootID =
         mstiPortPtr->portPriority.rgnRootID;
      mstiPortPtr->portHistory[idx].portPriority.intRootPathCost =
         mstiPortPtr->portPriority.intRootPathCost;
      mstiPortPtr->portHistory[idx].portPriority.dsnBridgeID =
         mstiPortPtr->portPriority.dsnBridgeID;
      mstiPortPtr->portHistory[idx].portPriority.dsnPortID =
         mstiPortPtr->portPriority.dsnPortID;
      mstiPortPtr->portHistory[idx].valid = TRUE;

      if(MSTP_MSTI_PORT_STATE_CHANGE(mstid))
      {
         if(((mstiPortPtr->portHistory[idx].oldState ==
              (int)MSTP_PORT_ROLE_ALTERNATE) ||
             (mstiPortPtr->portHistory[idx].oldState ==
              (int)MSTP_PORT_ROLE_BACKUP)) &&
            ((mstiPortPtr->portHistory[idx].newState ==
              (int)MSTP_PORT_ROLE_ROOT) ||
             (mstiPortPtr->portHistory[idx].newState ==
              (int)MSTP_PORT_ROLE_DESIGNATED)))
         {
            char portName[PORTNAME_LEN];

            intf_get_port_name(lport, portName);

            VLOG_DBG("Port %s unblocked on MSTI%d",
                     portName, mstid);
            log_event("MSTP_MSTI_PORT_UNBLOCK",
                EV_KV("port", "%s", portName),
                EV_KV("instance", "%d", mstid));
         }
         else
            if(((mstiPortPtr->portHistory[idx].newState ==
                 (int)MSTP_PORT_ROLE_ALTERNATE) ||
                (mstiPortPtr->portHistory[idx].newState ==
                 (int)MSTP_PORT_ROLE_BACKUP)) &&
               ((mstiPortPtr->portHistory[idx].oldState ==
                 (int)MSTP_PORT_ROLE_ROOT) ||
                (mstiPortPtr->portHistory[idx].oldState ==
                 (int)MSTP_PORT_ROLE_DESIGNATED)))
            {
               char portName[PORTNAME_LEN];

               intf_get_port_name(lport, portName);
               VLOG_DBG("Port %s blocked on MSTI%d",
                     portName, mstid);

               log_event("MSTP_MSTI_PORT_BLOCK",
                   EV_KV("port", "%s", portName),
                   EV_KV("instance", "%d", mstid));


            }
      }
   }
}
/**PROC+**********************************************************************
 * Name:      mstpGetPortHistory
 *
 * Purpose:   To update port role change history
 *
 * Params:    mstid  -> MST instance ID
 *            lport  -> Port number
 *            histIndex -> history Index
 *
 * Returns:   Port History
 **PROC-**********************************************************************/
int
mstpGetPortHistory(MSTID_t mstid, LPORT_t lport, uint8_t histIndex,
                   MSTP_PORT_HISTORY_t *portHistory)
{

   if(mstid == MSTP_CISTID)
   {
      MSTP_CIST_PORT_INFO_t *cistPortPtr = MSTP_CIST_PORT_PTR(lport);

      if(cistPortPtr == NULL)
      {
         return 0;
      }

      portHistory->oldState = cistPortPtr->portHistory[histIndex].oldState;
      portHistory->newState = cistPortPtr->portHistory[histIndex].newState;
      portHistory->aged = cistPortPtr->portHistory[histIndex].aged;
      portHistory->timeStamp = cistPortPtr->portHistory[histIndex].timeStamp;
      memcpy(&portHistory->portPriority ,
             &cistPortPtr->portHistory[histIndex].portPriority,
             sizeof(MSTP_CIST_BRIDGE_PRI_VECTOR_t));
      portHistory->valid = cistPortPtr->portHistory[histIndex].valid;
   }
   else
   {
      MSTP_MSTI_PORT_INFO_t *mstiPortPtr = NULL;

      if(mstp_Bridge.ForceVersion !=
                3)
      {
         return 0;
      }

      mstiPortPtr = MSTP_MSTI_PORT_PTR(mstid, lport);
      if(mstiPortPtr == NULL)
      {
         return 0;
      }

      portHistory->oldState = mstiPortPtr->portHistory[histIndex].oldState;
      portHistory->newState = mstiPortPtr->portHistory[histIndex].newState;
      portHistory->aged = mstiPortPtr->portHistory[histIndex].aged;
      portHistory->timeStamp = mstiPortPtr->portHistory[histIndex].timeStamp;
      memcpy(&portHistory->portPriority,
             &mstiPortPtr->portHistory[histIndex].portPriority,
             sizeof(MSTP_CIST_BRIDGE_PRI_VECTOR_t));
      portHistory->valid = mstiPortPtr->portHistory[histIndex].valid;
   }
   return 0;
}
/**PROC+**********************************************************************
 * Name:      mstpValidPortHistory
 *
 * Purpose:   To validate port role change history entry
 *
 * Params:    mstid  -> MST instance ID
 *            lport  -> Port number
 *            histIndex -> history Index
 *
 * Returns:   Port History
 **PROC-**********************************************************************/
bool
mstpValidPortHistory(MSTID_t mstid, LPORT_t lport, uint8_t histIndex)
{
   bool valid = FALSE;
   if(mstid == MSTP_CISTID)
   {
      MSTP_CIST_PORT_INFO_t *cistPortPtr = MSTP_CIST_PORT_PTR(lport);
      if(!cistPortPtr)
      {
         return valid;
      }
      valid = cistPortPtr->portHistory[histIndex].valid;
   }
   else
   {
      MSTP_MSTI_PORT_INFO_t *mstiPortPtr = MSTP_MSTI_PORT_PTR(mstid, lport);
      if(!mstiPortPtr)
      {
         return valid;
      }
      valid = mstiPortPtr->portHistory[histIndex].valid;
   }
   return valid;
}
/**PROC+**********************************************************************
 * Name:      mstpValidTcHistory
 *
 * Purpose:   Update history information for the Topology Changes
 *
 * Params:    mstid  -> MST instance ID
 *            lport  -> Port number
 *            idx    -> index in to the history table
 *
 * Returns:   none
 *
 * Globals:   mstp_Bridge
 *
 **PROC-**********************************************************************/
bool
mstpValidTcHistory(bool originated, MSTID_t mstid, uint8_t idx)
{
   bool                        valid = FALSE;
   MSTP_CIST_INFO_t            *cistPtr = NULL;
   MSTP_MSTI_INFO_t            *mstiPtr = NULL;
   MSTP_TC_HISTORY_t           tcEntry;

   STP_ASSERT(MSTP_ENABLED);

   if (idx >= MSTP_TC_HISTORY_MAX)
   {
      STP_ASSERT(0);
      return FALSE;
   }

   if(!MSTP_ENABLED)
      return 0;


   if(mstid == MSTP_CISTID)
   {
      if(!(cistPtr = &mstp_Bridge.CistInfo))
      {
         return FALSE;
      }

      if(originated)
         tcEntry = cistPtr->tcOrigHistory[idx];
      else
         tcEntry = cistPtr->tcRcvHistory[idx];
   }
   else
   {
      if(!(mstiPtr = MSTP_MSTI_INFO(mstid)))
      {
         return FALSE;
      }

      if(originated)
         tcEntry = mstiPtr->tcOrigHistory[idx];
      else
         tcEntry = mstiPtr->tcRcvHistory[idx];
   }

   valid = tcEntry.valid;
    return valid;
}

/**PROC+**********************************************************************
 * Name:      mstpCheckForTcGeneration
 *
 * Purpose:   Checks if the port is going generate TC.
 *
 *
 * Params:    MSTID, lport and previous port roles.
 *
 *
 * Returns:   Return TRUE if TC can be generated. FALSE otherwise.
 *
 * Globals:   mstp_Bridge
 *
 **PROC-**********************************************************************/
bool
mstpCheckForTcGeneration(MSTID_t mstid,
                         LPORT_t lport,
                         MSTP_PORT_ROLE_t newRole)
{
   bool                         edgePort;
   bool                         sendRSTP;
   char                         portName[20];
   char                         mst_str[10];
   MSTP_CIST_PORT_INFO_t       *cistPortPtr;
   MSTP_MSTI_PORT_INFO_t       *mstiPortPtr;
   MSTP_COMM_PORT_INFO_t       *commPortPtr;
   MSTP_PORT_ROLE_t             prevRole;


   STP_ASSERT(MSTP_ENABLED);

   if(mstid == MSTP_CISTID)
   {
      cistPortPtr = MSTP_CIST_PORT_PTR(lport);
      prevRole = cistPortPtr->selectedRole;
   }
   else
   {
      mstiPortPtr = MSTP_MSTI_PORT_PTR(mstid, lport);
      prevRole = mstiPortPtr->selectedRole;
   }

   commPortPtr = MSTP_COMM_PORT_PTR(lport);

   edgePort = MSTP_COMM_PORT_IS_BIT_SET(commPortPtr->bitMap,
                                        MSTP_PORT_OPER_EDGE);

   sendRSTP = MSTP_COMM_PORT_IS_BIT_SET(commPortPtr->bitMap,
                                        MSTP_PORT_SEND_RSTP);
   /*
    * If not edge and we are transitioning to Forwarding
    */
   if(!edgePort &&
      ((prevRole == MSTP_PORT_ROLE_DISABLED) ||
       (prevRole == MSTP_PORT_ROLE_ALTERNATE) ||
       (prevRole == MSTP_PORT_ROLE_BACKUP)) &&
      ((newRole == MSTP_PORT_ROLE_ROOT) ||
       (newRole == MSTP_PORT_ROLE_MASTER) ||
       (newRole == MSTP_PORT_ROLE_DESIGNATED)))
   {

      intf_get_port_name(lport, portName);
      if(mstid == MSTP_CISTID)
      {
        VLOG_DBG("%s - Topology Change generated on port %s going in to %s",
                    "CIST",portName,"forwarding");
        log_event("MSTP_TC_ORIGINATED",
            EV_KV("proto", "%s", "CIST"),
            EV_KV("port", "%s", portName),
            EV_KV("state", "%s", "forwarding"));
      }
      else
      {
         snprintf(mst_str, sizeof(mst_str), "MSTI %d", mstid);
         VLOG_DBG("%s - Topology Change generated on port %s going in to %s",
                    mst_str,portName,"forwarding");
         log_event("MSTP_TC_ORIGINATED",
             EV_KV("proto", "%s", mst_str),
             EV_KV("port", "%s", portName),
             EV_KV("state", "%s", "forwarding"));

      }
      return TRUE;
   }
   /*
    * We generate TC when port moves to blocking for a remote STP port.
    */
   else if (!edgePort &&
            !sendRSTP &&
            ((prevRole == MSTP_PORT_ROLE_ROOT)     ||
             (prevRole == MSTP_PORT_ROLE_MASTER)   ||
             (prevRole == MSTP_PORT_ROLE_DESIGNATED)) &&
            ((newRole == MSTP_PORT_ROLE_ALTERNATE) ||
             (newRole == MSTP_PORT_ROLE_BACKUP)))
   {
      intf_get_port_name(lport, portName);
      if(mstid == MSTP_CISTID)
      {
        VLOG_DBG("%s - Topology Change generated on port %s going in to %s",
                    "CIST",portName,"blocking");
        log_event("MSTP_TC_ORIGINATED",
            EV_KV("proto", "%s", "CIST"),
            EV_KV("port", "%s", portName),
            EV_KV("state", "%s", "blocking"));
      }
      else
      {
         snprintf(mst_str, sizeof(mst_str), "MSTI %d", mstid);
         VLOG_DBG("%s - Topology Change generated on port %s going in to %s",
                    mst_str,portName,"blocking");
         log_event("MSTP_TC_ORIGINATED",
             EV_KV("proto", "%s", mst_str),
             EV_KV("port", "%s", portName),
             EV_KV("state", "%s", "blocking"));
      }
      return TRUE;
   }

   /* In all other cases TC is not generated */
   return FALSE;
}
/**PROC+**********************************************************************
 * Name:      mstpUpdateTcHistory
 *
 * Purpose:   Update history information for the Topology Changes
 *
 * Params:    mstid  -> MST instance ID
 *            lport  -> Port number
 *            originated -> Set to TRUE for TC originated history
 *
 * Returns:   none
 *
 * Globals:   mstp_Bridge
 *
 **PROC-**********************************************************************/
void
mstpUpdateTcHistory(MSTID_t mstid, LPORT_t lport, bool originated)
{
   int                         idx;
   MSTP_TC_HISTORY_t           *tcHistory;
   MSTP_CIST_PORT_INFO_t       *cistPortPtr;
   MSTP_CIST_INFO_t            *cistPtr;
   MSTP_MSTI_INFO_t            *mstiPtr;
   MSTP_MSTI_PORT_INFO_t       *mstiPortPtr;
   MSTP_COMM_PORT_INFO_t       *commPortPtr;

   STP_ASSERT(MSTP_ENABLED);

   if(mstid == MSTP_CISTID)
   {
      cistPtr = &mstp_Bridge.CistInfo;
      cistPortPtr = MSTP_CIST_PORT_PTR(lport);

      if(originated)
         tcHistory = cistPtr->tcOrigHistory;
      else
         tcHistory = cistPtr->tcRcvHistory;
   }
   else
   {
      mstiPtr = MSTP_MSTI_INFO(mstid);
      mstiPortPtr = MSTP_MSTI_PORT_PTR(mstid, lport);

      if(originated)
         tcHistory = mstiPtr->tcOrigHistory;
      else
         tcHistory = mstiPtr->tcRcvHistory;
   }

      STP_ASSERT(tcHistory);

      /* shift all entries one step down to the bottom of the history array */
      for(idx = MSTP_TC_HISTORY_MAX-1; idx > 0; idx--)
      {
         if(tcHistory[idx-1].valid == TRUE)
         {
            tcHistory[idx] = tcHistory[idx-1];
         }
      }

      /* store new info in the first entry of the history array */
      idx = 0;
      tcHistory[idx].lport = lport;

      commPortPtr = MSTP_COMM_PORT_PTR(lport);
      STP_ASSERT(commPortPtr);

      if(mstid == MSTP_CISTID)
      {
         /* The last Port history change is a cause for this TC
          * which is stored in zeroth entry */
         tcHistory[idx].prevState = cistPortPtr->portHistory[0].oldState;
         tcHistory[idx].newState = cistPortPtr->portHistory[0].newState;
      }
      else
      {
         /* The last Port history change is a cause for this TC
          * which is stored in zeroth entry */
         tcHistory[idx].prevState = mstiPortPtr->portHistory[0].oldState;
         tcHistory[idx].newState = mstiPortPtr->portHistory[0].newState;
      }

      MAC_ADDR_COPY(commPortPtr->bpduSrcMac, tcHistory[idx].mac);
      tcHistory[idx].timeStamp = time(NULL);
      tcHistory[idx].valid = TRUE;
}

/**PROC+**********************************************************************
* Name:      mstp_getTcHistoryEntry
*
* Purpose:   Read an entry from the Root Changes History table
*
* Params:
*             mstid  -> MST instance ID
*             lport  -> Port number
*             originated -> Set to TRUE for TC originated history
*
* Returns:   TRUE if requested entry was found and contains valid information,
*            FALSE otherwise. Fills caller's provided place holders with the
*            data from the valid entry
*
* Globals:   mstp_CB
*
* Constraints:
**PROC-**********************************************************************/
bool
mstpGetTcHistoryEntry(bool                   originated,
                       MSTID_t                mstid,
                       uint32_t               idx,
                       MSTP_TC_HISTORY_t      *getEntry)
{
   bool                      found = FALSE;
   bool                      valid = FALSE;
   MSTP_TC_HISTORY_t          tcEntry;
   MSTP_CIST_INFO_t           *cistPtr;
   MSTP_MSTI_INFO_t           *mstiPtr;

   if (idx >= MSTP_TC_HISTORY_MAX)
   {
      STP_ASSERT(0);
      return FALSE;
   }

   STP_ASSERT(getEntry);

   if(!MSTP_ENABLED)
      return 0;


   if(mstid == MSTP_CISTID)
   {
      cistPtr = &mstp_Bridge.CistInfo;

      if(originated)
         tcEntry = cistPtr->tcOrigHistory[idx];
      else
         tcEntry = cistPtr->tcRcvHistory[idx];
   }
   else
   {
      mstiPtr = MSTP_MSTI_INFO(mstid);

      if(originated)
         tcEntry = mstiPtr->tcOrigHistory[idx];
      else
         tcEntry = mstiPtr->tcRcvHistory[idx];
   }

   valid = tcEntry.valid;
   if(valid)
   {
      found=TRUE;
   }

   if(found)
   {
      getEntry->lport     = tcEntry.lport;
      getEntry->timeStamp = tcEntry.timeStamp;
      MAC_ADDR_COPY(tcEntry.mac, getEntry->mac);
      getEntry->prevState = tcEntry.prevState;
      getEntry->newState  = tcEntry.newState;
   }

   return found;
}

/**PROC+*****************************************************************
 * Name:      mstp_updatePortOperEdgeState
 *
 * Purpose:   Put the edge port state in to MSTP message queue
 *
 * Params:  idx  -> Index to the bridge-id mapping tablea
 *          lport -> interface index
 *          state -> edge/non-egde
 *
 * Returns:   void
 **PROC-*****************************************************************/
void mstp_updatePortOperEdgeState(MSTID_t mstid, LPORT_t lport, bool state)
{
   MSTP_TREE_MSG_t *m = mstp_findMstiPortStateChgMsg(mstid);

   if(m == NULL)
   {
      m = calloc(1, sizeof(MSTP_TREE_MSG_t));
      m->mstid        = mstid;
      m->link.q_flink = NULL;
      m->link.q_blink = NULL;
      insqti_nodis(&MSTP_TREE_MSGS_QUEUE, &m->link);
   }
   if (state == TRUE)
   {
      set_port(&m->portsSetEdge, lport);
      clear_port(&m->portsClearEdge, lport);
   }
   else
   {
      set_port(&m->portsClearEdge, lport);
      clear_port(&m->portsSetEdge, lport);
   }
}
/**PROC+**********************************************************************
 * Name:     mstpIsDebugEventSet
 *
 * Purpose:  whether debug "event" logging is enabled on any of the instance ?
 *
 * Params:   void
 *
 * Returns:  TRUE/FALSE
 **PROC-**********************************************************************/
bool mstpIsDebugEventSet()
{
   uint16_t i   = 0;
   bool     ret = FALSE;
   if(mstp_debugEventCist)
   {
      ret = TRUE;
   }
   for(i = 1; i <= MSTP_INSTANCES_MAX; i++)
   {
#if OPS_MSTP_TODO
      if(isBitSet(&mstp_debugEventInstances.map,i, MSTP_MSTID_MAX))
      {
         ret = TRUE;
      }
#endif /*OPS_MSTP_TODO*/
   }
   return(ret);
}
/**PROC+**********************************************************************
 * Name:    mstpIsDebugPktSet
 *
 * Purpose:  whether debug "pkt" logging is enabled on any of the ports ?
 *
 * Params:   void
 *
 * Returns:  TRUE/FALSE
 **PROC-**********************************************************************/

bool mstpIsDebugPktSet()
{
   uint32_t lport = 0, i = 0;
   bool ret = FALSE;

   if(are_any_ports_set(&mstp_debugPktEnabledForCist))
   {
      ret = TRUE;
   }
   for(lport = 1; IS_VALID_LPORT(lport); lport++)
   {
      for(i = 1; i <= MSTP_INSTANCES_MAX; i++)
      {
#if OPS_MSTP_TODO
         if(isBitSet(&mstp_debugPktEnabledInstances[lport].map,
                     i,MSTP_MSTID_MAX))
         {
            ret = TRUE;
         }
#endif /*OPS_MSTP_TODO*/
      }
   }
   return(ret);
}
/**PROC+**********************************************************************
 * Name:      mstpSetDebugEventInstances
 *
 * Purpose:   set/unset the instances on which debug logging has to be enabled.
 *            This is called by cli - "debug mstp events [instance <i>]
 *
 * Params:   instance, set/unset
 *
 * Returns:   void
 *
 **PROC-**********************************************************************/

void mstpSetDebugEventInstances(uint32_t instance, bool set )
{

   //uint16_t i = 0;


   if(instance == MSTP_CISTID)
   {
      if(set)
      {
         mstp_debugEventCist = TRUE ;
      }
      else
      {
         mstp_debugEventCist = FALSE ;
      }

   }
   else if (instance <= MSTP_INSTANCES_MAX)
   {
      if(set)
      {
         //setBit(&mstp_debugEventInstances.map,instance, MSTP_MSTID_MAX);
      }
      else
      {
         //clrBit(&mstp_debugEventInstances.map, instance, MSTP_MSTID_MAX);
      }
   }
   else /*for all instances*/
   {
      if(set)
      {
         mstp_debugEventCist = TRUE;

         //for(i = 1; i<= MSTP_INSTANCES_MAX; i++)
           // setBit(&mstp_debugEventInstances.map,i, MSTP_MSTID_MAX);
      }
      else
      {
         mstp_debugEventCist = FALSE ;

         //for(i = 1; i<= MSTP_INSTANCES_MAX; i++)
            //clrBit(&mstp_debugEventInstances.map,i, MSTP_MSTID_MAX);
      }

   }

   return ;
}

/**PROC+**********************************************************************
 * Name:      mstpSetDebugPktInstances
 *
 * Purpose:   set/unset the instances on which debug logging has to be enabled.
 *            This is  called by cli -
 *            "debug mstp packet ports <plist> [instance <i>]"
 *
 * Params:   port_list, instance, set/unset
 *
 * Returns:   void
 *
 **PROC-**********************************************************************/
void mstpSetDebugPktInstances(PORT_MAP *portMap, uint32_t instance, bool set)
{
   uint32_t lport;


   if(instance == MSTP_CISTID)
   {
      if(set)
      {
         bit_or_port_maps(portMap, &mstp_debugPktEnabledForCist);
      }
      else
      {
         if(!are_any_ports_set(portMap))
         {
            /* logging is disabled for CIST on all ports */
            clear_port_map(&mstp_debugPktEnabledForCist);
         }
         else
         {
            for(lport = (LPORT_t)find_first_port_set(portMap);
                IS_VALID_LPORT(lport);
                lport = (LPORT_t)find_next_port_set(portMap,lport))
            {
               clear_port(&mstp_debugPktEnabledForCist,lport);
            }
         }
      }

   }
   else if (instance <= MSTP_INSTANCES_MAX)
   {
      if(set)
      {
         bit_or_port_maps(portMap,&mstp_debugPktEnabledPorts);
         for(lport = (LPORT_t)find_first_port_set(portMap);
             IS_VALID_LPORT(lport);
             lport = (LPORT_t)find_next_port_set(portMap, lport))
         {
            //setBit(&mstp_debugPktEnabledInstances[lport].map,
            //       instance,MSTP_MSTID_MAX);
         }

      }
      else
      {
         for(lport = (LPORT_t)find_first_port_set(portMap);
             IS_VALID_LPORT(lport);
             lport = (LPORT_t)find_next_port_set(portMap, lport))
         {
            //clrBit(&mstp_debugPktEnabledInstances[lport].map,
            //       instance,MSTP_MSTID_MAX);
         }
      }

   }
   else /* for all instances*/
   {
      if(set)
      {
         /*update CIST data structures*/
         bit_or_port_maps(portMap, &mstp_debugPktEnabledForCist);

         for(lport = (LPORT_t)find_first_port_set(portMap);
          IS_VALID_LPORT(lport);
          lport = (LPORT_t)find_next_port_set(portMap, lport))
         {
            set_port(&mstp_debugPktEnabledPorts, lport);
            //for(i = 1; i <= MSTP_INSTANCES_MAX; i++)
               //setBit(&mstp_debugPktEnabledInstances[lport].map,
               //       i,MSTP_MSTID_MAX);
         }
      }
      else
      {
         /*update CIST data structures*/
         if(!are_any_ports_set(portMap))
         {
            /* logging is disabled for CIST on all ports */
            clear_port_map(&mstp_debugPktEnabledForCist);

            memset(&mstp_debugPktEnabledInstances,0,
                   sizeof(mstp_debugPktEnabledInstances));
            clear_port_map(&mstp_debugPktEnabledPorts);
         }
         else
         {
            for(lport = (LPORT_t)find_first_port_set(portMap);
                IS_VALID_LPORT(lport);
                lport = (LPORT_t)find_next_port_set(portMap, lport))
            {
               clear_port(&mstp_debugPktEnabledForCist,lport);
               clear_port(&mstp_debugPktEnabledPorts, lport);
              // for(i = 1; i <= MSTP_INSTANCES_MAX; i++)
              //    clrBit(&mstp_debugPktEnabledInstances[lport].map,
              //           i,MSTP_MSTID_MAX);
            }
         }
      }
   }

   return ;
}
/**PROC+*****************************************************************
 * Name: mstp_mapPortRole
 *
 * Purpose: to map the protocol values with MIB values.
 *
 * Params: Port Role.
 *
 * Returns: corresponding MIB values
 *
 **PROC-*****************************************************************/



uint32_t mstp_mapPortRole(uint32_t role)
{
   if(role == MSTP_PORT_ROLE_DISABLED||
      role == MSTP_PORT_ROLE_UNKNOWN)
   {
      //return D_hpicfMstpInstancePortRoleChangeCurrentPortRole_disabled;
      return 1;
   }
   else if (role == MSTP_PORT_ROLE_BACKUP)
   {
      //return D_hpicfMstpInstancePortRoleChangeCurrentPortRole_backup;
      return 5;
   }
   else if(role == MSTP_PORT_ROLE_ALTERNATE)
   {
      //return D_hpicfMstpInstancePortRoleChangeCurrentPortRole_alternate;
      return 4;
   }
   else if (role == MSTP_PORT_ROLE_DESIGNATED)
   {
      return 3;
      //return D_hpicfMstpInstancePortRoleChangeCurrentPortRole_designated;
   }
   else if(role == MSTP_PORT_ROLE_ROOT)
   {
      return 2;
      //return D_hpicfMstpInstancePortRoleChangeCurrentPortRole_root;
   }
   else if (role == MSTP_PORT_ROLE_MASTER)
   {
      //return D_hpicfMstpInstancePortRoleChangeCurrentPortRole_boundary;
      return 6;
   }
   else
   {
      STP_ASSERT(0);
   }
   return 0;
}

/**PROC+**********************************************************************
 *Name:      stp_is_port_configurable
 *
 *Purpose:   check whether port is part of STP
 *
 *Params:    lport
 *
 *Returns:   TRUE/FALSE
 *
 **PROC-**********************************************************************/
bool stp_is_port_configurable(LPORT_t lport)
{
    bool res = FALSE;
   return res;
}

char *
date()
{
    /* Return the current date as incomplete ISO 8601 (2012-12-12T16:13:30) */
    static char date[] = "2012-12-12T16:13:30";
    time_t t = time(NULL);
    struct tm *tmp = localtime(&t);
    strftime(date, sizeof(date), "%Y-%m-%dT%H:%M:%S", tmp);
    return date;
}

void intf_get_port_name(LPORT_t lport, char *port_name)
{
    struct iface_data *idp = NULL;
    if ((lport > 0) && (lport <= MAX_LPORTS))
    {
        idp = find_iface_data_by_index(lport);
        if(idp == NULL)
        {
            STP_ASSERT(FALSE);
        }
        strncpy(port_name,idp->name,10);
    }
    else
    {
        STP_ASSERT(FALSE);
    }
}


bool intf_get_lport_speed_duplex(LPORT_t lport, SPEED_DPLX *sd)
{
    struct iface_data *idp = NULL;
    STP_ASSERT(sd);
    STP_ASSERT((lport != 0) && (lport <= MAX_LPORTS));

    if ((lport <= MAX_LPORTS))
    {
        idp = find_iface_data_by_index(lport);
        if(idp == NULL)
        {
            return FALSE;
        }
        sd->speed = idp->link_speed;
        sd->duplex = idp->duplex;
        return(TRUE);
    }
    return(FALSE);
}
int mstp_util_get_valid_l2_ports(const struct ovsrec_bridge *bridge_row) {
    int i = 0, port_count = 0;

    if (!bridge_row){
<<<<<<< HEAD
        VLOG_INFO("Invalid Input %s:%d", __FILE__, __LINE__);
=======
        VLOG_ERR("Invalid Input %s:%d", __FILE__, __LINE__);
>>>>>>> 88e9fc48
        STP_ASSERT(0);
        return port_count;
    }

    for (i = 0; i < bridge_row->n_ports; i++) {
        if (!bridge_row->ports[i]){
            continue;
        }

        if (strcmp(bridge_row->ports[i]->name,"bridge_normal") == 0) {
            continue;
        }

        if (!mstpd_is_valid_port_row(bridge_row->ports[i])){
            /* port row not interested by mstp */
            continue;
        }
        port_count++;
    }
    return port_count;
}<|MERGE_RESOLUTION|>--- conflicted
+++ resolved
@@ -4757,12 +4757,8 @@
       memcpy(&bpdu->mstConfigurationId, &mstp_Bridge.MstConfigId,
              sizeof(bpdu->mstConfigurationId));
       storeShortInPacket(&bpdu->mstConfigurationId.revisionLevel,
-<<<<<<< HEAD
-                          mstp_Bridge.MstConfigId.revisionLevel);
-=======
               mstp_Bridge.MstConfigId.revisionLevel);
 
->>>>>>> 88e9fc48
       version3Len += sizeof(bpdu->mstConfigurationId);
 
       /*---------------------------------------------------------------------
@@ -5472,10 +5468,7 @@
       mstp_util_set_cist_table_value(OPER_FORWARD_DELAY, mstp_Bridge.FwdDelay);
       mstp_util_set_cist_table_value(OPER_MAX_AGE, mstp_Bridge.MaxAge);
       mstp_util_set_cist_table_value(OPER_TX_HOLD_COUNT, mstp_Bridge.TxHoldCount);
-<<<<<<< HEAD
-=======
       mstp_util_set_cist_table_string(ROOT_PORT,"0");
->>>>>>> 88e9fc48
    }
    else
    {/* case 2) from the above */
@@ -6006,13 +5999,7 @@
    }
    else
    {
-<<<<<<< HEAD
-       char root_port[10] = {0};
-       intf_get_port_name(MSTP_GET_PORT_NUM(MSTP_MSTI_ROOT_PORT_ID(mstid)), root_port);
-       mstp_util_set_msti_table_string(ROOT_PORT, root_port, mstid);
-=======
        mstp_util_set_msti_table_string(ROOT_PORT, "0", mstid);
->>>>>>> 88e9fc48
    }
    MSTP_MSTI_ROOT_PRIORITY(mstid) = mstiRootPriVec;
    mstp_util_set_msti_table_value(ROOT_PRIORITY,(MSTP_MSTI_ROOT_PRIORITY(mstid).rgnRootID.priority-mstid),mstid);
@@ -11451,11 +11438,7 @@
     int i = 0, port_count = 0;
 
     if (!bridge_row){
-<<<<<<< HEAD
-        VLOG_INFO("Invalid Input %s:%d", __FILE__, __LINE__);
-=======
         VLOG_ERR("Invalid Input %s:%d", __FILE__, __LINE__);
->>>>>>> 88e9fc48
         STP_ASSERT(0);
         return port_count;
     }
