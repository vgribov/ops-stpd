/*
 * Copyright (C) 1997, 98 Kunihiro Ishiguro
 * Copyright (C) 2015-2016 Hewlett Packard Enterprise Development LP
 *
 * GNU Zebra is free software; you can redistribute it and/or modify it
 * under the terms of the GNU General Public License as published by the
 * Free Software Foundation; either version 2, or (at your option) any
 * later version.
 *
 * GNU Zebra is distributed in the hope that it will be useful, but
 * WITHOUT ANY WARRANTY; without even the implied warranty of
 * MERCHANTABILITY or FITNESS FOR A PARTICULAR PURPOSE.  See the GNU
 * General Public License for more details.
 *
 * You should have received a copy of the GNU General Public License
 * along with GNU Zebra; see the file COPYING.  If not, write to the Free
 * Software Foundation, Inc., 59 Temple Place - Suite 330, Boston, MA
 * 02111-1307, USA.
 */
/****************************************************************************
 *    File               : mstp_vty.c
 *    Description        : MSTP Protocol CLI Commands
 ******************************************************************************/
#include <sys/un.h>
#include <sys/wait.h>
#include <pwd.h>
#include <readline/readline.h>
#include <readline/history.h>

#include "vtysh/lib/version.h"
#include "getopt.h"
#include "vtysh/memory.h"
#include "vtysh/vtysh.h"
#include "vtysh/vector.h"
#include "vtysh/vtysh_user.h"
#include "vtysh/vtysh_utils.h"
#include "vswitch-idl.h"
#include "ovsdb-idl.h"
#include "smap.h"
#include "openvswitch/vlog.h"
#include "openswitch-idl.h"
#include "vtysh/vtysh_ovsdb_if.h"
#include "vtysh/vtysh_ovsdb_config.h"
#include "vtysh/utils/ovsdb_vtysh_utils.h"
#include "mstp_vty.h"
#include "vtysh_ovsdb_mstp_context.h"
#include "ops-utils.h"

extern struct ovsdb_idl *idl;
const struct shash_node **sort_interface(const struct shash *sh);

VLOG_DEFINE_THIS_MODULE(vtysh_mstp_cli);

/*-----------------------------------------------------------------------------
 | Function:        mstp_print_port_statistics
 | Responsibility:  Displays port statistics
 | Parameters:
 |      cist_port:  mstp common instance port row
 | Return:
 ------------------------------------------------------------------------------
 */
static void
mstp_print_port_statistics(const struct ovsrec_mstp_common_instance_port *cist_port) {

    if(!cist_port) {
        VLOG_DBG("Invalid common instance port row %s: %d\n", __FILE__, __LINE__);
        return;
    }

    vty_out(vty, "Bpdus sent %d, received %d%s",
            smap_get_int(&cist_port->mstp_statistics, MSTP_TX_BPDU, 0),
            smap_get_int(&cist_port->mstp_statistics, MSTP_RX_BPDU, 0),
            VTY_NEWLINE);
}

/*-----------------------------------------------------------------------------
 | Function:        compare_nodes_by_vlan_id_in_numerical
 | Responsibility:  Utility API to compare VLAN ID
 ------------------------------------------------------------------------------
 */
int
compare_nodes_by_vlan_id_in_numerical(const void *a_, const void *b_)
{
    const struct shash_node *const *a = a_;
    const struct shash_node *const *b = b_;
    uint i1=0,i2=0;

    if(!a && !b) {
        VLOG_DBG("Invalid argument %s: %d\n", __FILE__, __LINE__);
        return -2;
    }
    sscanf((*a)->name,"%d",&i1);
    sscanf((*b)->name,"%d",&i2);

    if (i1 == i2)
        return 0;
    else if (i1 < i2)
        return -1;
    else
        return 1;
}

/*-----------------------------------------------------------------------------
 | Function:        mstp_util_get_mstid_for_vlanID
 | Responsibility:  Utility API to get the instance ID to which the VLAN belongs
 | Parameters:
 |      vlan_id:    VLAN ID
 |      bridge_row: bridge row pointer
 | Return:
 |      InstId:     Returns MSTP instance ID,
 |                  MSTP_INVALID_ID If no instance mapped
 ------------------------------------------------------------------------------
 */
int64_t
mstp_util_get_mstid_for_vlanID(int64_t vlan_id,
        const struct ovsrec_bridge *bridge_row) {

    int i = 0, j = 0;

    if (!bridge_row) {
        VLOG_DBG("Invalid arguments for mstp_util_get_mstid_for_vlanID %s: %d\n",
                __FILE__, __LINE__);
        return e_vtysh_error;
    }
    /* Loop for all instance in bridge table */
    for (i=0; i < bridge_row->n_mstp_instances; i++) {
        /* Loop for all vlans in one MST instance table */
        for (j=0; j<bridge_row->value_mstp_instances[i]->n_vlans; j++) {
            /* Return the instance ID if the VLAN exist in the instance*/
            if(vlan_id == bridge_row->value_mstp_instances[i]->vlans[j]->id) {
                return bridge_row->key_mstp_instances[i];
            }
        }
    }
    return MSTP_INVALID_ID;
}

/*-----------------------------------------------------------------------------
 | Function:        mstp_util_sort_vlan_id
 | Responsibility:  Utility API sort VLAN ID
 ------------------------------------------------------------------------------
 */
const struct shash_node **
mstp_util_sort_vlan_id(const struct shash *sh)
{
    if (shash_is_empty(sh)) {
        return NULL;
    }
    else {
        const struct shash_node **nodes;
        struct shash_node *node;

        size_t i, n;
        n = shash_count(sh);
        nodes = xmalloc(n * sizeof *nodes);
        if(!nodes) {
            VLOG_DBG("Memory allocation failed %s: %d%s",
                    __FILE__, __LINE__, VTY_NEWLINE);
            return NULL;
        }
        i = 0;
        SHASH_FOR_EACH (node, sh) {
            nodes[i++] = node;
        }
        ovs_assert(i == n);

        qsort(nodes, n, sizeof *nodes, compare_nodes_by_vlan_id_in_numerical);
        return nodes;
    }
}


/*-----------------------------------------------------------------------------
 | Function:        cli_show_spanning_tree_detailed_config
 | Responsibility:  Displays the spanning-tree related global configurations
 | Parameters:
 | Return:
 |      Return : e_vtysh_ok on success else e_vtysh_error
 ------------------------------------------------------------------------------
 */
static int
cli_show_spanning_tree_detailed_config(const struct ovsrec_mstp_common_instance *cist_row) {
    const struct ovsrec_mstp_common_instance_port *cist_port;
    int64_t current_time = (int64_t)time(NULL);
    struct shash sorted_port_id;
    const struct shash_node **cist_port_nodes = NULL;
    int64_t count = 0, i = 0;
    char root_mac[OPS_MAC_STR_SIZE] = {0};
    int priority = 0, sys_id = 0;


    cist_row = ovsrec_mstp_common_instance_first (idl);
    if (!cist_row) {
        vty_out(vty, "No MSTP common instance record found%s", VTY_NEWLINE);
        return e_vtysh_error;
    }

    vty_out(vty, "%s%-30s: %s%s", VTY_NEWLINE, "Topology change flag",
            (!(cist_row->topology_unstable) ||
            (*cist_row->topology_unstable == true)?"False": "True"),
            VTY_NEWLINE);

    vty_out(vty, "%-30s: %ld%s", "Number of topology changes",
            (cist_row->topology_change_count)?*cist_row->topology_change_count:0,
            VTY_NEWLINE);

    vty_out(vty, "%-30s: %ld seconds ago%s",
            "Last topology change occurred",
            (current_time - (int64_t)((cist_row->time_since_top_change)?*cist_row->time_since_top_change:0)),
            VTY_NEWLINE);

    vty_out(vty, "%-10s %-13s %-2ld, %-20s %-2ld %s", "Timers:",
            "Hello expiry",
            (cist_row->hello_expiry_time)?*cist_row->hello_expiry_time:0,
            "Forward delay expiry",
            (cist_row->forward_delay_expiry_time)?*cist_row->forward_delay_expiry_time:0,
            VTY_NEWLINE);

    /* Create the CIST port shash list */
    shash_init(&sorted_port_id);
    OVSREC_MSTP_COMMON_INSTANCE_PORT_FOR_EACH(cist_port, idl) {
        if(!cist_port->port) {
            VLOG_DBG("NO CIST Port found %s: %d%s", __FILE__, __LINE__, VTY_NEWLINE);
            continue;
        }
        if ( NULL == shash_add(&sorted_port_id, cist_port->port->name, (void *)cist_port)) {
            shash_destroy(&sorted_port_id);
            return e_vtysh_ok;
        }
    }

    cist_port_nodes = sort_interface(&sorted_port_id);
    if (!cist_port_nodes) {
        shash_destroy(&sorted_port_id);
        return e_vtysh_ok;
    }
    count = shash_count(&sorted_port_id);

    for(i=0; i<count; i++) {
        cist_port = (const struct ovsrec_mstp_common_instance_port *)cist_port_nodes[i]->data;
        vty_out(vty, "%sPort %s %s", VTY_NEWLINE, cist_port->port->name, VTY_NEWLINE);

        if(cist_port->designated_root) {
            memset(root_mac, 0, sizeof(root_mac));
            priority = 0;
            sscanf(cist_port->designated_root, "%d.%d.%s", &priority, &sys_id, root_mac);
        }
        vty_out(vty, "%-43s:%2d %s %s %s", "Designated root has priority", priority,
                    "Address:", root_mac, VTY_NEWLINE);

        if(cist_port->designated_bridge) {
            memset(root_mac, 0, sizeof(root_mac));
            priority = 0;
            sscanf(cist_port->designated_bridge, "%d.%d.%s", &priority, &sys_id, root_mac);
        }
        vty_out(vty, "%-43s:%2d %s %s %s", "Designated bridge has priority", priority,
                    "Address:", root_mac, VTY_NEWLINE);

        vty_out(vty, "%-43s:%s %s", "Designated port",
                     cist_port->designated_port, VTY_NEWLINE);

        vty_out(vty, "%-43s:%2ld%s", "Number of transitions to forwarding state",
                    (cist_port->fwd_transition_count)?*cist_port->fwd_transition_count:(int64_t)0,
                     VTY_NEWLINE);
        mstp_print_port_statistics(cist_port);
    }
    shash_destroy(&sorted_port_id);
    free(cist_port_nodes);
    return e_vtysh_ok;
}

/*-----------------------------------------------------------------------------
 | Function:        cli_show_spanning_tree_config
 | Responsibility:  Displays the spanning-tree related global configurations
 | Parameters:
 | Return:
 |      Return : e_vtysh_ok on success else e_vtysh_error
 ------------------------------------------------------------------------------
 */
static int
cli_show_spanning_tree_config(bool detail) {
    const struct ovsrec_mstp_common_instance_port *cist_port;
    const struct ovsrec_mstp_common_instance *cist_row;
    const struct ovsrec_bridge *bridge_row = NULL;
    const struct ovsrec_system *system_row = NULL;
    struct shash sorted_port_id;
    const struct shash_node **cist_port_nodes = NULL;
    int64_t count = 0, i = 0;
    char root_mac[OPS_MAC_STR_SIZE] = {0};
    int priority = 0, sys_id = 0;

    /* Get the current time to calculate the last topology change */
    system_row = ovsrec_system_first(idl);
    if (!system_row) {
        vty_out(vty, "No record found%s", VTY_NEWLINE);
        return e_vtysh_error;
    }

    bridge_row = ovsrec_bridge_first(idl);
    if (!bridge_row) {
        vty_out(vty, "No record found%s", VTY_NEWLINE);
        return e_vtysh_error;
    }

    if (!(bridge_row->mstp_enable) ||
            (*bridge_row->mstp_enable == DEF_ADMIN_STATUS)) {
        vty_out(vty, "Spanning-tree is disabled%s", VTY_NEWLINE);
        return e_vtysh_ok;
    }

    cist_row = ovsrec_mstp_common_instance_first (idl);
    if (!cist_row) {
        vty_out(vty, "No MSTP common instance record found%s", VTY_NEWLINE);
        return e_vtysh_error;
    }

    if(cist_row->designated_root) {
        memset(root_mac, 0, sizeof(root_mac));
        sscanf(cist_row->designated_root, "%d.%d.%s", &priority, &sys_id, root_mac);
    }

    vty_out(vty, "%s%s", "MST0", VTY_NEWLINE);
    vty_out(vty, "  %s%s", "Spanning tree status: Enabled", VTY_NEWLINE);
<<<<<<< HEAD
    vty_out(vty, "  %-10s %-10s: %-20d%s", "Root ID", "Priority",
=======
    vty_out(vty, "  %-10s %-10s : %-20d%s", "Root ID", "Priority",
>>>>>>> 88e9fc48
                    priority, VTY_NEWLINE);

    vty_out(vty, "  %22s: %-20s%s", "MAC-Address", root_mac, VTY_NEWLINE);

    if (VTYSH_STR_EQ(system_row->system_mac, root_mac)) {
        vty_out(vty, "  %34s%s", "This bridge is the root", VTY_NEWLINE);
    }
    vty_out(vty, "  %34s%ld  %s%ld  %s%ld%s",
            "Hello time(in seconds):", *cist_row->oper_hello_time,
            "Max Age(in seconds):", *cist_row->oper_max_age,
            "Forward Delay(in seconds):", *cist_row->oper_forward_delay,
            VTY_NEWLINE);

    vty_out(vty, "%s  %-10s %-10s: %-20ld%s", VTY_NEWLINE, "Bridge ID",
            "Priority", ((*cist_row->priority) * MSTP_BRIDGE_PRIORITY_MULTIPLIER),
            VTY_NEWLINE);
    vty_out(vty, "  %22s: %-20s%s", "MAC-Address",
            system_row->system_mac, VTY_NEWLINE);
    vty_out(vty, "  %34s%ld  %s%ld  %s%ld%s",
            "Hello time(in seconds):", *cist_row->hello_time,
            "Max Age(in seconds):", *cist_row->max_age,
            "Forward Delay(in seconds):", *cist_row->forward_delay,
            VTY_NEWLINE);

    vty_out(vty, "%s%-12s %-14s %-10s %-7s %-10s %s%s", VTY_NEWLINE,
            "Port", "Role", "State", "Cost", "Priority", "Type", VTY_NEWLINE);
    vty_out(vty, "%s %s%s",
            "------------ --------------",
            "---------- ------- ---------- ----------", VTY_NEWLINE);

    /* Create the CIST port shash list */
    shash_init(&sorted_port_id);
    OVSREC_MSTP_COMMON_INSTANCE_PORT_FOR_EACH(cist_port, idl) {
        if(!cist_port->port) {
            VLOG_DBG("NO CIST Port found %s: %d%s", __FILE__, __LINE__, VTY_NEWLINE);
            continue;
<<<<<<< HEAD
        }
        if( NULL == shash_add(&sorted_port_id, cist_port->port->name, (void *)cist_port)) {
            shash_destroy(&sorted_port_id);
            return e_vtysh_ok;
        }
=======
        }
        if( NULL == shash_add(&sorted_port_id, cist_port->port->name, (void *)cist_port)) {
            shash_destroy(&sorted_port_id);
            return e_vtysh_ok;
        }
>>>>>>> 88e9fc48
    }
    cist_port_nodes = sort_interface(&sorted_port_id);
    if (!cist_port_nodes) {
        shash_destroy(&sorted_port_id);
        return e_vtysh_ok;
    }

    count = shash_count(&sorted_port_id);

    for(i=0; i<count; i++) {
        cist_port = (const struct ovsrec_mstp_common_instance_port *)cist_port_nodes[i]->data;
        vty_out(vty, "%-12s %-14s %-10s %-7ld %-10ld %s%s",
<<<<<<< HEAD
                cist_port->port->name, cist_port->port_role,
                cist_port->port_state, *cist_port->admin_path_cost,
=======
                cist_port->port->name, cist_port->port_role, cist_port->port_state,
                (cist_port->cist_path_cost)?(*cist_port->cist_path_cost):0,
>>>>>>> 88e9fc48
                ((*cist_port->port_priority) * MSTP_PORT_PRIORITY_MULTIPLIER),
                cist_port->link_type, VTY_NEWLINE);
    }

    if(detail) {
        cli_show_spanning_tree_detailed_config(cist_row);
    }
    shash_destroy(&sorted_port_id);
    free(cist_port_nodes);

    return e_vtysh_ok;
}

/*-----------------------------------------------------------------------------
 | Function:        cli_show_mstp_config
 | Responsibility:  Displays MSTPe related global configurations
 | Parameters:
 | Return:
 |      Return : e_vtysh_ok on success else e_vtysh_error
 ------------------------------------------------------------------------------
 */
static int
cli_show_mstp_config() {
    const struct ovsrec_bridge *bridge_row = NULL;
    int i = 0;

    bridge_row = ovsrec_bridge_first(idl);
    if (!bridge_row) {
        vty_out(vty, "No record found.%s", VTY_NEWLINE);
        return e_vtysh_error;
    }

    if (!(bridge_row->mstp_enable) ||
            (*bridge_row->mstp_enable == DEF_ADMIN_STATUS)) {
        vty_out(vty, "Spanning-tree is disabled%s", VTY_NEWLINE);
        return e_vtysh_ok;
    }

    vty_out(vty, "%s%s", "MST configuration information", VTY_NEWLINE);
    vty_out(vty, "   %-20s : %-15s%s", "MST config ID",
            smap_get(&bridge_row->other_config, MSTP_CONFIG_NAME), VTY_NEWLINE);
    vty_out(vty, "   %-20s : %-15d%s", "MST config revision",
            atoi(smap_get(&bridge_row->other_config, MSTP_CONFIG_REV)),
            VTY_NEWLINE);
    vty_out(vty, "   %-20s : %-15s%s", "MST config digest",
            smap_get(&bridge_row->status, MSTP_CONFIG_DIGEST), VTY_NEWLINE);
    vty_out(vty, "   %-20s : %-15ld%s", "Number of instances",
            bridge_row->n_mstp_instances, VTY_NEWLINE);

    vty_out(vty, "%s%-15s %-18s%s", VTY_NEWLINE, "Instance ID",
            "Member VLANs", VTY_NEWLINE);
    vty_out(vty, "--------------- ----------------------------------%s",
            VTY_NEWLINE);

    /* Loop for all vlans in CIST */
    vty_out(vty,"%-16d", MSTP_CISTID);
    print_vid_for_instance(MSTP_CISTID);
    vty_out(vty, "%s", VTY_NEWLINE);

    /* Loop for all instance in bridge table */
    for (i=0; i < bridge_row->n_mstp_instances; i++) {

        /* Loop for all vlans in one MST instance table */
        vty_out(vty,"%-16ld", bridge_row->key_mstp_instances[i]);
        print_vid_for_instance(bridge_row->key_mstp_instances[i]);
        vty_out(vty, "%s", VTY_NEWLINE);
    }
    return e_vtysh_ok;
}

/*-----------------------------------------------------------------------------
 | Function:        mstp_show_common_instance_info
 | Responsibility:  Displays MSTP common instance configurations
 | Parameters:
 | Return:
 |      Return : e_vtysh_ok on success else e_vtysh_error
 ------------------------------------------------------------------------------
 */
static int
mstp_show_common_instance_info(
        const struct ovsrec_mstp_common_instance *cist_row) {

    const struct ovsrec_mstp_common_instance_port *cist_port = NULL;
    const struct ovsrec_system *system_row = NULL;
    int j = 0;
    const struct shash_node **cist_port_nodes = NULL;
    struct shash sorted_port_id;
    int64_t count = 0;
    char root_mac[OPS_MAC_STR_SIZE] = {0};
    int priority = 0, sys_id = 0;

    system_row = ovsrec_system_first(idl);
    if (!system_row) {
        vty_out(vty, "No record found%s", VTY_NEWLINE);
        return e_vtysh_error;
    }

    vty_out(vty, "%-14s %s%s  ", "#### MST0", VTY_NEWLINE, "Vlans mapped:");
    print_vid_for_instance(MSTP_CISTID);

    vty_out(vty, "%s", VTY_NEWLINE);
    vty_out(vty, "%-14s %s:%-20s %s:%ld%s", "Bridge", "Address",
            system_row->system_mac, "priority",
            ((*cist_row->priority) * MSTP_BRIDGE_PRIORITY_MULTIPLIER),
            VTY_NEWLINE);
    if(cist_row->designated_root) {
        memset(root_mac, 0, sizeof(root_mac));
        sscanf(cist_row->designated_root, "%d.%d.%s", &priority, &sys_id, root_mac);
        if (VTYSH_STR_EQ(system_row->system_mac, root_mac)) {
            vty_out(vty, "%-14s%s", "Root", VTY_NEWLINE);
        }
    }

<<<<<<< HEAD

=======
>>>>>>> 88e9fc48
    if(cist_row->regional_root) {
        memset(root_mac, 0, sizeof(root_mac));
        sscanf(cist_row->regional_root, "%d.%d.%s", &priority, &sys_id, root_mac);
        if (VTYSH_STR_EQ(system_row->system_mac, root_mac)) {
            vty_out(vty, "%-14s%s", "Regional Root", VTY_NEWLINE);
        }
    }

<<<<<<< HEAD

=======
>>>>>>> 88e9fc48
    vty_out(vty, "%-14s %s:%2ld  %s:%2ld  %s:%2ld  %s:%2ld%s", "Operational",
            "Hello time(in seconds)",
            (cist_row->oper_hello_time)?*cist_row->oper_hello_time:DEF_HELLO_TIME,
            "Forward delay(in seconds)",
            (cist_row->oper_forward_delay)?*cist_row->oper_forward_delay:DEF_FORWARD_DELAY,
            "Max-age(in seconds)",
            (cist_row->oper_max_age)?*cist_row->oper_max_age:DEF_MAX_AGE,
            "txHoldCount(in pps)",
            (cist_row->oper_tx_hold_count)?*cist_row->oper_tx_hold_count:DEF_HOLD_COUNT,
            VTY_NEWLINE);
    vty_out(vty, "%-14s %s:%2ld  %s:%2ld  %s:%2ld  %s:%2ld%s", "Configured",
            "Hello time(in seconds)",
            (cist_row->hello_time)?*cist_row->hello_time:DEF_HELLO_TIME,
            "Forward delay(in seconds)",
            (cist_row->forward_delay)?*cist_row->forward_delay:DEF_FORWARD_DELAY,
            "Max-age(in seconds)",
            (cist_row->max_age)?*cist_row->max_age:DEF_MAX_AGE,
            "txHoldCount(in pps)",
            (cist_row->tx_hold_count)?*cist_row->tx_hold_count:DEF_HOLD_COUNT,
            VTY_NEWLINE);

    vty_out(vty, "%s%-14s %-14s %-10s %-10s %-10s %s%s", VTY_NEWLINE,
            "Port", "Role", "State", "Cost", "Priority", "Type", VTY_NEWLINE);
    vty_out(vty, "%s %s%s",
            "-------------- --------------",
            "---------- ---------- ---------- ----------",
            VTY_NEWLINE);

    /* Create the CIST port shash list */
    shash_init(&sorted_port_id);
    OVSREC_MSTP_COMMON_INSTANCE_PORT_FOR_EACH(cist_port, idl) {
        if(!cist_port->port) {
            VLOG_DBG("NO CIST Port found %s: %d%s", __FILE__, __LINE__, VTY_NEWLINE);
            continue;
        }
        if ( NULL == shash_add(&sorted_port_id, cist_port->port->name, (void *)cist_port)) {
            shash_destroy(&sorted_port_id);
            return e_vtysh_ok;
        }
    }

    cist_port_nodes = sort_interface(&sorted_port_id);
    if (!cist_port_nodes) {
        shash_destroy(&sorted_port_id);
        return e_vtysh_ok;
    }
    count = shash_count(&sorted_port_id);

    for(j=0; j<count; j++) {
        cist_port = (const struct ovsrec_mstp_common_instance_port *)cist_port_nodes[j]->data;
        vty_out(vty, "%-14s %-14s %-10s %-10ld %-10ld %s%s",
                cist_port->port->name, cist_port->port_role,
<<<<<<< HEAD
                cist_port->port_state, *cist_port->admin_path_cost,
=======
                cist_port->port_state,
                (cist_port->cist_path_cost)?*cist_port->cist_path_cost:0,
>>>>>>> 88e9fc48
                ((*cist_port->port_priority) * MSTP_PORT_PRIORITY_MULTIPLIER),
                cist_port->link_type, VTY_NEWLINE);
    }
    shash_destroy(&sorted_port_id);
    free(cist_port_nodes);
    return e_vtysh_ok;
}

/*-----------------------------------------------------------------------------
 | Function:        mstp_show_common_instance_port_info
 | Responsibility:  Displays MSTP common instance port configurations
 | Parameters:
 | Return:
 |      Return : e_vtysh_ok on success else e_vtysh_error
 ------------------------------------------------------------------------------
 */
static int
mstp_show_common_instance_port_info(
        const struct ovsrec_mstp_common_instance *cist_row,
        const struct ovsrec_mstp_common_instance_port *cist_port) {

    const struct ovsrec_system *system_row = NULL;
    char root_mac[OPS_MAC_STR_SIZE] = {0};
    int priority = 0, sys_id = 0;

    system_row = ovsrec_system_first(idl);
    if (!system_row) {
        vty_out(vty, "No record found%s", VTY_NEWLINE);
        return e_vtysh_error;
    }

    vty_out(vty, "%sPort %s%s", VTY_NEWLINE, cist_port->port->name, VTY_NEWLINE);

    if(cist_port->designated_root) {
        memset(root_mac, 0, sizeof(root_mac));
        sscanf(cist_port->designated_root, "%d.%d.%s", &priority, &sys_id, root_mac);
    }

    vty_out(vty, "%-35s: %s%s", "Designated root address",
                 root_mac, VTY_NEWLINE);

    if(cist_port->cist_regional_root_id) {
        memset(root_mac, 0, sizeof(root_mac));
        sscanf(cist_port->cist_regional_root_id, "%d.%d.%s", &priority, &sys_id, root_mac);
    }

    vty_out(vty, "%-35s: %s%s", "Designated regional root address",
                 root_mac, VTY_NEWLINE);
    vty_out(vty, "%-35s: %s%s", "Designated bridge address",
                 cist_port->designated_bridge, VTY_NEWLINE);

    vty_out(vty, "%-10s %s %ld sec, %s:%ld, %s:%ld%s", "Timers:",
                 "Message expires in",
                 (cist_row->hello_expiry_time)?*cist_row->hello_expiry_time:0,
                 "Forward delay expiry",
                 (cist_row->forward_delay_expiry_time)?*cist_row->forward_delay_expiry_time:0,
                 "Forward transitions",
                 (cist_row->forward_delay_expiry_time)?*cist_row->forward_delay_expiry_time:0,
                 VTY_NEWLINE);

    mstp_print_port_statistics(cist_port);
    return e_vtysh_ok;
}



/*-----------------------------------------------------------------------------
 | Function:        mstp_show_instance_info
 | Responsibility:  Displays MSTP instance configurations
 | Parameters:
 | Return:
 |      Return : e_vtysh_ok on success else e_vtysh_error
 ------------------------------------------------------------------------------
 */
static int
mstp_show_instance_info(int64_t inst_id, const struct ovsrec_mstp_instance *mstp_row) {
    const struct ovsrec_system *system_row = NULL;
    const struct ovsrec_mstp_instance_port *mstp_port = NULL;
    int j = 0;
    const struct shash_node **mstp_port_nodes = NULL;
    struct shash sorted_port_id;
    char root_mac[OPS_MAC_STR_SIZE] = {0};
    int priority = 0, sys_id = 0;
<<<<<<< HEAD

    if (!cist_row) {
        VLOG_DBG("Invalid arguments for mstp_show_instance_info %s: %d\n",
                __FILE__, __LINE__);
        return e_vtysh_error;
    }
=======
>>>>>>> 88e9fc48

    system_row = ovsrec_system_first(idl);
    if (!system_row) {
        vty_out(vty, "No record found.%s", VTY_NEWLINE);
        return e_vtysh_error;
    }

    vty_out(vty, "%s%s%ld%s%s  ", VTY_NEWLINE, "#### MST",
           inst_id, VTY_NEWLINE, "Vlans mapped:");
    if (mstp_row->vlans) {
        print_vid_for_instance(inst_id);
    }

    vty_out(vty, "%s", VTY_NEWLINE);
    vty_out(vty, "%-14s %s:%-20s %s:%ld%s", "Bridge", "Address",
            system_row->system_mac, "Priority",
            ((*mstp_row->priority) * MSTP_BRIDGE_PRIORITY_MULTIPLIER),
            VTY_NEWLINE);
    if(mstp_row->designated_root) {
        memset(root_mac, 0, sizeof(root_mac));
        priority = 0;
        sscanf(mstp_row->designated_root, "%d.%d.%s", &priority, &sys_id, root_mac);
    }

    vty_out(vty, "%-14s Address:%-20s Priority:%ld%s", "Root",
            root_mac,
            (mstp_row->root_priority)?(*mstp_row->root_priority + inst_id):(DEF_BRIDGE_PRIORITY * MSTP_BRIDGE_PRIORITY_MULTIPLIER),
            VTY_NEWLINE);

    vty_out(vty, "%19s:%s, Cost:%ld, Rem Hops:%ld%s", "Port",
            (mstp_row->root_port)?mstp_row->root_port:"0",
            (mstp_row->root_path_cost)?*mstp_row->root_path_cost:DEF_MSTP_COST,
            (mstp_row->remaining_hops)?*mstp_row->remaining_hops:(int64_t)0,
            VTY_NEWLINE);

    vty_out(vty, "%s%-14s %-14s %-10s %-7s %-10s %s%s", VTY_NEWLINE,
            "Port", "Role", "State", "Cost", "Priority", "Type",
            VTY_NEWLINE);
    vty_out(vty, "%s %s%s",
            "-------------- --------------",
            "---------- ------- ---------- ----------",
            VTY_NEWLINE);

    shash_init(&sorted_port_id);
    for (j=0; j < mstp_row->n_mstp_instance_ports; j++) {
        mstp_port = mstp_row->mstp_instance_ports[j];
        if(NULL == shash_add(&sorted_port_id, mstp_port->port->name, (void *)mstp_port)) {
            shash_destroy(&sorted_port_id);
            return e_vtysh_ok;
        }
    }

    mstp_port_nodes = sort_interface(&sorted_port_id);
    if (!mstp_port_nodes) {
        shash_destroy(&sorted_port_id);
        return e_vtysh_ok;
    }

    for (j=0; j < mstp_row->n_mstp_instance_ports; j++) {
        mstp_port = (const struct ovsrec_mstp_instance_port *)mstp_port_nodes[j]->data;
        if(!mstp_port) {
            assert(0);
            return e_vtysh_error;
        }
        if (mstp_port->port) {
            vty_out(vty, "%-14s %-14s %-10s %-7ld %-10ld %s%s",
                    mstp_port->port->name, mstp_port->port_role,
                    mstp_port->port_state,
                    (mstp_port->admin_path_cost)?*mstp_port->admin_path_cost:DEF_MSTP_COST,
                    ((*mstp_port->port_priority) * MSTP_PORT_PRIORITY_MULTIPLIER),
                    DEF_LINK_TYPE, VTY_NEWLINE);
        }
    }
    shash_destroy(&sorted_port_id);
    free(mstp_port_nodes);
    return e_vtysh_ok;
}

/*-----------------------------------------------------------------------------
 | Function:        cli_show_mst_interface
 | Responsibility:  Displays mst configuration for a particular interface
 | Parameters:
 | Return:
 |      Return : e_vtysh_ok on success else e_vtysh_error
 ------------------------------------------------------------------------------
 */
static int
cli_show_mst_interface(int inst_id, const char *if_name, bool detail) {

    const struct ovsrec_bridge *bridge_row = NULL;
    const struct ovsrec_mstp_instance *mstp_row = NULL;
    const struct ovsrec_mstp_instance_port *mstp_port_row = NULL;
    const struct ovsrec_mstp_common_instance_port *cist_port = NULL;
    const struct ovsrec_mstp_common_instance *cist_row = NULL;
    int i = 0;

    bridge_row = ovsrec_bridge_first(idl);
    if (!bridge_row) {
        vty_out(vty, "No record found.%s", VTY_NEWLINE);
        return e_vtysh_error;
    }

    if (!(bridge_row->mstp_enable) ||
            (*bridge_row->mstp_enable == DEF_ADMIN_STATUS)) {
        vty_out(vty, "Spanning-tree is disabled%s", VTY_NEWLINE);
        return e_vtysh_ok;
    }

    cist_row = ovsrec_mstp_common_instance_first (idl);
    if (!cist_row) {
        vty_out(vty, "No MSTP common instance record found%s", VTY_NEWLINE);
        return e_vtysh_error;
    }

    if(!if_name) {
        VLOG_DBG("Invalid Input %s: %d%s", __FILE__, __LINE__, VTY_NEWLINE);
        return e_vtysh_error;
    }

    /* Get the MSTP row from bridge table*/
    if (inst_id != MSTP_CISTID) {
        /* Loop for all instance in bridge table */
        for (i=0; i < bridge_row->n_mstp_instances; i++) {
            if(inst_id == bridge_row->key_mstp_instances[i]) {
                mstp_row = bridge_row->value_mstp_instances[i];
                break;
            }
        }
        if(!mstp_row) {
            vty_out(vty, "Invalid InstanceId%s", VTY_NEWLINE);
            return e_vtysh_error;
        }
    }

    /* Find the MSTP instance port entry matching with the port index */
    if( inst_id != MSTP_CISTID) {
        for (i=0; i < mstp_row->n_mstp_instance_ports; i++) {
            if(!mstp_row->mstp_instance_ports[i]) {
                vty_out(vty, "No MSTP port record found%s", VTY_NEWLINE);
                assert(0);
                return e_vtysh_error;
            }
            if (mstp_row->mstp_instance_ports[i]->port) {
                if (VTYSH_STR_EQ(mstp_row->mstp_instance_ports[i]->port->name,
                                                         if_name)) {
                    mstp_port_row = mstp_row->mstp_instance_ports[i];
                    break;
                }
            }
        }
        if (!mstp_port_row) {
            vty_out(vty, "No MSTP port record found%s", VTY_NEWLINE);
            return e_vtysh_error;
        }
    }

    OVSREC_MSTP_COMMON_INSTANCE_PORT_FOR_EACH(cist_port, idl) {
        if (cist_port->port) {
            if (VTYSH_STR_EQ(cist_port->port->name, if_name)) {
                break;
            }
        }
    }

    if (!cist_port) {
        vty_out(vty, "No CIST port record found%s", VTY_NEWLINE);
        return e_vtysh_error;
    }

    vty_out(vty, "Port %s%s", if_name, VTY_NEWLINE);

    vty_out(vty, "Port Type : %-17sPort Guard  : %-15s%s",
            (cist_port->admin_edge_port_disable)?"admin-edge":"admin-network",
            (cist_port->loop_guard_disable)?"enable":"disable", VTY_NEWLINE);

    vty_out(vty, "Link Type : %-17sBPDU Filter : %-15s%s", cist_port->link_type,
            (cist_port->bpdu_filter_disable) ? STATUS_ENABLE: STATUS_DISABLE,
            VTY_NEWLINE);

    vty_out(vty, "Boundary  : %-17sBPDU Guard  : %-15s%s", "internal",
            (cist_port->bpdu_guard_disable) ? STATUS_ENABLE: STATUS_DISABLE,
            VTY_NEWLINE);

    mstp_print_port_statistics(cist_port);

    if(detail) {
        vty_out(vty, "%s%-14s %-14s %-10s %-10s %-10s %s%s", VTY_NEWLINE,
                "Instance", "Role", "State", "Cost", "Priority", "Vlans mapped", VTY_NEWLINE);
        vty_out(vty, "%s %s%s", "-------------- --------------",
                "---------- ---------- ---------- ----------", VTY_NEWLINE);
<<<<<<< HEAD
        vty_out(vty, "%-14d %-14s %-10s %-10ld %-11ld", inst_id,
                mstp_port_row->port_role, mstp_port_row->port_state,
                *mstp_port_row->admin_path_cost,
                ((*mstp_port_row->port_priority) * MSTP_PORT_PRIORITY_MULTIPLIER));
=======
        if(inst_id != MSTP_CISTID) {
            vty_out(vty, "%-14d %-14s %-10s %-10ld %-11ld", inst_id,
                    mstp_port_row->port_role, mstp_port_row->port_state,
                    (mstp_port_row->admin_path_cost)?*mstp_port_row->admin_path_cost:DEF_MSTP_COST,
                    ((*mstp_port_row->port_priority) * MSTP_PORT_PRIORITY_MULTIPLIER));
        }
        else{
            vty_out(vty, "%-14d %-14s %-10s %-10ld %-11ld", inst_id,
                cist_port->port_role, cist_port->port_state,
                *cist_port->cist_path_cost,
                ((*cist_port->port_priority) * MSTP_PORT_PRIORITY_MULTIPLIER));
        }
>>>>>>> 88e9fc48

        /* Vlans Mapped */
        if (mstp_row->vlans) {
            print_vid_for_instance(inst_id);
            vty_out(vty, "%s", VTY_NEWLINE);
        }
    }
    else {
        mstp_show_common_instance_port_info(cist_row, cist_port);
    }

    return e_vtysh_ok;
}

/*-----------------------------------------------------------------------------
 | Function:        cli_show_mst
 | Responsibility:  Displays MSTI and CIST configurations
 | Parameters:
 | Return:
 |      Return : e_vtysh_ok on success else e_vtysh_error
 ------------------------------------------------------------------------------
 */
static int
cli_show_mst(int inst_id, bool detail_flag) {
    const struct ovsrec_bridge *bridge_row = NULL;
    const struct ovsrec_mstp_common_instance *cist_row = NULL;
    const struct ovsrec_mstp_common_instance_port *cist_port_row = NULL;
    const struct ovsrec_mstp_instance *mstp_row = NULL;

    bridge_row = ovsrec_bridge_first(idl);
    if (!bridge_row) {
        vty_out(vty, "No record found.%s", VTY_NEWLINE);
        return e_vtysh_error;
    }

    if (!(bridge_row->mstp_enable) ||
            (*bridge_row->mstp_enable == DEF_ADMIN_STATUS)) {
        vty_out(vty, "Spanning-tree is disabled%s", VTY_NEWLINE);
        return e_vtysh_ok;
    }

    cist_row = ovsrec_mstp_common_instance_first (idl);
    if (!cist_row) {
        vty_out(vty, "No MSTP common instance record found.%s", VTY_NEWLINE);
        return e_vtysh_error;
    }

    /* Display MST instance data for all instance including CIST*/
    if(inst_id == MSTP_INVALID_ID){
        /* Display common instance data */
        mstp_show_common_instance_info(cist_row);

        /* Loop for all instance in bridge table */
        for (int i=0; i < bridge_row->n_mstp_instances; i++) {
            mstp_row = bridge_row->value_mstp_instances[i];
            if (!mstp_row) {
                assert(0);
                return e_vtysh_error;
            }
            vty_out(vty, "%s", VTY_NEWLINE);
            mstp_show_instance_info(bridge_row->key_mstp_instances[i], mstp_row);
        }
    }

    else if (inst_id == MSTP_CISTID) {
        /* Display common instance data */
        mstp_show_common_instance_info(cist_row);
    }
    else {
        /* check the MST instance exist */
        for (int i=0; i < bridge_row->n_mstp_instances; i++) {
            if(inst_id == bridge_row->key_mstp_instances[i]) {
                mstp_row = bridge_row->value_mstp_instances[i];
            }
        }

        /* MSTP instance not exist */
        if(!mstp_row) {
            vty_out(vty, "No MSTP instance record found%s", VTY_NEWLINE);
            return e_vtysh_ok;
        }

        /* Display MST instance data specific for specific instanceID */
        mstp_show_instance_info(inst_id, mstp_row);
    }

    /* Display common instance ports data */
    if(detail_flag) {
        OVSREC_MSTP_COMMON_INSTANCE_PORT_FOR_EACH(cist_port_row, idl) {
            if(!cist_port_row->port) {
                VLOG_DBG("NO CIST Port found %s: %d%s", __FILE__, __LINE__, VTY_NEWLINE);
                continue;
            }
            mstp_show_common_instance_port_info(cist_row, cist_port_row);
        }
    }

    return e_vtysh_ok;
}

/*-----------------------------------------------------------------------------
 | Function:        cli_show_mstp_global_config
 | Responsibility:  Displays running-config for MSTP module(config-level)
 | Parameters:
 | Return:
 |      Return : e_vtysh_ok on success else e_vtysh_error
 ------------------------------------------------------------------------------
 */
static int
cli_show_mstp_global_config() {
    const struct ovsrec_bridge *bridge_row = NULL;
    const struct ovsrec_system *system_row = NULL;
    const struct ovsrec_mstp_common_instance *cist_row = NULL;
    const struct ovsrec_mstp_instance *mstp_row = NULL;
    const char *data = NULL;
    int i = 0, j = 0;
    struct shash sorted_vlan_id;
    char str[15] = {0};
    const struct shash_node **vlan_nodes = NULL;

    system_row = ovsrec_system_first(idl);
    if (!system_row) {
        return e_vtysh_error;
    }

    /* Bridge configs */
    bridge_row = ovsrec_bridge_first(idl);
    if (bridge_row) {
        if (bridge_row->mstp_enable &&
                (*bridge_row->mstp_enable != DEF_ADMIN_STATUS)) {
            vty_out(vty, "spanning-tree%s", VTY_NEWLINE);
        }

        data = smap_get(&bridge_row->other_config, MSTP_CONFIG_NAME);
        if (data && (!VTYSH_STR_EQ(data, system_row->system_mac))) {
            vty_out(vty, "spanning-tree config-name %s%s", data, VTY_NEWLINE);
        }

        data = smap_get(&bridge_row->other_config, MSTP_CONFIG_REV);
        if (data && (atoi(DEF_CONFIG_REV) != atoi(data))) {
            vty_out(vty, "spanning-tree config-revision %d%s",
                    atoi(data), VTY_NEWLINE);
        }

        /* Loop for all instance in bridge table */
        for (i=0; i < bridge_row->n_mstp_instances; i++) {
            mstp_row = bridge_row->value_mstp_instances[i];
            if(!mstp_row) {
                assert(0);
                return e_vtysh_error;
            }

            /* Create the vlan shash list */
            shash_init(&sorted_vlan_id);
            memset(str, 0, 15);
            for (j=0; j<mstp_row->n_vlans; j++) {
                sprintf(str, "%ld", mstp_row->vlans[j]->id);
                if (NULL == shash_add(&sorted_vlan_id, str, (void *)mstp_row->vlans[j])) {
                    shash_destroy(&sorted_vlan_id);
                    return e_vtysh_ok;
                }
            }

            /* Get the sorted list of vlans from shash */
            vlan_nodes = mstp_util_sort_vlan_id(&sorted_vlan_id);
            if(!vlan_nodes) {
                shash_destroy(&sorted_vlan_id);
                return e_vtysh_ok;
            }

            /* Loop for all vlans in one MST instance table */
            for (j=0; j<mstp_row->n_vlans; j++) {
                vty_out(vty, "spanning-tree instance %ld vlan %ld%s",
                    bridge_row->key_mstp_instances[i],
                    ((const struct ovsrec_vlan *)vlan_nodes[j]->data)->id,
                    VTY_NEWLINE);
            }

            if (mstp_row->priority &&
                    (*mstp_row->priority != DEF_BRIDGE_PRIORITY)) {
                vty_out(vty, "spanning-tree instance %ld priority %ld%s",
                bridge_row->key_mstp_instances[i],
                *mstp_row->priority, VTY_NEWLINE);
            }
            shash_destroy(&sorted_vlan_id);
            free(vlan_nodes);
            vlan_nodes = NULL;
        }
    }

    /* CIST configs */
    cist_row = ovsrec_mstp_common_instance_first (idl);
    if (cist_row) {
        if (cist_row->priority &&
                *cist_row->priority != DEF_BRIDGE_PRIORITY) {
            vty_out(vty, "spanning-tree priority %ld%s",
                    *cist_row->priority, VTY_NEWLINE);
        }
        if (cist_row->hello_time &&
                *cist_row->hello_time != DEF_HELLO_TIME) {
            vty_out(vty, "spanning-tree hello-time %ld%s",
                       *cist_row->hello_time, VTY_NEWLINE);
        }
        if (cist_row->forward_delay &&
                *cist_row->forward_delay != DEF_FORWARD_DELAY) {
            vty_out(vty, "spanning-tree forward-delay %ld%s",
                               *cist_row->forward_delay, VTY_NEWLINE);
        }
        if (cist_row->max_age && *cist_row->max_age != DEF_MAX_AGE) {
            vty_out(vty, "spanning-tree max-age %ld%s",
                                *cist_row->max_age, VTY_NEWLINE);
        }
        if (cist_row->max_hop_count &&
                *cist_row->max_hop_count != DEF_MAX_HOPS) {
            vty_out(vty, "spanning-tree max-hops %ld%s",
                                *cist_row->max_hop_count, VTY_NEWLINE);
        }
        if (cist_row->tx_hold_count &&
                *cist_row->tx_hold_count != DEF_HOLD_COUNT) {
            vty_out(vty, "spanning-tree transmit-hold-count %ld%s",
                                *cist_row->tx_hold_count, VTY_NEWLINE);
        }
    }
    return e_vtysh_ok;
}

/*-----------------------------------------------------------------------------
 | Function:        cli_show_mstp_intf_config
 | Responsibility:  Displays running-config for MSTP module(Port-level)
 | Parameters:
 | Return:
 |      Return : e_vtysh_ok on success else e_vtysh_error
 ------------------------------------------------------------------------------
 */
static int
cli_show_mstp_intf_config() {
    const struct ovsrec_mstp_common_instance *cist_row = NULL;
    const struct ovsrec_mstp_common_instance_port *cist_port_row = NULL;
    const struct ovsrec_mstp_instance_port *mstp_port_row = NULL;
    const struct ovsrec_mstp_instance *mstp_row = NULL;
    const struct ovsrec_bridge *bridge_row = NULL;
    int i = 0, j = 0, k = 0;
    bool if_print = true;
    struct shash sorted_port_id;
    const struct shash_node **cist_port_nodes = NULL;

    bridge_row = ovsrec_bridge_first(idl);
    if (!bridge_row) {
        return e_vtysh_ok;
    }
    cist_row = ovsrec_mstp_common_instance_first (idl);
    if (!cist_row) {
        return e_vtysh_ok;
    }

    /* Create the CIST port shash list */
    shash_init(&sorted_port_id);
    OVSREC_MSTP_COMMON_INSTANCE_PORT_FOR_EACH(cist_port_row, idl) {
        if(!cist_port_row->port) {
            VLOG_DBG("NO CIST Port found %s: %d%s", __FILE__, __LINE__, VTY_NEWLINE);
            continue;
        }
        if (NULL == shash_add(&sorted_port_id, cist_port_row->port->name, (void *)cist_port_row)) {
            shash_destroy(&sorted_port_id);
            return e_vtysh_ok;
        }
    }

    cist_port_nodes = sort_interface(&sorted_port_id);
    if (!cist_port_nodes) {
        shash_destroy(&sorted_port_id);
        return e_vtysh_ok;
    }

    /* CIST port configs */
    for (i=0; i < cist_row->n_mstp_common_instance_ports; i++) {
        cist_port_row = (const struct ovsrec_mstp_common_instance_port *)cist_port_nodes[i]->data;
        if(!cist_port_row) {
            shash_destroy(&sorted_port_id);
            free(cist_port_nodes);
            assert(0);
            return e_vtysh_error;
        }
        if_print = true;

        if (cist_port_row->loop_guard_disable &&
                *cist_port_row->loop_guard_disable != DEF_BPDU_STATUS) {
            if (if_print) {
                vty_out(vty, "%s %s%s", "interface", cist_port_row->port->name,
                                                                VTY_NEWLINE);
                if_print = false;
            }
            vty_out(vty,  "%4s%s%s", "", "spanning-tree loop-guard enable",
                                                            VTY_NEWLINE);
        }
        if (cist_port_row->root_guard_disable &&
                *cist_port_row->root_guard_disable != DEF_BPDU_STATUS) {
            if (if_print) {
                vty_out(vty, "%s %s%s", "interface", cist_port_row->port->name,
                                                                VTY_NEWLINE);
                if_print = false;
            }
            vty_out(vty, "%4s%s%s", "", "spanning-tree root-guard enable",
                                                            VTY_NEWLINE);
        }
        if (cist_port_row->bpdu_guard_disable &&
                *cist_port_row->bpdu_guard_disable != DEF_BPDU_STATUS) {
            if (if_print) {
                vty_out(vty, "%s %s%s", "interface", cist_port_row->port->name,
                                                                VTY_NEWLINE);
                if_print = false;
            }
            vty_out(vty, "%4s%s%s", "", "spanning-tree bpdu-guard enable",
                                                        VTY_NEWLINE);
        }
        if (cist_port_row->bpdu_filter_disable &&
                *cist_port_row->bpdu_filter_disable != DEF_BPDU_STATUS) {
            if (if_print) {
                vty_out(vty, "%s %s%s", "interface", cist_port_row->port->name,
                                                                VTY_NEWLINE);
                if_print = false;
            }
            vty_out(vty, "%4s%s%s", "", "spanning-tree bpdu-filter enable",
                                                        VTY_NEWLINE);
        }
        if (cist_port_row->admin_edge_port_disable &&
                *cist_port_row->admin_edge_port_disable != DEF_ADMIN_EDGE) {
            if (if_print) {
                vty_out(vty, "%s %s%s", "interface", cist_port_row->port->name,
                                                                VTY_NEWLINE);
                if_print = false;
            }
            vty_out(vty, "%4s%s%s", "", "spanning-tree port-type admin-edge",
                                                        VTY_NEWLINE);
        }
        if (cist_port_row->admin_path_cost &&
                *cist_port_row->admin_path_cost != DEF_MSTP_COST) {
            if (if_print) {
                vty_out(vty, "%s %s%s", "interface", cist_port_row->port->name,
                                                                VTY_NEWLINE);
                if_print = false;
            }
            vty_out(vty, "%4s%s %ld%s", "", "spanning-tree cost",
                    *cist_port_row->admin_path_cost, VTY_NEWLINE);
        }
        if (cist_port_row->port_priority &&
                *cist_port_row->port_priority != DEF_MSTP_PORT_PRIORITY) {
            if (if_print) {
                vty_out(vty, "%s %s%s", "interface", cist_port_row->port->name,
                                                                VTY_NEWLINE);
                if_print = false;
            }
            vty_out(vty, "%4s%s %ld%s", "", "spanning-tree port-priority",
                                 *cist_port_row->port_priority, VTY_NEWLINE);
        }

        for (j=0; j < bridge_row->n_mstp_instances; j++) {
            mstp_row = bridge_row->value_mstp_instances[j];

            /* MST instance commands if port name matches */
            if(!mstp_row) {
                assert(0);
                return e_vtysh_error;
            }
            /* Loop for all ports in the instance table */
            for (k=0; k<mstp_row->n_mstp_instance_ports; k++) {
                mstp_port_row = mstp_row->mstp_instance_ports[k];
                if((!mstp_port_row) ||
                   (!VTYSH_STR_EQ(cist_port_row->port->name, mstp_port_row->port->name))) {
                    continue;
                }
                if (mstp_port_row->port_priority &&
                        (*mstp_port_row->port_priority != DEF_MSTP_PORT_PRIORITY)) {
                    if (if_print) {
                        vty_out(vty, "%s %s%s", "interface", cist_port_row->port->name,
                                VTY_NEWLINE);
                        if_print = false;
                    }
                    vty_out(vty, "%4s%s %ld %s %ld%s", "",
                            "spanning-tree instance",
                            bridge_row->key_mstp_instances[j], "port-priority",
                            *mstp_port_row->port_priority, VTY_NEWLINE);
                }
                if (mstp_port_row->admin_path_cost &&
                        (*mstp_port_row->admin_path_cost != DEF_MSTP_COST)) {
                    if (if_print) {
                        vty_out(vty, "%s %s%s", "interface", cist_port_row->port->name,
                                VTY_NEWLINE);
                        if_print = false;
                    }
                    vty_out(vty, "%4s%s %ld %s %ld%s", "",
                            "spanning-tree instance",
                            bridge_row->key_mstp_instances[j], "cost",
                            *mstp_port_row->admin_path_cost, VTY_NEWLINE);
                }
            }
        }
    }
    shash_destroy(&sorted_port_id);
    free(cist_port_nodes);
    return e_vtysh_ok;
}

/*-----------------------------------------------------------------------------
 | Function:        cli_show_mstp_running_config
 | Responsibility:  Displays running-config for MSTP module
 | Parameters:
 | Return:
 ------------------------------------------------------------------------------
 */
void
cli_show_mstp_running_config() {

    vty_out (vty, "!%s", VTY_NEWLINE);
    /* Global configuration of MSTP, in config context */
    cli_show_mstp_global_config();

    /* Inerface level configuration of MSTP */
    cli_show_mstp_intf_config();
}

/*-----------------------------------------------------------------------------
 | Function:        mstp_cli_set_string_cist_port_table
 | Responsibility:  Sets the common instance port table config paramters
 | Parameters:
 |      if_name:    Interface nameh
 |      key:        Common instance port column name
 |      value:      Value to be set for the corresponding CIST port column
 | Return:
 |      CMD_SUCCESS:Config executed successfully.
 |      CMD_OVSDB_FAILURE - DB failure.
 ------------------------------------------------------------------------------
 */
static int
mstp_cli_set_string_cist_port_table (const char *if_name, const char *key,
                                     const int64_t value) {

    struct ovsdb_idl_txn *txn = NULL;
    const struct ovsrec_mstp_common_instance_port *cist_port_row = NULL;

    if((!if_name) || (!key)) {
        VLOG_DBG("Invalid Input %s: %d%s", __FILE__, __LINE__, VTY_NEWLINE);
        return CMD_OVSDB_FAILURE;
    }

    START_DB_TXN(txn);
    OVSREC_MSTP_COMMON_INSTANCE_PORT_FOR_EACH(cist_port_row, idl) {
        if(!cist_port_row->port) {
            VLOG_DBG("NO CIST Port found %s: %d%s", __FILE__, __LINE__, VTY_NEWLINE);
            continue;
        }
        if (VTYSH_STR_EQ(cist_port_row->port->name, if_name)) {
            break;
        }
    }

    if (!cist_port_row) {
        ERRONEOUS_DB_TXN(txn, "No record found");
    }

    if (VTYSH_STR_EQ(key, MSTP_PORT_PRIORITY)) {
        ovsrec_mstp_common_instance_port_set_port_priority(cist_port_row,
                                                           &value, 1);
    }
    else if (VTYSH_STR_EQ(key, MSTP_PORT_COST)) {
        ovsrec_mstp_common_instance_port_set_admin_path_cost(cist_port_row,
                                                             &value, 1);
    }

    /* End of transaction. */
    END_DB_TXN(txn);
}

/*-----------------------------------------------------------------------------
 | Function:        mstp_cli_set_cist_port_table
 | Responsibility:  Sets the common instance port table config paramters
 | Parameters:
 |      if_name:    Interface nameh
 |      key:        Common instance port column name
 |      value:      Value to be set for the corresponding CIST port column
 | Return:
 |      CMD_SUCCESS:Config executed successfully.
 |      CMD_OVSDB_FAILURE - DB failure.
 ------------------------------------------------------------------------------
 */
static int
mstp_cli_set_cist_port_table (const char *if_name, const char *key,
                              const bool value) {

    struct ovsdb_idl_txn *txn = NULL;
    const struct ovsrec_mstp_common_instance_port *cist_port_row = NULL;

    START_DB_TXN(txn);

    OVSREC_MSTP_COMMON_INSTANCE_PORT_FOR_EACH(cist_port_row, idl) {
        if(!cist_port_row->port) {
            VLOG_DBG("NO CIST Port found %s: %d%s", __FILE__, __LINE__, VTY_NEWLINE);
            continue;
        }
        if (VTYSH_STR_EQ(cist_port_row->port->name, if_name)) {
            break;
        }
    }

    if (!cist_port_row) {
        ERRONEOUS_DB_TXN(txn, "No record found");
    }

    if (VTYSH_STR_EQ(key, MSTP_ADMIN_EDGE)) {
        ovsrec_mstp_common_instance_port_set_admin_edge_port_disable(
                cist_port_row, &value, 1);
    }
    else if (VTYSH_STR_EQ(key, MSTP_BPDU_GUARD)) {
        ovsrec_mstp_common_instance_port_set_bpdu_guard_disable(cist_port_row,
                                                                    &value, 1);
    }
    else if (VTYSH_STR_EQ(key, MSTP_BPDU_FILTER)) {
        ovsrec_mstp_common_instance_port_set_bpdu_filter_disable(cist_port_row,
                                                                    &value, 1);
    }
    else if (VTYSH_STR_EQ(key, MSTP_ROOT_GUARD)) {
        ovsrec_mstp_common_instance_port_set_root_guard_disable(cist_port_row,
                                                                    &value, 1);
    }
    else if (VTYSH_STR_EQ(key, MSTP_LOOP_GUARD)) {
        ovsrec_mstp_common_instance_port_set_loop_guard_disable(cist_port_row,
                                                                    &value, 1);
    }

    /* End of transaction. */
    END_DB_TXN(txn);
}

/*-----------------------------------------------------------------------------
 | Function:        mstp_cli_set_cist_table
 | Responsibility:  Sets the common instance table config paramters
 | Parameters:
 |      key:        Common instance column name
 |      value:      Value to be set for the corresponding CIST column
 | Return:
 |      CMD_SUCCESS:Config executed successfully.
 |      CMD_OVSDB_FAILURE - DB failure.
 ------------------------------------------------------------------------------
 */
static int
mstp_cli_set_cist_table (const char *key, int64_t value) {
    struct ovsdb_idl_txn *txn = NULL;
    const struct ovsrec_mstp_common_instance *cist_row = NULL;

    START_DB_TXN(txn);

    cist_row = ovsrec_mstp_common_instance_first (idl);
    if (!cist_row) {
        ERRONEOUS_DB_TXN(txn, "No MSTP common instance record found");
    }

    if (VTYSH_STR_EQ(key, MSTP_BRIDGE_PRIORITY)) {
        ovsrec_mstp_common_instance_set_priority(cist_row, &value, 1);
    }
    else if (VTYSH_STR_EQ(key, MSTP_HELLO_TIME)) {
        ovsrec_mstp_common_instance_set_hello_time(cist_row, &value, 1);
    }
    else if (VTYSH_STR_EQ(key, MSTP_FORWARD_DELAY)) {
        ovsrec_mstp_common_instance_set_forward_delay(cist_row, &value, 1);
    }
    else if (VTYSH_STR_EQ(key, MSTP_MAX_HOP_COUNT)) {
        ovsrec_mstp_common_instance_set_max_hop_count(cist_row, &value, 1);
    }
    else if (VTYSH_STR_EQ(key, MSTP_MAX_AGE)) {
        ovsrec_mstp_common_instance_set_max_age(cist_row, &value, 1);
    }
    else if (VTYSH_STR_EQ(key, MSTP_TX_HOLD_COUNT)) {
        ovsrec_mstp_common_instance_set_tx_hold_count(cist_row, &value, 1);
    }

    END_DB_TXN(txn);
}

/*-----------------------------------------------------------------------------
 | Function:        mstp_cli_set_bridge_table
 | Responsibility:  Sets the bridge table config paramters, related to MSTP
 | Parameters:
 |      key:        Bridge column namee
 |      value:      Value to be set for the corresponding bridge column
 | Return:
 |      CMD_SUCCESS:Config executed successfully.
 |      CMD_OVSDB_FAILURE - DB failure.
 ------------------------------------------------------------------------------
 */
static int
mstp_cli_set_bridge_table (const char *key, const char *value) {
    const struct ovsrec_bridge *bridge_row = NULL;
    struct ovsdb_idl_txn *txn = NULL;
    struct smap smap = SMAP_INITIALIZER(&smap);
    bool mstp_enable = false;

    if (!(key && value)) {
        VLOG_DBG("Invalid arguments for mstp_cli_set_bridge_table %s: %d\n",
                __FILE__, __LINE__);
        return e_vtysh_error;
    }
    START_DB_TXN(txn);

    bridge_row = ovsrec_bridge_first(idl);
    if (!bridge_row) {
        ERRONEOUS_DB_TXN(txn, "No record found");
    }

    if (VTYSH_STR_EQ(key, MSTP_ADMIN_STATUS)) {
        mstp_enable = (VTYSH_STR_EQ(value, STATUS_ENABLE))?true:false;
        ovsrec_bridge_set_mstp_enable(bridge_row, &mstp_enable, 1);
    }
    else if((VTYSH_STR_EQ(key, MSTP_CONFIG_NAME)) ||
            (VTYSH_STR_EQ(key, MSTP_CONFIG_REV))) {
        smap_clone(&smap, &bridge_row->other_config);
        smap_replace(&smap, key , value);

        ovsrec_bridge_set_other_config(bridge_row, &smap);
        smap_destroy(&smap);
    }
    END_DB_TXN(txn);
}

/*-----------------------------------------------------------------------------
 | Function:        mstp_cli_set_mst_inst
 | Responsibility:  Sets the MSTP instance table config paramters
 | Parameters:
 |      key:        MSTP instance column name
 |      value:      Value to be set for the corresponding MSTP instance column
 | Return:
 |      CMD_SUCCESS:Config executed successfully.
 |      CMD_OVSDB_FAILURE - DB failure.
 ------------------------------------------------------------------------------
 */
static int
mstp_cli_set_mst_inst(const char *if_name,const char *key,
                  const int64_t instid, const int64_t value) {
    struct ovsdb_idl_txn *txn = NULL;
    const struct ovsrec_bridge *bridge_row = NULL;
    const struct ovsrec_mstp_instance *mstp_row = NULL;
    const struct ovsrec_mstp_instance_port *mstp_port_row = NULL;
    int i = 0;

    if (!key) {
        VLOG_DBG("Invalid arguments for mstp_cli_set_mst_inst %s: %d\n",
                __FILE__, __LINE__);
        return e_vtysh_error;
    }

    START_DB_TXN(txn);

    if (!MSTP_VALID_MSTID(instid)) {
        ERRONEOUS_DB_TXN(txn, "Invalid InstanceID");
    }

    bridge_row = ovsrec_bridge_first(idl);
    if (!bridge_row) {
        ERRONEOUS_DB_TXN(txn, "No record found");
    }

    /* Find the MSTP instance entry matching with the instid */
    for (i=0; i < bridge_row->n_mstp_instances; i++) {
        if (bridge_row->key_mstp_instances[i] == instid) {
            mstp_row = bridge_row->value_mstp_instances[i];
            break;
        }
    }

    /* Instance not created */
    if (!mstp_row) {
        ERRONEOUS_DB_TXN(txn,
                "No MSTP instance found with this ID");
    }

    if(VTYSH_STR_EQ(key, MSTP_BRIDGE_PRIORITY)) {
        ovsrec_mstp_instance_set_priority(mstp_row, &value, 1);

        /* End of transaction. */
        END_DB_TXN(txn);
    }

    /* Find the MSTP instance port entry matching with the port index */
    if( if_name != NULL) {
        for (i=0; i < mstp_row->n_mstp_instance_ports; i++) {
            if(!mstp_row->mstp_instance_ports[i]) {
                assert(0);
                ERRONEOUS_DB_TXN(txn, "No MSTP port record found");
            }
            if (VTYSH_STR_EQ(mstp_row->mstp_instance_ports[i]->port->name,
                                                    if_name)) {
                mstp_port_row = mstp_row->mstp_instance_ports[i];
                break;
            }
        }
        if (!mstp_port_row) {
            ERRONEOUS_DB_TXN(txn,
                    "No MSTP instance port found with this port index");
        }

        if(VTYSH_STR_EQ(key, MSTP_PORT_COST)) {
            ovsrec_mstp_instance_port_set_admin_path_cost(mstp_port_row, &value, 1);
        }
        else if(VTYSH_STR_EQ(key, MSTP_PORT_PRIORITY)) {
            ovsrec_mstp_instance_port_set_port_priority(mstp_port_row, &value, 1);
        }
    }

    /* End of transaction. */
    END_DB_TXN(txn);
}

/*-----------------------------------------------------------------------------
 | Function:        mstp_update_cist_vlans
 | Responsibility:  Remove vlan from CIST table
 | Parameters:
 |     vlanid:     VLAN ID
 ------------------------------------------------------------------------------
 */
static void
mstp_update_cist_vlans(const struct ovsrec_vlan *vlan_row, bool operation) {

    const struct ovsrec_mstp_common_instance *cist_row = NULL;
    struct ovsrec_vlan **vlans = NULL;
    int i = 0, j = 0;

    cist_row = ovsrec_mstp_common_instance_first(idl);
    if (!cist_row) {
        vty_out(vty, "No MSTP common instance record found%s", VTY_NEWLINE);
        return;
    }
    int n_vlans =
        (operation == true)?(cist_row->n_vlans + 1):(cist_row->n_vlans-1);

    vlans = xcalloc(n_vlans, sizeof *cist_row->vlans);
    if (!vlans) {
        vty_out(vty, "Memory allocation failed%s", VTY_NEWLINE);
        return;
    }

    /* Add the incoming vlan to the common instance table */
    if(operation == true) {
        for (i = 0; i < cist_row->n_vlans; i++) {
            vlans[i] = cist_row->vlans[i];
        }
        vlans[cist_row->n_vlans] = (struct ovsrec_vlan *)vlan_row;
    }
    /* Remove the incoming vlan from the common instance table */
    else {
        for (j = 0,i = 0; i < cist_row->n_vlans; i++) {
            if(vlan_row->id != cist_row->vlans[i]->id) {
                vlans[j++] = cist_row->vlans[i];
            }
        }
    }
    ovsrec_mstp_common_instance_set_vlans(cist_row, vlans, n_vlans);
    free(vlans);
}


/*-----------------------------------------------------------------------------
 | Function:        mstp_cli_inst_vlan_map
 | Responsibility:  Sets the MSTP instance table config paramters
 | Parameters:
 |     instid:     MSTP instance ID
 |     vlanid:     VLAN ID
 |     operation:  MSTP_REMOVE_VLAN_FROM_INSTANCE - Remove vlan from instance
 |                 MSTP_REMOVE_INSTANCE - Remove a complete instance
 | Return:
 |      CMD_SUCCESS:Config executed successfully.
 |      CMD_OVSDB_FAILURE - DB failure.
 ------------------------------------------------------------------------------
 */
static int
mstp_cli_remove_inst_vlan_map(const int64_t instid, const char *vlanid) {

    struct ovsdb_idl_txn *txn = NULL;
    const struct ovsrec_mstp_instance *mstp_inst_row = NULL;
    struct ovsrec_mstp_instance **mstp_info = NULL;
    const struct ovsrec_bridge *bridge_row = NULL;
    const struct ovsrec_vlan *vlan_row = NULL;
    struct ovsrec_vlan **vlans = NULL;
    int64_t mstp_old_inst_id = 0, *instId_list = NULL;
    int i = 0, j = 0, k = 0;

    int vlan_id =(vlanid)? atoi(vlanid):MSTP_INVALID_ID;

    START_DB_TXN(txn);
    if (!MSTP_VALID_MSTID(instid)) {
        ERRONEOUS_DB_TXN(txn, "Invalid InstanceID");
    }

    bridge_row = ovsrec_bridge_first(idl);
    if (!bridge_row) {
        ERRONEOUS_DB_TXN(txn, "No record found");
    }

    if (vlanid) {
        OVSREC_VLAN_FOR_EACH(vlan_row, idl) {
            if (vlan_id == vlan_row->id) {
                break;
            }
        }
        if (!vlan_row) {
            ERRONEOUS_DB_TXN(txn, "Invalid vlan ID");
        }

        /* Check if the vlan is already mapped to another instance */
        mstp_old_inst_id =
            mstp_util_get_mstid_for_vlanID(vlan_row->id, bridge_row);
        if ((mstp_old_inst_id != MSTP_INVALID_ID) &&
                (mstp_old_inst_id != instid)) {
            ERRONEOUS_DB_TXN(txn,
                    "This VLAN is not mapped to This instance");
        }
    }

    /* Check if any column with the same instid already exist */
    for (i=0; i < bridge_row->n_mstp_instances; i++) {
        if(!(bridge_row->value_mstp_instances[i])) {
            ERRONEOUS_DB_TXN(txn, "No record found");
        }
        if (bridge_row->key_mstp_instances[i] == instid) {
            mstp_inst_row = bridge_row->value_mstp_instances[i];
            break;
        }
    }

    /* MSTP instance not found with the incoming instID */
    if(!mstp_inst_row) {
        ERRONEOUS_DB_TXN(txn,
                "No MSTP instance found with this ID");
    }

    /* Removing a VLAN from existing instance */
    if(vlanid) {
        if(mstp_inst_row->n_vlans == 1) {
            ERRONEOUS_DB_TXN(txn,
                 "The request results in MSTP instance with no VLANs assigned");
        }
        /* Push the complete vlan list to MSTP instance table,
         * except the removed one */
        vlans =
            xcalloc(mstp_inst_row->n_vlans - 1, sizeof *mstp_inst_row->vlans);
        if (!vlans) {
            ERRONEOUS_DB_TXN(txn, "Memory allocation failed");
        }
        for (j=0, i = 0; i < mstp_inst_row->n_vlans; i++) {
            if(vlan_id != mstp_inst_row->vlans[i]->id) {
                vlans[j++] = mstp_inst_row->vlans[i];
            }
        }
        ovsrec_mstp_instance_set_vlans(mstp_inst_row, vlans,
                mstp_inst_row->n_vlans - 1);

        /* Add vlan to CIST*/
        mstp_update_cist_vlans(vlan_row, true);
        free(vlans);
    }

    /* Removing a complete MSTP instance */
    else {
        instId_list = xcalloc(bridge_row->n_mstp_instances -1, sizeof(int64_t));
        if (!instId_list) {
            ERRONEOUS_DB_TXN(txn, "Memory allocation failed");
        }
        mstp_info = xcalloc(bridge_row->n_mstp_instances - 1,
                            sizeof *bridge_row->value_mstp_instances);
        if (!mstp_info) {
            ERRONEOUS_DB_TXN(txn, "Memory allocation failed");
        }
        for (j=0, i = 0; i < bridge_row->n_mstp_instances; i++) {
            if (bridge_row->key_mstp_instances[i] != instid) {
                instId_list[j] = bridge_row->key_mstp_instances[i];
                mstp_info[j++] = bridge_row->value_mstp_instances[i];
            }
            else {
                /* All mapped vlans from the deleted instance need to move to CIST*/
                mstp_inst_row = bridge_row->value_mstp_instances[i];
                for (k=0; k<mstp_inst_row->n_vlans; k++) {
                    mstp_update_cist_vlans(mstp_inst_row->vlans[k], true);
                }
            }
        }

        /* Push the complete MSTP table into the bridge table */
        ovsrec_bridge_set_mstp_instances(bridge_row, instId_list,
                mstp_info, bridge_row->n_mstp_instances - 1);
        free(mstp_info);
        free(instId_list);
    }
    END_DB_TXN(txn);
}
/*-----------------------------------------------------------------------------
 | Function:        sort_mstp_instances
 | Responsibility:  sort MSTP instance pointers in ascending order
 | Parameters:
 |     instid:     MSTP instance ID
 |     vlanid:     VLAN ID
 ------------------------------------------------------------------------------
 */
static void
mstp_instances_sort(int64_t *instId_list,
        struct ovsrec_mstp_instance **mstp_info, int no_of_inst) {
    int i=0, j=0;
    struct ovsrec_mstp_instance *mstp_row = NULL;
    int64_t inst_id = 0;

    for (i = 0; i<no_of_inst; i++) {
        for (j=i+1; j<no_of_inst; j++) {
            if(instId_list[i] > instId_list[j]) {

                /* swap the instance ID */
                inst_id = instId_list[i];
                instId_list[i] = instId_list[j];
                instId_list[j] = inst_id;

                /* swap the UUID pointer of the instance*/
                mstp_row = mstp_info[i];
                mstp_info[i] = mstp_info[j];
                mstp_info[j] = mstp_row;
            }
        }
    }
}

/*-----------------------------------------------------------------------------
 | Function:        mstp_cli_inst_vlan_map
 | Responsibility:  Add new MSTP instance and vlans to existing instance
 | Parameters:
 |     instid:     MSTP instance ID
 |     vlanid:     VLAN ID
 | Return:
 |      CMD_SUCCESS:Config executed successfully.
 |      CMD_OVSDB_FAILURE - DB failure.
 ------------------------------------------------------------------------------
 */
static int
mstp_cli_add_inst_vlan_map(const int64_t instid, const char *vlanid) {

    struct ovsdb_idl_txn *txn = NULL;
    const struct ovsrec_mstp_instance *mstp_inst_row = NULL;
    struct ovsrec_mstp_instance *mstp_row=NULL, **mstp_info = NULL;
    struct ovsrec_mstp_instance_port *mstp_inst_port_row = NULL;
    struct ovsrec_mstp_instance_port **mstp_inst_port_info = NULL;
    const struct ovsrec_bridge *bridge_row = NULL;
    const struct ovsrec_vlan *vlan_row = NULL;
    struct ovsrec_vlan **vlans = NULL;
    int64_t mstp_old_inst_id = 0, *instId_list = NULL;
    int i = 0, j = 0;
    int64_t port_priority = DEF_MSTP_PORT_PRIORITY;
    int64_t priority = DEF_BRIDGE_PRIORITY;
    int64_t admin_path_cost = DEF_MSTP_COST;

    int vlan_id =(vlanid)? atoi(vlanid):MSTP_INVALID_ID;

    START_DB_TXN(txn);
    if (!MSTP_VALID_MSTID(instid)) {
        ERRONEOUS_DB_TXN(txn, "Invalid InstanceID");
    }

    bridge_row = ovsrec_bridge_first(idl);
    if (!bridge_row) {
        ERRONEOUS_DB_TXN(txn, "No record found");
    }

    if (vlanid) {
        OVSREC_VLAN_FOR_EACH(vlan_row, idl) {
            if (vlan_id == vlan_row->id) {
                break;
            }
        }
        if (!vlan_row) {
            ERRONEOUS_DB_TXN(txn, "Invalid vlan ID");
        }

        /* Check if the vlan is already mapped to another instance */
        mstp_old_inst_id =
            mstp_util_get_mstid_for_vlanID(vlan_row->id, bridge_row);
        if (mstp_old_inst_id != MSTP_INVALID_ID) {
            vty_out(vty, "This VLAN is already mapped to %ld instance%s",
                        mstp_old_inst_id, VTY_NEWLINE);
            ABORT_DB_TXN(txn, "NO Record found");
        }
    }

    /* Check if any column with the same instid already exist */
    for (i=0; i < bridge_row->n_mstp_instances; i++) {
        if(!(bridge_row->value_mstp_instances[i])) {
            ERRONEOUS_DB_TXN(txn, "No record found");
        }
        if (bridge_row->key_mstp_instances[i] == instid) {
            mstp_inst_row = bridge_row->value_mstp_instances[i];
            break;
        }
    }

    /* MSTP instance not found with the incoming instID */
    if(mstp_inst_row) {
        /* Push the complete vlan list to MSTP instance table
         * including the new vlan*/
        vlans =
            xcalloc(mstp_inst_row->n_vlans + 1, sizeof *mstp_inst_row->vlans);
        if (!vlans) {
            ERRONEOUS_DB_TXN(txn, "Memory allocation failed");
        }
        for (i = 0; i < mstp_inst_row->n_vlans; i++) {
            vlans[i] = mstp_inst_row->vlans[i];
        }
        vlans[mstp_inst_row->n_vlans] = (struct ovsrec_vlan *)vlan_row;

        ovsrec_mstp_instance_set_vlans(mstp_inst_row, vlans,
                mstp_inst_row->n_vlans + 1);

        free(vlans);
    }
    else {
        /* Create s MSTP instance row with the incoming data */
        mstp_row = ovsrec_mstp_instance_insert(txn);
        if (!mstp_row) {
            ERRONEOUS_DB_TXN(txn, "Memory allocation failed");
        }

        ovsrec_mstp_instance_set_vlans(mstp_row,
                (struct ovsrec_vlan **)&vlan_row, 1);
        ovsrec_mstp_instance_set_priority(mstp_row,
                &priority, 1);

        /* Add CSTI instance for all ports to the CIST table */
        mstp_inst_port_info =
            xcalloc((bridge_row->n_ports - 1),
                    sizeof *mstp_row->mstp_instance_ports);

        if (!mstp_inst_port_info) {
            ERRONEOUS_DB_TXN(txn, "Memory allocation failed");
        }

        for (i = 0, j = 0; i < bridge_row->n_ports; i++) {

            /* "bridge_normal" is not really a port, ignore it */
            if(VTYSH_STR_EQ(bridge_row->ports[i]->name, DEFAULT_BRIDGE_NAME)) {
                continue;
            }

            /* Create MSTI port table */
            mstp_inst_port_row = ovsrec_mstp_instance_port_insert(txn);
            if (!mstp_inst_port_row) {
                ERRONEOUS_DB_TXN(txn, "Memory allocation failed");
            }

            /* FILL the default values for CIST_port entry */
            ovsrec_mstp_instance_port_set_port_state(mstp_inst_port_row,
                                                     MSTP_STATE_BLOCK);
            ovsrec_mstp_instance_port_set_port_role( mstp_inst_port_row,
                                                      MSTP_ROLE_DISABLE);
            ovsrec_mstp_instance_port_set_port_priority(mstp_inst_port_row,
                                                        &port_priority, 1 );
            ovsrec_mstp_instance_port_set_admin_path_cost(mstp_inst_port_row,
                                                        &admin_path_cost, 1);
            ovsrec_mstp_instance_port_set_port(mstp_inst_port_row,
                                               bridge_row->ports[i]);
            mstp_inst_port_info[j++] = mstp_inst_port_row;
        }

        ovsrec_mstp_instance_set_mstp_instance_ports(mstp_row,
                    mstp_inst_port_info, (bridge_row->n_ports - 1));

        /* Append the MSTP new instance to the existing list */
        mstp_info = xcalloc(bridge_row->n_mstp_instances + 1,
                sizeof *bridge_row->value_mstp_instances);
        if (!mstp_info) {
            ERRONEOUS_DB_TXN(txn, "Memory allocation failed");
        }
        instId_list = xcalloc(bridge_row->n_mstp_instances + 1,
                        sizeof *bridge_row->key_mstp_instances);
        if (!instId_list) {
            ERRONEOUS_DB_TXN(txn, "Memory allocation failed");
        }
        for (i = 0; i < bridge_row->n_mstp_instances; i++) {
            instId_list[i] = bridge_row->key_mstp_instances[i];
            mstp_info[i] = bridge_row->value_mstp_instances[i];
        }
        instId_list[bridge_row->n_mstp_instances] = instid;
        mstp_info[bridge_row->n_mstp_instances] = mstp_row;

        /* Sort the MSTP instance list */
        mstp_instances_sort(instId_list, mstp_info, bridge_row->n_mstp_instances+1);

        /* Push the complete MSTP table into the bridge table */
        ovsrec_bridge_set_mstp_instances(bridge_row, instId_list,
                mstp_info, bridge_row->n_mstp_instances + 1);
        free(mstp_info);
        free(mstp_inst_port_info);
        free(instId_list);
    }

    /* Remove vlan from CIST*/
    mstp_update_cist_vlans(vlan_row, false);

    /* End of transaction. */
    END_DB_TXN(txn);
}

#if 0
/*-----------------------------------------------------------------------------
 | Function:        mstp_cli_set_mist_port_state
 | Responsibility:  Sets the MSTP instance port table port state paramters
 | Parameters:
 |      key:        MSTP instance column name
 |      value:      Value to be set for the corresponding MSTP instance column
 | Return:
 |      CMD_SUCCESS:Config executed successfully.
 |      CMD_OVSDB_FAILURE - DB failure.
 ------------------------------------------------------------------------------
 */
static int
mstp_cli_set_mist_port_state(const char *if_name, const int64_t instid,
                                     const char *port_state) {
    struct ovsdb_idl_txn *txn = NULL;
    const struct ovsrec_bridge *bridge_row = NULL;
    const struct ovsrec_mstp_instance *mstp_row = NULL;
    const struct ovsrec_mstp_instance_port *mstp_port_row = NULL;
    int i = 0;

    if (!(port_state && if_name)) {
        VLOG_DBG("Invalid arguments for mstp_cli_set_mst_inst %s: %d\n",
                __FILE__, __LINE__);
        return e_vtysh_error;
    }

    START_DB_TXN(txn);

    if (!MSTP_VALID_MSTID(instid)) {
        ERRONEOUS_DB_TXN(txn, "Invalid InstanceID");
    }

    bridge_row = ovsrec_bridge_first(idl);
    if (!bridge_row) {
        ERRONEOUS_DB_TXN(txn, "No record found");
    }

    /* Find the MSTP instance entry matching with the instid */
    for (i=0; i < bridge_row->n_mstp_instances; i++) {
        if (bridge_row->key_mstp_instances[i] == instid) {
            mstp_row = bridge_row->value_mstp_instances[i];
            break;
        }
    }

    /* Instance not created */
    if (!mstp_row) {
        ERRONEOUS_DB_TXN(txn,
                "No MSTP instance found with this ID");
    }

    /* Find the MSTP instance port entry matching with the port index */
    for (i=0; i < mstp_row->n_mstp_instance_ports; i++) {
        if(!mstp_row->mstp_instance_ports[i]) {
            assert(0);
            ERRONEOUS_DB_TXN(txn, "No MSTP port record found");
        }
        if (VTYSH_STR_EQ(mstp_row->mstp_instance_ports[i]->port->name,
                                                if_name)) {
            mstp_port_row = mstp_row->mstp_instance_ports[i];
            break;
        }
    }

    if (!mstp_port_row) {
        ERRONEOUS_DB_TXN(txn,
                "No MSTP instance port found with this port index");
    }

    if (VTYSH_STR_EQ(port_state, MSTP_STATE_DISABLE)) {
        ovsrec_mstp_instance_port_set_port_state(mstp_port_row, port_state);
    }
    else if (VTYSH_STR_EQ(port_state, MSTP_STATE_BLOCK)) {
        ovsrec_mstp_instance_port_set_port_state(mstp_port_row, port_state);

    }
    else if (VTYSH_STR_EQ(port_state, MSTP_STATE_LEARN)) {
        ovsrec_mstp_instance_port_set_port_state(mstp_port_row, port_state);

    }
    else if (VTYSH_STR_EQ(port_state, MSTP_STATE_FORWARD)) {
        ovsrec_mstp_instance_port_set_port_state(mstp_port_row, port_state);
    }
    else {
       ERRONEOUS_DB_TXN(txn,
                    "invalid port state");;
    }

    /* End of transaction. */
    END_DB_TXN(txn);
}

/*-----------------------------------------------------------------------------
 | Function:        mstp_cli_set_cist_port_state
 | Responsibility:  Sets the MSTP cist port table port state paramters
 | Parameters:
 |      key:        MSTP instance column name
 |      value:      Value to be set for the corresponding MSTP instance column
 | Return:
 |      CMD_SUCCESS:Config executed successfully.
 |      CMD_OVSDB_FAILURE - DB failure.
 ------------------------------------------------------------------------------
 */
static int
mstp_cli_set_cist_port_state(const char *if_name, const char *port_state) {
    struct ovsdb_idl_txn *txn = NULL;
    const struct ovsrec_bridge *bridge_row = NULL;
    const struct ovsrec_mstp_common_instance *cist_row = NULL;
    const struct ovsrec_mstp_common_instance_port *cist_port_row = NULL;
    int i = 0;

    if (!(port_state && if_name)) {
        VLOG_DBG("Invalid arguments for mstp_cli_set_cist_port_state %s: %d\n",
                __FILE__, __LINE__);
        return e_vtysh_error;
    }

    START_DB_TXN(txn);

    bridge_row = ovsrec_bridge_first(idl);
    if (!bridge_row) {
        ERRONEOUS_DB_TXN(txn, "No record found");
    }

    if (!bridge_row->mstp_common_instance) {
            ERRONEOUS_DB_TXN(txn,
                    "No CIST instance found");
    }

    cist_row = bridge_row->mstp_common_instance;

    /* Find the MSTP instance port entry matching with the port index */

    for (i=0; i < cist_row->n_mstp_common_instance_ports; i++) {
        if(!cist_row->mstp_common_instance_ports[i]) {
            ERRONEOUS_DB_TXN(txn, "No CIST port record found");
        }
        if (VTYSH_STR_EQ(cist_row->mstp_common_instance_ports[i]->port->name,
                                                if_name)) {
            cist_port_row = cist_row->mstp_common_instance_ports[i];
            break;
        }
    }

    if (!cist_port_row) {
        ERRONEOUS_DB_TXN(txn,
                "No cist port found with this port index");
    }

    if (VTYSH_STR_EQ(port_state, MSTP_STATE_DISABLE)) {
        ovsrec_mstp_common_instance_port_set_port_state(cist_port_row, port_state);
    }
    else if (VTYSH_STR_EQ(port_state, MSTP_STATE_BLOCK)) {
        ovsrec_mstp_common_instance_port_set_port_state(cist_port_row, port_state);

    }
    else if (VTYSH_STR_EQ(port_state, MSTP_STATE_LEARN)) {
        ovsrec_mstp_common_instance_port_set_port_state(cist_port_row, port_state);

    }
    else if (VTYSH_STR_EQ(port_state, MSTP_STATE_FORWARD)) {
        ovsrec_mstp_common_instance_port_set_port_state(cist_port_row, port_state);
    }
    else {
       ERRONEOUS_DB_TXN(txn,
                    "invalid port state");;
    }

    /* End of transaction. */
    END_DB_TXN(txn);
}
#endif

DEFUN(cli_mstp_func,
      cli_mstp_func_cmd,
      "spanning-tree",
      SPAN_TREE) {

    mstp_cli_set_bridge_table (MSTP_ADMIN_STATUS,
            STATUS_ENABLE);
    return CMD_SUCCESS;
}

DEFUN(cli_no_mstp_func,
      cli_no_mstp_func_cmd,
      "no spanning-tree",
      NO_STR
      SPAN_TREE) {
    mstp_cli_set_bridge_table(MSTP_ADMIN_STATUS, STATUS_DISABLE);
    return CMD_SUCCESS;
}

DEFUN(cli_mstp_config_name,
      cli_mstp_config_name_cmd,
      "spanning-tree config-name WORD",
      SPAN_TREE
      "Set the MST region configuration name\n"
      "Specify the configuration name (maximum 32 characters) (Default: System MAC)\n") {

    if (strlen(argv[0]) > MSTP_MAX_CONFIG_NAME_LEN) {
        vty_out(vty, "Config-name string length exceeded.%s", VTY_NEWLINE);
        return CMD_WARNING;
    }
    mstp_cli_set_bridge_table(MSTP_CONFIG_NAME, argv[0]);
    return CMD_SUCCESS;
}

DEFUN(cli_mstp_config_rev,
      cli_mstp_config_rev_cmd,
      "spanning-tree config-revision <1-65535>",
      SPAN_TREE
      "Set the MST region configuration revision number\n"
      "Enter an integer number (Default: 0)\n") {

    mstp_cli_set_bridge_table(MSTP_CONFIG_REV, argv[0]);
    return CMD_SUCCESS;
}

DEFUN(cli_no_mstp_config_name,
      cli_no_mstp_config_name_cmd,
      "no spanning-tree config-name {WORD}",
      NO_STR
      SPAN_TREE
      "Set the MST region configuration name\n"
      "Specify the configuration name (maximum 32 characters) (Default: System MAC)\n") {

    const struct ovsrec_system *system_row;
    system_row = ovsrec_system_first(idl);

    if(!system_row) {
        return CMD_OVSDB_FAILURE;
    }

    mstp_cli_set_bridge_table(MSTP_CONFIG_NAME, system_row->system_mac);
    return CMD_SUCCESS;
}

DEFUN(cli_no_mstp_config_rev,
      cli_no_mstp_config_rev_cmd,
      "no spanning-tree config-revision {<1-65535>}",
      NO_STR
      SPAN_TREE
      "Set the MST region configuration revision number\n"
      "Enter an integer number (Default: 0)\n") {

    mstp_cli_set_bridge_table(MSTP_CONFIG_REV, DEF_CONFIG_REV);
    return CMD_SUCCESS;
}

DEFUN(cli_mstp_inst_vlanid,
      cli_mstp_inst_vlanid_cmd,
      "spanning-tree instance <1-64> vlan VLANID",
      SPAN_TREE
      MST_INST
      "Enter an integer number\n"
      VLAN_STR
      "VLAN to add or to remove from the MST instance\n") {
    mstp_cli_add_inst_vlan_map (atoi(argv[0]), argv[1]);
    return CMD_SUCCESS;
}

DEFUN(cli_no_mstp_inst_vlanid,
      cli_no_mstp_inst_vlanid_cmd,
      "no spanning-tree instance <1-64> vlan VLANID",
      NO_STR
      SPAN_TREE
      MST_INST
      "Enter an integer number\n"
      VLAN_STR
      "VLAN to add or to remove from the MST instance\n") {
    mstp_cli_remove_inst_vlan_map (atoi(argv[0]), argv[1]);
    return CMD_SUCCESS;
}

DEFUN(cli_no_mstp_inst,
      cli_no_mstp_inst_cmd,
      "no spanning-tree instance <1-64>",
      NO_STR
      SPAN_TREE
      MST_INST
      "Enter an integer number\n") {
    mstp_cli_remove_inst_vlan_map (atoi(argv[0]), NULL);
    return CMD_SUCCESS;
}

DEFUN(cli_mstp_port_type,
      cli_mstp_port_type_cmd,
      "spanning-tree port-type (admin-edge | admin-network)",
      SPAN_TREE
      "Type of port\n"
      "Set as administrative edge port\n"
      "Set as administrative network port (Default)\n") {

    const bool value = (VTYSH_STR_EQ(argv[0], "admin-edge"))?true:false;
    mstp_cli_set_cist_port_table( vty->index, MSTP_ADMIN_EDGE, value);
    return CMD_SUCCESS;
}

DEFUN(cli_no_mstp_port_type_admin,
      cli_no_mstp_port_type_admin_cmd,
      "no spanning-tree port-type (admin-edge | admin-network)",
      NO_STR
      SPAN_TREE
      "Type of port\n"
      "Set as administrative edge port\n"
      "Set as administrative network port (Default)\n") {

    mstp_cli_set_cist_port_table(vty->index, MSTP_ADMIN_EDGE, DEF_ADMIN_EDGE);
    return CMD_SUCCESS;
}

DEFUN(cli_no_mstp_port_type,
      cli_no_mstp_port_type_cmd,
      "no spanning-tree port-type",
      NO_STR
      SPAN_TREE
      "Type of port (Default: Network port)\n") {

    mstp_cli_set_cist_port_table(vty->index, MSTP_ADMIN_EDGE, DEF_ADMIN_EDGE);
    return CMD_SUCCESS;
}

DEFUN(cli_mstp_bpdu,
      cli_mstp_bpdu_cmd,
      "spanning-tree (bpdu-guard | root-guard | loop-guard | bpdu-filter)",
      SPAN_TREE
      BPDU_GUARD
      ROOT_GUARD
      LOOP_GUARD
      BPDU_FILTER) {

    mstp_cli_set_cist_port_table(vty->index, argv[0], true);
    return CMD_SUCCESS;
}

DEFUN(cli_mstp_bpdu_enable,
      cli_mstp_bpdu_enable_cmd,
      "spanning-tree (bpdu-guard | root-guard | loop-guard | bpdu-filter) (enable | disable)",
      SPAN_TREE
      BPDU_GUARD
      ROOT_GUARD
      LOOP_GUARD
      BPDU_FILTER
      "Enable feature for this port\n"
      "Disable feature for this port (Default)\n") {

    const bool value = (VTYSH_STR_EQ(argv[1], "enable"))?true:false;
    mstp_cli_set_cist_port_table( vty->index, argv[0], value);
    return CMD_SUCCESS;
}

DEFUN(cli_no_mstp_bpdu_enable,
      cli_no_mstp_bpdu_enable_cmd,
      "no spanning-tree (bpdu-guard | root-guard | loop-guard | bpdu-filter) (enable | disable)",
      NO_STR
      SPAN_TREE
      BPDU_GUARD
      ROOT_GUARD
      LOOP_GUARD
      BPDU_FILTER
      "Enable feature for this port\n"
      "Disable feature for this port (Default)\n") {

    mstp_cli_set_cist_port_table(vty->index, argv[0], DEF_BPDU_STATUS);
    return CMD_SUCCESS;
}

DEFUN(cli_no_mstp_bpdu,
      cli_no_mstp_bpdu_cmd,
      "no spanning-tree (bpdu-guard | root-guard | loop-guard | bpdu-filter)",
      NO_STR
      SPAN_TREE
      BPDU_GUARD
      ROOT_GUARD
      LOOP_GUARD
      BPDU_FILTER) {

    mstp_cli_set_cist_port_table(vty->index, argv[0], DEF_BPDU_STATUS);
    return CMD_SUCCESS;
}

DEFUN(cli_mstp_port_priority,
      cli_mstp_port_priority_cmd,
      "spanning-tree port-priority <0-15>",
      SPAN_TREE
      PORT_PRIORITY
      "Enter an integer number (Default: 8)\n") {

    mstp_cli_set_string_cist_port_table(vty->index, MSTP_PORT_PRIORITY, atoi(argv[0]));
    return CMD_SUCCESS;
}

DEFUN(cli_no_mstp_port_priority,
      cli_no_mstp_port_priority_cmd,
      "no spanning-tree port-priority {<0-15>}",
      NO_STR
      SPAN_TREE
      PORT_PRIORITY
      "Enter an integer number (Default: 8)\n") {

    mstp_cli_set_string_cist_port_table(vty->index, MSTP_PORT_PRIORITY, DEF_MSTP_PORT_PRIORITY);
    return CMD_SUCCESS;
}

DEFUN(cli_mstp_cost,
      cli_mstp_cost_cmd,
      "spanning-tree cost <0-200000000>",
      SPAN_TREE
      "Specify a standard to use when calculating the default pathcost"
      "Enter an integer number (Default: 0)\n") {

    mstp_cli_set_string_cist_port_table(vty->index, MSTP_PORT_COST, atoi(argv[0]));
    return CMD_SUCCESS;
}

DEFUN(cli_no_mstp_cost,
      cli_no_mstp_cost_cmd,
      "no spanning-tree cost {<0-200000000>}",
      NO_STR
      SPAN_TREE
      "Specify a standard to use when calculating the default pathcost"
      "Enter an integer number (Default: 0)\n") {

    mstp_cli_set_string_cist_port_table(vty->index, MSTP_PORT_COST, DEF_MSTP_COST);
    return CMD_SUCCESS;
}

DEFUN(cli_mstp_bridge_priority,
      cli_mstp_bridge_priority_cmd,
      "spanning-tree priority <0-15>",
      SPAN_TREE
      BRIDGE_PRIORITY
      "Enter an integer number (Default: 8)\n") {

    mstp_cli_set_cist_table( MSTP_BRIDGE_PRIORITY, atoi(argv[0]));
    return CMD_SUCCESS;
}

DEFUN(cli_no_mstp_bridge_priority,
      cli_no_mstp_bridge_priority_cmd,
      "no spanning-tree priority {<0-15>}",
      NO_STR
      SPAN_TREE
      BRIDGE_PRIORITY
      "Enter an integer number (Default: 8)\n") {

    mstp_cli_set_cist_table( MSTP_BRIDGE_PRIORITY, DEF_BRIDGE_PRIORITY);
    return CMD_SUCCESS;
}

DEFUN(cli_mstp_inst_priority,
      cli_mstp_inst_priority_cmd,
      "spanning-tree instance <1-64> priority <0-15>",
      SPAN_TREE
      MST_INST
      "Enter an integer number\n"
      INST_PRIORITY
      "Enter an integer number (Default: 8)\n") {

    mstp_cli_set_mst_inst(NULL, MSTP_BRIDGE_PRIORITY, atoi(argv[0]), atoi(argv[1]));
    return CMD_SUCCESS;
}

DEFUN(cli_no_mstp_inst_priority,
      cli_no_mstp_inst_priority_cmd,
      "no spanning-tree instance <1-64> priority {<0-15>}",
      NO_STR
      SPAN_TREE
      MST_INST
      "Enter an integer number\n"
      INST_PRIORITY
      "Enter an integer number (Default: 8)\n") {

    mstp_cli_set_mst_inst(NULL, MSTP_BRIDGE_PRIORITY, atoi(argv[0]),
                        DEF_BRIDGE_PRIORITY);
    return CMD_SUCCESS;
}

DEFUN(cli_mstp_inst_cost,
      cli_mstp_inst_cost_cmd,
      "spanning-tree instance <1-64> cost <0-200000000>",
      SPAN_TREE
      MST_INST
      "Enter an integer number\n"
      "Specify a standard to use when calculating the default pathcost"
      "Enter an integer number (Default: 0)\n") {

    mstp_cli_set_mst_inst(vty->index, MSTP_PORT_COST, atoi(argv[0]), atoi(argv[1]));
    return CMD_SUCCESS;
}

DEFUN(cli_no_mstp_inst_cost,
      cli_no_mstp_inst_cost_cmd,
      "no spanning-tree instance <1-64> cost {<0-200000000>}",
      NO_STR
      SPAN_TREE
      MST_INST
      "Enter an integer number\n"
      "Specify a standard to use when calculating the default pathcost"
      "Enter an integer number (Default: 0)\n") {

    mstp_cli_set_mst_inst(vty->index, MSTP_PORT_COST, atoi(argv[0]),
                                                  DEF_MSTP_COST);
    return CMD_SUCCESS;
}

DEFUN(cli_mstp_inst_port_priority,
      cli_mstp_inst_port_priority_cmd,
      "spanning-tree instance <1-64> port-priority <0-15>",
      SPAN_TREE
      MST_INST
      "Enter an integer number\n"
      PORT_PRIORITY
      "Enter an integer number (Default: 8)\n") {

    mstp_cli_set_mst_inst(vty->index, MSTP_PORT_PRIORITY, atoi(argv[0]),
                                                      atoi(argv[1]));
    return CMD_SUCCESS;
}

DEFUN(cli_no_mstp_inst_port_priority,
      cli_no_mstp_inst_port_priority_cmd,
      "no spanning-tree instance <1-64> port-priority {<0-15>}",
      NO_STR
      SPAN_TREE
      MST_INST
      "Enter an integer number\n"
      PORT_PRIORITY
      "Enter an integer number (Default: 8)\n") {

    mstp_cli_set_mst_inst(vty->index, MSTP_PORT_PRIORITY, atoi(argv[0]),
                                      DEF_MSTP_PORT_PRIORITY);
    return CMD_SUCCESS;
}

DEFUN(cli_mstp_hello,
      cli_mstp_hello_cmd,
      "spanning-tree hello-time <2-10>",
      SPAN_TREE
      "Set message transmission interval in seconds on the port\n"
      "Enter an integer number (Default: 2)\n") {

    mstp_cli_set_cist_table( MSTP_HELLO_TIME, atoi(argv[0]));
    return CMD_SUCCESS;
}

DEFUN(cli_no_mstp_hello,
      cli_no_mstp_hello_cmd,
      "no spanning-tree hello-time {<2-10>}",
      NO_STR
      SPAN_TREE
      "Set message transmission interval in seconds on the port\n"
      "Enter an integer number (Default: 2)\n") {

    mstp_cli_set_cist_table( MSTP_HELLO_TIME, DEF_HELLO_TIME);
    return CMD_SUCCESS;
}

DEFUN(cli_mstp_forward_delay,
      cli_mstp_forward_delay_cmd,
      "spanning-tree forward-delay <4-30>",
      SPAN_TREE
      FORWARD_DELAY
      "Enter an integer number (Default: 15)\n") {

    mstp_cli_set_cist_table( MSTP_FORWARD_DELAY, atoi(argv[0]));
    return CMD_SUCCESS;
}

DEFUN(cli_no_mstp_forward_delay,
      cli_no_mstp_forward_delay_cmd,
      "no spanning-tree forward-delay {<4-30>}",
      NO_STR
      SPAN_TREE
      FORWARD_DELAY
      "Enter an integer number (Default: 15)\n") {

    mstp_cli_set_cist_table( MSTP_FORWARD_DELAY, DEF_FORWARD_DELAY);
    return CMD_SUCCESS;
}

DEFUN(cli_mstp_max_hops,
      cli_mstp_max_hops_cmd,
      "spanning-tree max-hops <1-40>",
      SPAN_TREE
      MAX_HOPS
      "Enter an integer number (Default: 20)\n") {

    mstp_cli_set_cist_table( MSTP_MAX_HOP_COUNT, atoi(argv[0]));
    return CMD_SUCCESS;
}

DEFUN(cli_no_mstp_max_hops,
      cli_no_mstp_max_hops_cmd,
      "no spanning-tree max-hops {<1-40>}",
      NO_STR
      SPAN_TREE
      MAX_HOPS
      "Enter an integer number (Default: 20)\n") {

    mstp_cli_set_cist_table( MSTP_MAX_HOP_COUNT, DEF_MAX_HOPS);
    return CMD_SUCCESS;
}

DEFUN(cli_mstp_max_age,
      cli_mstp_max_age_cmd,
      "spanning-tree max-age <6-40>",
      SPAN_TREE
      "Set maximum age of received STP information before it is discarded\n"
      "Enter an integer number (Default: 20)\n") {

    mstp_cli_set_cist_table( MSTP_MAX_AGE, atoi(argv[0]));
    return CMD_SUCCESS;
}

DEFUN(cli_no_mstp_max_age,
      cli_no_mstp_max_age_cmd,
      "no spanning-tree max-age {<6-40>}",
      NO_STR
      SPAN_TREE
      "Set maximum age of received STP information before it is discarded\n"
      "Enter an integer number (Default: 20)\n") {

    mstp_cli_set_cist_table( MSTP_MAX_AGE, DEF_MAX_AGE);
    return CMD_SUCCESS;
}

DEFUN(cli_mstp_transmit_hold_count,
      cli_mstp_transmit_hold_count_cmd,
      "spanning-tree transmit-hold-count <1-10>",
      SPAN_TREE
      "Sets the transmit hold count performance parameter in pps\n"
      "Enter an integer number (Default: 6)\n") {

    mstp_cli_set_cist_table( MSTP_TX_HOLD_COUNT, atoi(argv[0]));
    return CMD_SUCCESS;
}

DEFUN(cli_no_mstp_transmit_hold_count,
      cli_no_mstp_transmit_hold_count_cmd,
      "no spanning-tree transmit-hold-count {<1-10>}",
      NO_STR
      SPAN_TREE
      "Sets the transmit hold count performance parameter\n"
      "Enter an integer number (Default: 6)\n") {

    mstp_cli_set_cist_table( MSTP_TX_HOLD_COUNT, DEF_HOLD_COUNT);
    return CMD_SUCCESS;
}

#if 0
DEFUN_HIDDEN(cli_mstp_inst_port_state,
      cli_mstp_inst_port_state_cmd,
      "spanning-tree instance <1-64> port-state (Disabled | Blocking | Learning | Forwarding)",
      SPAN_TREE
      MST_INST
      "Enter an integer number\n"
      "Set port state\n"
      "Disabled\n"
      "Blocking\n"
      "Learning\n"
      "Forwarding\n") {

    mstp_cli_set_mist_port_state(vty->index, atoi(argv[0]), argv[1]);
    return CMD_SUCCESS;
}

DEFUN_HIDDEN(cli_mstp_port_state,
      cli_mstp_port_state_cmd,
      "spanning-tree port-state (Disabled | Blocking | Learning | Forwarding)",
      SPAN_TREE
      "Set port state\n"
      "Disabled\n"
      "Blocking\n"
      "Learning\n"
      "Forwarding\n") {

    mstp_cli_set_cist_port_state(vty->index, argv[0]);
    return CMD_SUCCESS;
}
#endif

/* MSTP Show commands*/
DEFUN(show_spanning_tree,
      show_spanning_tree_cmd,
      "show spanning-tree {detail}",
      SHOW_STR
      SPAN_TREE) {

    bool detail = (argv[0])? true: false;

    cli_show_spanning_tree_config(detail);
    vty_out(vty, "%s", VTY_NEWLINE);
    return CMD_SUCCESS;
}

DEFUN(show_mstp_config,
      show_mstp_config_cmd,
      "show spanning-tree mst-config",
      SHOW_STR
      SPAN_TREE
      "Show multiple spanning tree region configuration.\n") {
    cli_show_mstp_config();
    vty_out(vty, "%s", VTY_NEWLINE);
    return CMD_SUCCESS;
}

DEFUN(show_running_config_mstp,
      show_running_config_mstp_cmd,
      "show running-config spanning-tree",
      SHOW_STR
      "Current running configuration\n"
      SPAN_TREE) {
    cli_show_mstp_running_config();
    return CMD_SUCCESS;
}
DEFUN(show_spanning_mst,
      show_spanning_mst_cmd,
      "show spanning-tree mst {detail}",
      SHOW_STR
      SPAN_TREE
      MST_INST
      "Detailed spanning-tree\n") {

    bool detail = (argv[0])? true: false;

    cli_show_mst(MSTP_INVALID_ID, detail);
    vty_out(vty, "%s", VTY_NEWLINE);
    return CMD_SUCCESS;
}

DEFUN(show_spanning_mst_inst,
      show_spanning_mst_inst_cmd,
      "show spanning-tree mst <0-64> {detail}",
      SHOW_STR
      SPAN_TREE
      MST_INST
      "Enter an instance number\n"
      "Detailed spanning-tree\n") {

    bool detail = (argv[1])? true: false;

    cli_show_mst(atoi(argv[0]), detail);
    vty_out(vty, "%s", VTY_NEWLINE);
    return CMD_SUCCESS;
}

DEFUN(show_spanning_mst_inst_intf,
      show_spanning_mst_inst_intf_cmd,
      "show spanning-tree mst <0-64> interface IFNAME {detail}",
      SHOW_STR
      SPAN_TREE
      MST_INST
      "Enter an instance number\n"
      "interface string\n"
      "interface name string\n"
      "Detailed spanning-tree\n") {

    bool detail = (argv[2])? true: false;

    cli_show_mst_interface(atoi(argv[0]), argv[1], detail);
    vty_out(vty, "%s", VTY_NEWLINE);
    return CMD_SUCCESS;
}

/*-----------------------------------------------------------------------------
 | Function:        cli_pre_init
 | Responsibility:  Initialize ops-mstpd cli node.
 | Parameters:
 | Return:
 ------------------------------------------------------------------------------
 */
void
cli_pre_init() {

    vtysh_ret_val retval = e_vtysh_error;

    ovsdb_idl_add_column(idl, &ovsrec_bridge_col_mstp_instances);
    ovsdb_idl_add_column(idl, &ovsrec_bridge_col_mstp_common_instance);
    ovsdb_idl_add_column(idl, &ovsrec_bridge_col_mstp_enable);
    ovsdb_idl_add_column(idl, &ovsrec_bridge_col_other_config);
    ovsdb_idl_add_column(idl, &ovsrec_bridge_col_status);

    ovsdb_idl_add_table(idl, &ovsrec_table_mstp_instance);
    ovsdb_idl_add_table(idl, &ovsrec_table_mstp_instance_port);
    ovsdb_idl_add_table(idl, &ovsrec_table_mstp_common_instance);
    ovsdb_idl_add_table(idl, &ovsrec_table_mstp_common_instance_port);

    /* MSTP Instance Table. */
    ovsdb_idl_add_column(idl, &ovsrec_mstp_instance_col_topology_unstable);
    ovsdb_idl_add_column(idl, &ovsrec_mstp_instance_col_time_since_top_change);
    ovsdb_idl_add_column(idl, &ovsrec_mstp_instance_col_hardware_grp_id);
    ovsdb_idl_add_column(idl, &ovsrec_mstp_instance_col_designated_root);
    ovsdb_idl_add_column(idl, &ovsrec_mstp_instance_col_root_port);
    ovsdb_idl_add_column(idl, &ovsrec_mstp_instance_col_priority);
    ovsdb_idl_add_column(idl, &ovsrec_mstp_instance_col_mstp_instance_ports);
    ovsdb_idl_add_column(idl, &ovsrec_mstp_instance_col_bridge_identifier);
    ovsdb_idl_add_column(idl, &ovsrec_mstp_instance_col_root_path_cost);
    ovsdb_idl_add_column(idl, &ovsrec_mstp_instance_col_topology_change_count);
    ovsdb_idl_add_column(idl, &ovsrec_mstp_instance_col_vlans);
    ovsdb_idl_add_column(idl, &ovsrec_mstp_instance_col_root_priority);
    ovsdb_idl_add_column(idl, &ovsrec_mstp_instance_col_remaining_hops);

    /* mstp instance port table */
    ovsdb_idl_add_column(idl, &ovsrec_mstp_instance_port_col_designated_bridge);
    ovsdb_idl_add_column(idl, &ovsrec_mstp_instance_port_col_port_role);
    ovsdb_idl_add_column(idl, &ovsrec_mstp_instance_port_col_designated_root);
    ovsdb_idl_add_column(idl, &ovsrec_mstp_instance_port_col_port_priority);
    ovsdb_idl_add_column(idl, &ovsrec_mstp_instance_port_col_admin_path_cost);
    ovsdb_idl_add_column(idl, &ovsrec_mstp_instance_port_col_designated_bridge_priority);
    ovsdb_idl_add_column(idl, &ovsrec_mstp_instance_port_col_port_state);
    ovsdb_idl_add_column(idl, &ovsrec_mstp_instance_port_col_designated_root_priority);
    ovsdb_idl_add_column(idl, &ovsrec_mstp_instance_port_col_designated_cost);
    ovsdb_idl_add_column(idl, &ovsrec_mstp_instance_port_col_port);
    ovsdb_idl_add_column(idl, &ovsrec_mstp_instance_port_col_designated_port);

    /* mstp common instance table */
    ovsdb_idl_add_column(idl, &ovsrec_mstp_common_instance_col_remaining_hops);
    ovsdb_idl_add_column(idl, &ovsrec_mstp_common_instance_col_topology_unstable);
    ovsdb_idl_add_column(idl, &ovsrec_mstp_common_instance_col_mstp_common_instance_ports);
    ovsdb_idl_add_column(idl, &ovsrec_mstp_common_instance_col_forward_delay_expiry_time);
    ovsdb_idl_add_column(idl, &ovsrec_mstp_common_instance_col_regional_root);
    ovsdb_idl_add_column(idl, &ovsrec_mstp_common_instance_col_oper_tx_hold_count);
    ovsdb_idl_add_column(idl, &ovsrec_mstp_common_instance_col_max_age);
    ovsdb_idl_add_column(idl, &ovsrec_mstp_common_instance_col_max_hop_count);
    ovsdb_idl_add_column(idl, &ovsrec_mstp_common_instance_col_designated_root);
    ovsdb_idl_add_column(idl, &ovsrec_mstp_common_instance_col_priority);
    ovsdb_idl_add_column(idl, &ovsrec_mstp_common_instance_col_root_path_cost);
    ovsdb_idl_add_column(idl, &ovsrec_mstp_common_instance_col_root_port);
    ovsdb_idl_add_column(idl, &ovsrec_mstp_common_instance_col_root_priority);
    ovsdb_idl_add_column(idl, &ovsrec_mstp_common_instance_col_hello_time);
    ovsdb_idl_add_column(idl, &ovsrec_mstp_common_instance_col_cist_path_cost);
    ovsdb_idl_add_column(idl, &ovsrec_mstp_common_instance_col_oper_max_age);
    ovsdb_idl_add_column(idl, &ovsrec_mstp_common_instance_col_oper_hello_time);
    ovsdb_idl_add_column(idl, &ovsrec_mstp_common_instance_col_topology_change_count);
    ovsdb_idl_add_column(idl, &ovsrec_mstp_common_instance_col_vlans);
    ovsdb_idl_add_column(idl, &ovsrec_mstp_common_instance_col_bridge_identifier);
    ovsdb_idl_add_column(idl, &ovsrec_mstp_common_instance_col_time_since_top_change);
    ovsdb_idl_add_column(idl, &ovsrec_mstp_common_instance_col_hardware_grp_id);
    ovsdb_idl_add_column(idl, &ovsrec_mstp_common_instance_col_hello_expiry_time);
    ovsdb_idl_add_column(idl, &ovsrec_mstp_common_instance_col_oper_forward_delay);
    ovsdb_idl_add_column(idl, &ovsrec_mstp_common_instance_col_forward_delay);
    ovsdb_idl_add_column(idl, &ovsrec_mstp_common_instance_col_tx_hold_count);

    /* mstp common instance port table */
    ovsdb_idl_add_column(idl, &ovsrec_mstp_common_instance_port_col_fwd_transition_count);
    ovsdb_idl_add_column(idl, &ovsrec_mstp_common_instance_port_col_port_role);
    ovsdb_idl_add_column(idl, &ovsrec_mstp_common_instance_port_col_protocol_migration_enable);
    ovsdb_idl_add_column(idl, &ovsrec_mstp_common_instance_port_col_bpdu_filter_disable);
    ovsdb_idl_add_column(idl, &ovsrec_mstp_common_instance_port_col_admin_edge_port_disable);
    ovsdb_idl_add_column(idl, &ovsrec_mstp_common_instance_port_col_port_path_cost);
    ovsdb_idl_add_column(idl, &ovsrec_mstp_common_instance_port_col_port);
    ovsdb_idl_add_column(idl, &ovsrec_mstp_common_instance_port_col_designated_port);
    ovsdb_idl_add_column(idl, &ovsrec_mstp_common_instance_port_col_root_guard_disable);
    ovsdb_idl_add_column(idl, &ovsrec_mstp_common_instance_port_col_designated_bridge);
    ovsdb_idl_add_column(idl, &ovsrec_mstp_common_instance_port_col_designated_path_cost);
    ovsdb_idl_add_column(idl, &ovsrec_mstp_common_instance_port_col_designated_root);
    ovsdb_idl_add_column(idl, &ovsrec_mstp_common_instance_port_col_bpdu_guard_disable);
    ovsdb_idl_add_column(idl, &ovsrec_mstp_common_instance_port_col_mstp_statistics);
    ovsdb_idl_add_column(idl, &ovsrec_mstp_common_instance_port_col_port_hello_time);
    ovsdb_idl_add_column(idl, &ovsrec_mstp_common_instance_port_col_link_type);
    ovsdb_idl_add_column(idl, &ovsrec_mstp_common_instance_port_col_admin_path_cost);
    ovsdb_idl_add_column(idl, &ovsrec_mstp_common_instance_port_col_cist_path_cost);
    ovsdb_idl_add_column(idl, &ovsrec_mstp_common_instance_port_col_port_priority);
    ovsdb_idl_add_column(idl, &ovsrec_mstp_common_instance_port_col_bpdus_rx_enable);
    ovsdb_idl_add_column(idl, &ovsrec_mstp_common_instance_port_col_loop_guard_disable);
    ovsdb_idl_add_column(idl, &ovsrec_mstp_common_instance_port_col_bpdus_tx_enable);
    ovsdb_idl_add_column(idl, &ovsrec_mstp_common_instance_port_col_cist_regional_root_id);
    ovsdb_idl_add_column(idl, &ovsrec_mstp_common_instance_port_col_restricted_port_tcn_disable);
    ovsdb_idl_add_column(idl, &ovsrec_mstp_common_instance_port_col_oper_edge_port);
    ovsdb_idl_add_column(idl, &ovsrec_mstp_common_instance_port_col_restricted_port_role_disable);
    ovsdb_idl_add_column(idl, &ovsrec_mstp_common_instance_port_col_port_state);

    retval = install_show_run_config_context(e_vtysh_mstp_context,
                            &vtysh_mstp_context_clientcallback,
                            NULL, NULL);

    if(e_vtysh_ok != retval)
    {
        vtysh_ovsdb_config_logmsg(VTYSH_OVSDB_CONFIG_ERR,
                "Unable to add MSTP context callback");
        assert(0);
    }
}

/*-----------------------------------------------------------------------------
 | Function:        cli_post_init
 | Responsibility:  Initialize ops-mstpd cli element.
 | Parameters:
 | Return:
 ------------------------------------------------------------------------------
 */
void cli_post_init(void) {

    vtysh_ret_val retval = e_vtysh_error;

    /* Bridge Table Config */
    install_element(CONFIG_NODE, &cli_mstp_func_cmd);
    install_element(CONFIG_NODE, &cli_no_mstp_func_cmd);
    install_element(CONFIG_NODE, &cli_mstp_config_name_cmd);
    install_element(CONFIG_NODE, &cli_mstp_config_rev_cmd);
    install_element(CONFIG_NODE, &cli_no_mstp_config_rev_cmd);
    install_element(CONFIG_NODE, &cli_no_mstp_config_name_cmd);

    /* CIST table config */
    install_element(CONFIG_NODE, &cli_mstp_hello_cmd);
    install_element(CONFIG_NODE, &cli_mstp_forward_delay_cmd);
    install_element(CONFIG_NODE, &cli_mstp_max_age_cmd);
    install_element(CONFIG_NODE, &cli_mstp_max_hops_cmd);
    install_element(CONFIG_NODE, &cli_no_mstp_hello_cmd);
    install_element(CONFIG_NODE, &cli_mstp_transmit_hold_count_cmd);
    install_element(CONFIG_NODE, &cli_no_mstp_forward_delay_cmd);
    install_element(CONFIG_NODE, &cli_no_mstp_max_age_cmd);
    install_element(CONFIG_NODE, &cli_no_mstp_max_hops_cmd);
    install_element(CONFIG_NODE, &cli_no_mstp_transmit_hold_count_cmd);
    install_element(CONFIG_NODE, &cli_mstp_bridge_priority_cmd);
    install_element(CONFIG_NODE, &cli_no_mstp_bridge_priority_cmd);

    /* CIST port table config*/
    install_element(INTERFACE_NODE, &cli_mstp_bpdu_enable_cmd);
    install_element(INTERFACE_NODE, &cli_mstp_bpdu_cmd);
    install_element(INTERFACE_NODE, &cli_no_mstp_bpdu_cmd);
    install_element(INTERFACE_NODE, &cli_no_mstp_bpdu_enable_cmd);
    install_element(INTERFACE_NODE, &cli_mstp_port_type_cmd);
    install_element(INTERFACE_NODE, &cli_no_mstp_port_type_admin_cmd);
    install_element(INTERFACE_NODE, &cli_no_mstp_port_type_cmd);
    install_element(INTERFACE_NODE, &cli_mstp_port_priority_cmd);
    install_element(INTERFACE_NODE, &cli_no_mstp_port_priority_cmd);
    install_element(INTERFACE_NODE, &cli_mstp_cost_cmd);
    install_element(INTERFACE_NODE, &cli_no_mstp_cost_cmd);

    install_element(LINK_AGGREGATION_NODE, &cli_mstp_bpdu_enable_cmd);
    install_element(LINK_AGGREGATION_NODE, &cli_mstp_bpdu_cmd);
    install_element(LINK_AGGREGATION_NODE, &cli_no_mstp_bpdu_cmd);
    install_element(LINK_AGGREGATION_NODE, &cli_no_mstp_bpdu_enable_cmd);
    install_element(LINK_AGGREGATION_NODE, &cli_mstp_port_type_cmd);
    install_element(LINK_AGGREGATION_NODE, &cli_no_mstp_port_type_admin_cmd);
    install_element(LINK_AGGREGATION_NODE, &cli_no_mstp_port_type_cmd);
    install_element(LINK_AGGREGATION_NODE, &cli_mstp_port_priority_cmd);
    install_element(LINK_AGGREGATION_NODE, &cli_no_mstp_port_priority_cmd);
    install_element(LINK_AGGREGATION_NODE, &cli_mstp_cost_cmd);
    install_element(LINK_AGGREGATION_NODE, &cli_no_mstp_cost_cmd);

    /* MSTP Inst Table */
    install_element(CONFIG_NODE, &cli_mstp_inst_vlanid_cmd);
    install_element(CONFIG_NODE, &cli_no_mstp_inst_vlanid_cmd);
    install_element(CONFIG_NODE, &cli_no_mstp_inst_cmd);
    install_element(CONFIG_NODE, &cli_mstp_inst_priority_cmd);
    install_element(CONFIG_NODE, &cli_no_mstp_inst_priority_cmd);

    /* MSTP Inst port Table */
    install_element(INTERFACE_NODE, &cli_mstp_inst_port_priority_cmd);
    install_element(INTERFACE_NODE, &cli_no_mstp_inst_port_priority_cmd);
    install_element(INTERFACE_NODE, &cli_mstp_inst_cost_cmd);
    install_element(INTERFACE_NODE, &cli_no_mstp_inst_cost_cmd);
    install_element(LINK_AGGREGATION_NODE, &cli_mstp_inst_port_priority_cmd);
    install_element(LINK_AGGREGATION_NODE, &cli_no_mstp_inst_port_priority_cmd);
    install_element(LINK_AGGREGATION_NODE, &cli_mstp_inst_cost_cmd);
    install_element(LINK_AGGREGATION_NODE, &cli_no_mstp_inst_cost_cmd);
    #if 0
    install_element(INTERFACE_NODE, &cli_mstp_inst_port_state_cmd);
    install_element(INTERFACE_NODE, &cli_mstp_port_state_cmd);
    #endif

    /* show commands */
    install_element(ENABLE_NODE, &show_spanning_tree_cmd);
    install_element(ENABLE_NODE, &show_spanning_mst_cmd);
    install_element(ENABLE_NODE, &show_spanning_mst_inst_cmd);
    install_element(ENABLE_NODE, &show_spanning_mst_inst_intf_cmd);
    install_element(ENABLE_NODE, &show_mstp_config_cmd);
    install_element(ENABLE_NODE, &show_running_config_mstp_cmd);

    retval = install_show_run_config_subcontext(e_vtysh_config_context,
            e_vtysh_config_context_mstp,
            &vtysh_config_context_mstp_clientcallback,
            NULL, NULL);

    if(e_vtysh_ok != retval)
    {
        vtysh_ovsdb_config_logmsg(VTYSH_OVSDB_CONFIG_ERR,
                "MSTP context unable to add config callback");
        assert(0);
    }

    retval = install_show_run_config_subcontext(e_vtysh_interface_context,
            e_vtysh_interface_context_mstp,
            &vtysh_intf_context_mstp_clientcallback,
            NULL, NULL);

    if(e_vtysh_ok != retval)
    {
        vtysh_ovsdb_config_logmsg(VTYSH_OVSDB_CONFIG_ERR,
                "MSTP context unable to add interface callback");
        assert(0);
    }
}<|MERGE_RESOLUTION|>--- conflicted
+++ resolved
@@ -321,11 +321,7 @@
 
     vty_out(vty, "%s%s", "MST0", VTY_NEWLINE);
     vty_out(vty, "  %s%s", "Spanning tree status: Enabled", VTY_NEWLINE);
-<<<<<<< HEAD
-    vty_out(vty, "  %-10s %-10s: %-20d%s", "Root ID", "Priority",
-=======
     vty_out(vty, "  %-10s %-10s : %-20d%s", "Root ID", "Priority",
->>>>>>> 88e9fc48
                     priority, VTY_NEWLINE);
 
     vty_out(vty, "  %22s: %-20s%s", "MAC-Address", root_mac, VTY_NEWLINE);
@@ -362,19 +358,11 @@
         if(!cist_port->port) {
             VLOG_DBG("NO CIST Port found %s: %d%s", __FILE__, __LINE__, VTY_NEWLINE);
             continue;
-<<<<<<< HEAD
         }
         if( NULL == shash_add(&sorted_port_id, cist_port->port->name, (void *)cist_port)) {
             shash_destroy(&sorted_port_id);
             return e_vtysh_ok;
         }
-=======
-        }
-        if( NULL == shash_add(&sorted_port_id, cist_port->port->name, (void *)cist_port)) {
-            shash_destroy(&sorted_port_id);
-            return e_vtysh_ok;
-        }
->>>>>>> 88e9fc48
     }
     cist_port_nodes = sort_interface(&sorted_port_id);
     if (!cist_port_nodes) {
@@ -387,13 +375,8 @@
     for(i=0; i<count; i++) {
         cist_port = (const struct ovsrec_mstp_common_instance_port *)cist_port_nodes[i]->data;
         vty_out(vty, "%-12s %-14s %-10s %-7ld %-10ld %s%s",
-<<<<<<< HEAD
-                cist_port->port->name, cist_port->port_role,
-                cist_port->port_state, *cist_port->admin_path_cost,
-=======
                 cist_port->port->name, cist_port->port_role, cist_port->port_state,
                 (cist_port->cist_path_cost)?(*cist_port->cist_path_cost):0,
->>>>>>> 88e9fc48
                 ((*cist_port->port_priority) * MSTP_PORT_PRIORITY_MULTIPLIER),
                 cist_port->link_type, VTY_NEWLINE);
     }
@@ -507,10 +490,6 @@
         }
     }
 
-<<<<<<< HEAD
-
-=======
->>>>>>> 88e9fc48
     if(cist_row->regional_root) {
         memset(root_mac, 0, sizeof(root_mac));
         sscanf(cist_row->regional_root, "%d.%d.%s", &priority, &sys_id, root_mac);
@@ -519,10 +498,6 @@
         }
     }
 
-<<<<<<< HEAD
-
-=======
->>>>>>> 88e9fc48
     vty_out(vty, "%-14s %s:%2ld  %s:%2ld  %s:%2ld  %s:%2ld%s", "Operational",
             "Hello time(in seconds)",
             (cist_row->oper_hello_time)?*cist_row->oper_hello_time:DEF_HELLO_TIME,
@@ -575,12 +550,8 @@
         cist_port = (const struct ovsrec_mstp_common_instance_port *)cist_port_nodes[j]->data;
         vty_out(vty, "%-14s %-14s %-10s %-10ld %-10ld %s%s",
                 cist_port->port->name, cist_port->port_role,
-<<<<<<< HEAD
-                cist_port->port_state, *cist_port->admin_path_cost,
-=======
                 cist_port->port_state,
                 (cist_port->cist_path_cost)?*cist_port->cist_path_cost:0,
->>>>>>> 88e9fc48
                 ((*cist_port->port_priority) * MSTP_PORT_PRIORITY_MULTIPLIER),
                 cist_port->link_type, VTY_NEWLINE);
     }
@@ -664,15 +635,6 @@
     struct shash sorted_port_id;
     char root_mac[OPS_MAC_STR_SIZE] = {0};
     int priority = 0, sys_id = 0;
-<<<<<<< HEAD
-
-    if (!cist_row) {
-        VLOG_DBG("Invalid arguments for mstp_show_instance_info %s: %d\n",
-                __FILE__, __LINE__);
-        return e_vtysh_error;
-    }
-=======
->>>>>>> 88e9fc48
 
     system_row = ovsrec_system_first(idl);
     if (!system_row) {
@@ -863,12 +825,6 @@
                 "Instance", "Role", "State", "Cost", "Priority", "Vlans mapped", VTY_NEWLINE);
         vty_out(vty, "%s %s%s", "-------------- --------------",
                 "---------- ---------- ---------- ----------", VTY_NEWLINE);
-<<<<<<< HEAD
-        vty_out(vty, "%-14d %-14s %-10s %-10ld %-11ld", inst_id,
-                mstp_port_row->port_role, mstp_port_row->port_state,
-                *mstp_port_row->admin_path_cost,
-                ((*mstp_port_row->port_priority) * MSTP_PORT_PRIORITY_MULTIPLIER));
-=======
         if(inst_id != MSTP_CISTID) {
             vty_out(vty, "%-14d %-14s %-10s %-10ld %-11ld", inst_id,
                     mstp_port_row->port_role, mstp_port_row->port_state,
@@ -881,7 +837,6 @@
                 *cist_port->cist_path_cost,
                 ((*cist_port->port_priority) * MSTP_PORT_PRIORITY_MULTIPLIER));
         }
->>>>>>> 88e9fc48
 
         /* Vlans Mapped */
         if (mstp_row->vlans) {
